--- conflicted
+++ resolved
@@ -11,10 +11,7 @@
     "paper-dialog": "Polymer/paper-dialog#~0.5.5",
     "core-label": "Polymer/core-label#~0.5.5",
     "core-tooltip": "Polymer/core-tooltip#~0.5.5",
-<<<<<<< HEAD
-    "core-collapse": "Polymer/core-collapse#~0.5.5"
-=======
+    "core-collapse": "Polymer/core-collapse#~0.5.5",
     "core-header-panel": "Polymer/core-header-panel#~0.5.5"
->>>>>>> 19e98757
   }
 }