--- conflicted
+++ resolved
@@ -59,16 +59,10 @@
     var pc = new PeerConnectionClass(mockRtcPeerConnection, 'test');
     pc.negotiateConnection();
 
-<<<<<<< HEAD
     pc.signalForPeerQueue.setSyncNextHandler(
-        (signal:WebRtcTypes.SignallingMessage) => {
-      expect(signal.type).toEqual(WebRtcEnums.SignalType.OFFER);
+        (signal:PeerConnection.SignallingMessage) => {
+      expect(signal.type).toEqual(PeerConnection.SignalType.OFFER);
       expect(setLocalDescriptionSpy).not.toHaveBeenCalled();
-=======
-    pc.signalForPeerQueue.setSyncNextHandler((signal:PeerConnection.SignallingMessage) => {
-      expect(signal.type).toEqual(PeerConnection.SignalType.OFFER);
-      expect(mockPeerConnection.setLocalDescription).not.toHaveBeenCalled();
->>>>>>> db06469f
       done();
     });
 
