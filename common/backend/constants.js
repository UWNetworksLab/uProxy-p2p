// constants
"use strict";

var DEBUG = true; // XXX get this from somewhere else

var Trust = {
  NO: 'no',
  REQUESTED: 'requested',
  OFFERED: 'offered',
  YES: 'yes'
};

var ProxyState = {
  OFF: 'off',
  READY: 'ready',
  RUNNING: 'running'
};

// --------------------------------------------------------------------------
// Initial empty state
// --------------------------------------------------------------------------
// enum of state ids that we need to worry about.
var StateEntries = {
  ME: 'me',
  OPTIONS: 'options',
  INSTANCEIDS: 'instanceIds', // only exists for local storage state.
  INSTANCES: 'instances',   // only exists for in-memory state.
};

// Start off by not trusting anyone.
var DEFAULT_PROXY_STATUS = {
    proxy: ProxyState.OFF,
    client: ProxyState.OFF
};

// Instance object.
var DEFAULT_INSTANCE = {
  instanceId: null,  // Primary key.
  keyHash: '',
  trust: {
    asProxy: Trust.NO,
    asClient: Trust.NO
  },
  status: DEFAULT_PROXY_STATUS,
  description: '',
  notify: false,      // Whether UI should show state-change notification.
  rosterInfo: {       // Info corresponding to its roster entry.
    userId: '',
    name: '',
    network: '',
    url: ''
  }
};

// Default identity.on('onStatus') message
var DEFAULT_STATUS = {
  message: '',
  network: null,
  status: '',
  userId: ''
};

// Default for state.roster
var DEFAULT_ROSTER_ENTRY = {
  userId: null,
  name: '',
  url: '',
  canUProxy: false,
  onGoogle: false,
  onFB: false,
  imageData: {},
  clients: {}  // Specified in DEFAULT_ROSTER_CLIENT_ENTRY
};

// Default for state.roster[*].clients
var DEFAULT_ROSTER_CLIENT_ENTRY = {
  clientId: '',
  network: '',
  status: ''
};

// Any message we get from identity should have this format.
var DEFAULT_MESSAGE_ENVELOPE = {
  fromUserId: null,
  fromClientId: null,
  toUserId: null,
  data: {}
};

// Default for notify-instance messages, not including the envelope.
var DEFAULT_INSTANCE_MESSAGE = {
  type: 'notify-instance',
  instanceId: null,
  description: '',
  keyHash: '',
  rosterInfo: {}
};

// Default for DEFAULT_INSTANCE_MESSAGE.rosterInfo
var DEFAULT_INSTANCE_MESSAGE_ROSTERINFO = {
  name: null,
  network: null,
  url: '',
  userId: ''
};

var DEFAULT_MY_IDENTITY = {
  userId: null,  // should be same as key in DEFAULT_ME.identities[key].
  name: '',  // user-friendly name given by network
  url: '',
  clients: {}  // specified by DEFAULT_MY_IDENTITY_CLIENT.
};

var DEFAULT_MY_IDENTITY_CLIENT = {
  clientId: null,  // string, should be same as DEFAULT_MY_IDENTITY.clients[key]
  network: null,  // string, name of network we're connected to.
  status: null,  // string, online status of identity.
};

var DEFAULT_ME = {
  // description of this installed instance
  'description': '',
  // id for this installed instance
  'instanceId': '',
  // hash of your public key for peer connections
  'keyHash': '',
  // Specified in DEFAULT_MY_IDENTITY, keyed by userId.
  'identities': {},
  // network connection defaults
  'networkDefaults' : {
    'google': {  // identifier for the network
      'autoconnect': false  // whether to connect at startup.
    },
    'facebook': {
      'autoconnect': false
    }
  }
};

// Contains default for values being loaded from state.
var DEFAULT_LOAD_STATE = {
  // debugging stuff
  '_debug': DEBUG,  // debug state.
  '_msgLog': [],  //

  // A table from network identifier to your status on that network
  // (online/offline/idle, etc)
  'identityStatus': {},

  // Local client's information.
<<<<<<< HEAD
  'me': DEFAULT_ME,
=======
  'me': {
    'description': '',
    'instanceId': '',
    'keyHash': '',
    'identities': {},
    'networkDefaults' : {
      'xmpp': {'autoconnect': false},
      'google': {'autoconnect': false},
      'facebook': {'autoconnect': false}
    }
  },
>>>>>>> 794d0ae5

  // roster: {
  //   [userIdX]: {
  //     Specified in DEFAULT_ROSTER_ENTRY.
  // }
  // Merged contact lists from each identity provider.
  'roster': {},

  // instances: {
  //   [instanceId]: {
  //     Specified in DEFAULT_INSTANCE.
  //   }
  // }
  // instanceId -> instance. Active UProxy installations.
  'instances': {},

  // ID mappings.
  // TODO: Make these mappings properly properly reflect that an instance can
  // be connected to multiple networks and therefore have multiple client ids.
  // TODO: add mappings between networks?
  'clientToInstance': {},      // instanceId -> clientId
  'instanceToClient': {},      // clientId -> instanceId

  // Options coming from local storage and setable by the options page.
  // TODO: put real values in here.
  'options': {
    // TODO: connect this option to the actual proxy config code.
    'allowNonRoutableAddresses': false,
    // See: https://gist.github.com/zziuni/3741933
    // http://www.html5rocks.com/en/tutorials/webrtc/basics/
    //   'stun:stun.l.google.com:19302'
    // Public Google Stun server:
    //
    'stunServers': ['stun:stun.l.google.com:19302',
                    'stun.services.mozilla.com'],
    // TODO: These may need to be set dynamically. see:
    // https://code.google.com/p/webrtc/source/browse/trunk/samples/js/apprtc/apprtc.py#430
    // e.g. https://computeengineondemand.appspot.com/turn?username=UNIQUE_IDENTIFIER_FROM_ANYWHERE&key=4080218913
    'turnServers': ['turnServer1', 'turnServer2']
  }
};


// DEFAULT_SAVE_STATE defines all fields that should be saved . If something is
// dynamic, it is not in DEFAULT_SAVE_STATE and should not be saved.
var DEFAULT_SAVE_STATE = {
  'me': {
    'description': '',
    'instanceId': '',
    'keyHash': '',
    'networkDefaults' : {}
  },

  'options': {
    'allowNonRoutableAddresses': false,
    'stunServers': ['stun:stun.l.google.com:19302',
                    'stun.services.mozilla.com'],
    'turnServers': ['turnServer1', 'turnServer2']
  }

  // Note: these are empty, so not actually used.
  // 'instances': {},
  // 'instanceIds': [],
};<|MERGE_RESOLUTION|>--- conflicted
+++ resolved
@@ -133,7 +133,11 @@
     },
     'facebook': {
       'autoconnect': false
+    },
+    'xmpp': {
+      'autoconnect': false
     }
+
   }
 };
 
@@ -148,21 +152,7 @@
   'identityStatus': {},
 
   // Local client's information.
-<<<<<<< HEAD
   'me': DEFAULT_ME,
-=======
-  'me': {
-    'description': '',
-    'instanceId': '',
-    'keyHash': '',
-    'identities': {},
-    'networkDefaults' : {
-      'xmpp': {'autoconnect': false},
-      'google': {'autoconnect': false},
-      'facebook': {'autoconnect': false}
-    }
-  },
->>>>>>> 794d0ae5
 
   // roster: {
   //   [userIdX]: {
