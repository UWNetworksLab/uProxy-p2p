--- conflicted
+++ resolved
@@ -26,14 +26,6 @@
   var _conns = {};
 
   var printSelf = function () {
-<<<<<<< HEAD
-    return JSON.stringify({
-        _socksServer: _socksServer,
-        _sctpPc: _sctpPc,
-        _peerId: _peerId,
-        _signallingChannel: _signallingChannel,
-        _conns: _conns});
-=======
     var ret ="<failed to self-stringify.>";
     try {
       ret = JSON.stringify({ _socksServer: _socksServer,
@@ -43,7 +35,6 @@
                              _conns: _conns});
     } catch (e) {}
     return ret;
->>>>>>> 02de1216
   }
 
   // Stop running as a _socksServer. Close all connections both to data
