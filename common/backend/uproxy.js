--- conflicted
+++ resolved
@@ -119,7 +119,6 @@
     'rrrrrrhjfhjfjnbmnsbfdbmnfsdambnfdsmn',
     'qqqqjksdklflsdjkljkfdsa'
   ],
-<<<<<<< HEAD
   'instance/ssssssssshjafdshjadskfjlkasfs': {
     'name': 'S',
     'description': 'S\'s home desktop',
@@ -131,26 +130,12 @@
     'trust':
       { 'proxy': 'yes', // 'no' | 'requested' | 'yes'
         'client': 'no' // 'no' | 'requested' | 'yes'
-=======
-  "instance/ssssssssshjafdshjadskfjlkasfs": {
-    "name": "S",
-    "description": "S's home desktop",
-    "annotation": "Cool S who has high bandwidth",
-    "instanceId": "ssssssssshjafdshjadskfjlkasfs",
-    "userId": "s@gmail.com",
-    "network": "google",
-    "keyHash" : "HASHssssjklsfjkldfslkfljkdfsklas",
-    "permissions":
-      { "proxy": "yes", // "no" | "requested" | "yes"
-        "client": "no" // "no" | "requested" | "yes"
->>>>>>> 47c0acc9
       }
     // 'status' {
        // 'activeProxy': boolean
        // 'activeClient': boolean
     // }
   },
-<<<<<<< HEAD
   'instance/r@fmail.com': {
     'name': 'R',
     'description': 'R\'s laptop',
@@ -176,33 +161,6 @@
       'proxy': 'no',
       'client': 'no'
     }
-=======
-  "instance/r@fmail.com": {
-    "name": "R",
-    "description": "R's laptop",
-    "annotation": "R is who is repressed",
-    "instanceId": "rrrrrrhjfhjfjnbmnsbfdbmnfsdambnfdsmn",
-    "userId": "r@facebook.com",
-    "network": "facebook",
-    "keyHash" : "HASHrrrjklsfjkldfslkfljkdfsklas",
-    "permissions":
-      { "proxy": "no",
-        "client": "yes"
-      }
-  },
-  "instance/qqqqjksdklflsdjkljkfdsa": {
-    "name": "S",
-    "description": "S's laptop",
-    "annotation": "S who is on qq",
-    "instanceId": "qqqqjksdklflsdjkljkfdsa",
-    "userId": "s@qq",
-    "network": "manual",
-    "keyHash" : "HASHqqqqqjklsfjkldfslkfljkdfsklas",
-    "permissions":
-      { "proxy": "no",
-        "client": "no"
-      }
->>>>>>> 47c0acc9
   }
 };
 
@@ -707,23 +665,44 @@
 function _handleRequestInstanceIdResponseReceived(msg, clientId) {
   // Update |state| with the instance ID, and emit a state-change
   // notification to tell the UI what's up.
-<<<<<<< HEAD
-  log.debug('_handleRequestInstanceIdResponseReceived(' +
-      JSON.stringify(msg) + '): got response. pending_instance_requests is '
-      + pending_instance_requests);
-=======
   log.debug('_handleRequestInstanceIdResponseReceived(from: ' + msg.fromUserId +
       '): got response. pending_instance_requests is [' + pending_instance_requests + ']');
   var instanceId = msg.data.instanceId;
   var description = msg.data.description;
+  // TODO check hash for consistency before accepting changes, for security.
   var keyHash = msg.data.keyHash;
   var userId = msg.fromUserId;
   var clientId = msg.fromClientId;
 
+  var user = state.roster[userId];
+  if (!user) {  // Check for a valid user.
+    log.error("user does not exist in roster for instanceId: " + instanceId);
+    return false;
+  }
+  var client = user.clients[msg.fromClientId];
+  if (!client) {  // Check that the client is valid.
+    log.error('client does not exist! User: ' + user);
+    return false;
+  }
+
+  // Check if the instanceId already exists in the Instance table.
+  var instanceOp = 'replace';
+  var instance = state.instances[instanceId];
+  if (!instance) {
+    instanceOp = 'add';  // Prepare fresh instance if necessary.
+    instance = DEFAULT_INSTANCE;
+    instance.description = description;
+    instance.keyHash = keyHash;
+    state.instances[instanceId] = instance;
+  }
+  // Always associate instanceId with the latest clientId.
+  instance.clientId = clientId;
+  client.instanceId = instanceId;
+
   // Delete any old clients that have the same instance IDs.
-  var oldclients = Object.keys(state.roster[userId].clients);
+  var oldclients = Object.keys(user.clients);
   for(var oldclient in oldclients) {
-    if (state.roster[userId].clients[oldclient] === undefined) {
+    if (user.clients[oldclient] === undefined) {
       continue;  // really, wtf?
     }
     if (state.roster[userId].clients[oldclient].instanceId == instanceId) {
@@ -732,55 +711,14 @@
       delete state.roster[userId].clients[oldclient];
     }
   }
-
   // Mark the request as satisfied.
->>>>>>> 47c0acc9
   var index = pending_instance_requests.indexOf(clientId);
   if (index >= 0) {
     pending_instance_requests.splice(index, 1);
     log.debug('_handleRequestInstanceIdResponseReceived: removing pending request index ' + index);
   }
-<<<<<<< HEAD
-  var user = state.roster[msg.fromUserId];
-=======
-
-  // Install the instanceId for the client.
-  var user = state.roster[userId];
->>>>>>> 47c0acc9
-  if (!user) {
-    log.error("user does not exist in roster for instanceId: " + instanceId);
-    return false;
-  }
-  var client = user.clients[msg.fromClientId];
-  if (!client) {
-    log.error('client does not exist! User: ' + user);
-    return false;
-  }
-
-  var instanceId = msg.data.instanceId;
-  var description = msg.data.description;
-  // TODO check hash for consistency before accepting changes, for security.
-  var keyHash = msg.data.keyHash;
-  var instanceOp = 'replace';
-  // Check if the instanceId already exists in the table.
-  var instance = state.instances[instanceId];
-  if (!instance) {
-    instanceOp = 'add';
-    // Prepare fresh instance.
-    instance = DEFAULT_INSTANCE;
-    instance.description = description;
-    instance.keyHash = keyHash;
-    state.instances[instanceId] = instance;
-  }
-  // TODO delete old clients.
-  // Always associate instanceId with the latest clientId.
-  instance.clientId = clientId;
-  client.instanceId = instanceId;
 
   // Update the client's instanceId for the extension.
-  // state.roster[msg.fromUserId].clients[msg.fromClientId].instanceId = instanceId;
-  // state.roster[msg.fromUserId].clients[msg.fromClientId].description = description;
-  // state.roster[msg.fromUserId].clients[msg.fromClientId].keyHash = keyHash;
   freedom.emit('state-change', [{
       op: 'replace',
       path: '/roster/' + msg.fromUserId,
