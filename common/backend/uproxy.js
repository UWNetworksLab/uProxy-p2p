--- conflicted
+++ resolved
@@ -662,8 +662,7 @@
   client.emit("start",
               {'host': '127.0.0.1', 'port': 9999,
                // peerId of the peer being routed to.
-<<<<<<< HEAD
-               'peerId': peerInstanceId});
+               'peerId': state.instanceToClient[peerInstanceId]});
 
   // This is a temporary hack which makes the other end aware of your proxying.
   // TODO(uzimizu): Remove this once proxying is happening *for real*.
@@ -673,9 +672,6 @@
           type: 'newly-active-client',
           instanceId: state.me.instanceId
       }));
-=======
-               'peerId': state.instanceToClient[peerInstanceId]});
->>>>>>> 980468d5
 }
 
 function stopUsingPeerAsProxyServer(peerInstanceId) {
