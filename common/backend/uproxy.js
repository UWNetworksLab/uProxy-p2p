/**
 * uproxy.js
 *
 * This is the primary backend script. It maintains both in-memory state and
 * checkpoints information to local storage.

 * In-memory state includes:
 *  - Roster, which is a list of contacts, always synced with XMPP friend lists.
 *  - Instances, which is a list of active UProxy installs.
 */
'use strict';

/*global self, makeLogger, freedom, cloneDeep, isDefined, nouns, adjectives */   // for jslint.
var DEBUG = true; // XXX get this from somewhere else
console.log('Uproxy backend, running in worker ' + self.location.href);

var log = {
  debug: DEBUG ? makeLogger('debug') : function(){},
  error: makeLogger('error')
};

var identity = freedom.identity();
var storage = freedom.storage();
var client = freedom.uproxyclient();
var server = freedom.uproxyserver();

var window = {};  //XXX: Makes chrome debugging saner, not needed otherwise.

// enum of state ids that we need to worry about.
var StateEntries = {
  ME: 'me',
  OPTIONS: 'options',
  INSTANCEIDS: 'instanceIds', // only exists for local storage state.
  INSTANCES: 'instances',   // only exists for in-memory state.
};

var Trust = {
  NO: 'no',
  REQUESTED: 'requested',
  OFFERED: 'offered',
  YES: 'yes'
};
var TrustType = {
  PROXY: 'asProxy',
  CLIENT: 'asClient'
};

// Keys that we don't save to local storage each time.
// Format: each key is a dot-delimited path.
// TODO(mollying): allow * to denote any-value for a single element of
// a path.
var TRANSIENT_STATE_KEYS = [];

// Initial empty state
var RESET_STATE = {
  // debugging stuff
  "_debug": DEBUG,  // debug state.
  "_msgLog": [],  //

  // A table from network identifier to your status on that network
  // (online/offline/idle, etc)
  "identityStatus": {},
  "me": {},         // Local client's information.
  "roster": {},     // Merged contact lists from each identity provider.
  "instances": {},  // instanceId -> instance. Active UProxy installations.

  // Options coming from local storage and setable by the options page.
  "options": {
    "allowNonRoutableAddresses": false,
    "stunServers": ["stunServer1", "stunServer2"],
    "turnServers": ["turnServer1", "turnServer2"]
  }
};
var state = cloneDeep(RESET_STATE);
var _clients = {};  // clientId -> client reference table.

// Mapping functions between instanceIds and clientIds.
function instanceToClientId(instanceId) {
  var instance = state.instances[instanceId];
  if (!instance) { return null; }
  return instance.clientId;
}

// clientId -> Instance object
function clientToInstance(clientId) {
  var client = _clients[clientId];
<<<<<<< HEAD
  log.debug('meow! ' + JSON.stringify(_clients));
  log.debug('finding instance for client ' + clientId + ": " + client);
  if (!client) { return null; }
  log.debug('lol! ' +  JSON.stringify(state.instances));
=======
  if (!client) { return null; }
>>>>>>> 5bd6b196
  return state.instances[client.instanceId];
}

// Instance object.
var DEFAULT_INSTANCE = {
  instanceId: null,  // Primary key.
  clientId: null,    // May change many times.
  keyHash: null,
  trust: {
    asProxy: Trust.NO,
    asClient: Trust.NO
  },
  description: ''
};

// Mock data for what may live in local storage. (note: values will be strings
// too, via JSON interpretation)
var LOCAL_STORAGE_EXAMPLE = {
  'me': { 'description': 'l\'s Laptop',
          'instanceId': 'mememmemememsdhodafslkffdaslkjfds',
        },
  'options': {
    'allowNonRoutableAddresses': false,
    'stunServers': ['stunServer1', 'stunServer2'],
    'turnServers': ['turnServer1', 'turnServer2']
  },
  // Note invariant: for each instanceIds[X] there should be an entry:
  // 'instance/X': { ... } which holds out local stored knowledge about that
  // instance id.
  'instanceIds': [
    'ssssssssshjafdshjadskfjlkasfs',
    'rrrrrrhjfhjfjnbmnsbfdbmnfsdambnfdsmn',
    'qqqqjksdklflsdjkljkfdsa'
  ],
  'instance/ssssssssshjafdshjadskfjlkasfs': {
    'name': 'S',
    'description': 'S\'s home desktop',
    'annotation': 'Cool S who has high bandwidth',
    'instanceId': 'ssssssssshjafdshjadskfjlkasfs',
    'userId': 's@gmail.com',
    'network': 'google',
    'keyhash' : 'HASHssssjklsfjkldfslkfljkdfsklas',
    'trust':
      { 'proxy': 'yes', // 'no' | 'requested' | 'yes'
        'client': 'no' // 'no' | 'requested' | 'yes'
      }
    // 'status' {
       // 'activeProxy': boolean
       // 'activeClient': boolean
    // }
  },
  'instance/r@fmail.com': {
    'name': 'R',
    'description': 'R\'s laptop',
    'annotation': 'R is who is repressed',
    'instanceId': 'rrrrrrhjfhjfjnbmnsbfdbmnfsdambnfdsmn',
    'userId': 'r@facebook.com',
    'network': 'facebook',
    'keyhash' : 'HASHrrrjklsfjkldfslkfljkdfsklas',
    'trust': {
      'proxy': 'no',
      'client': 'yes'
    }
  },
  'instance/qqqqjksdklflsdjkljkfdsa': {
    'name': 'S',
    'description': 'S\'s laptop',
    'annotation': 'S who is on qq',
    'instanceId': 'qqqqjksdklflsdjkljkfdsa',
    'userId': 's@qq',
    'network': 'manual',
    'keyhash' : 'HASHqqqqqjklsfjkldfslkfljkdfsklas',
    'trust': {
      'proxy': 'no',
      'client': 'no'
    }
  }
};

function _loadFromStorage(key, callback, defaultIfUndefined) {
  storage.get(key).done(function (result) {
    if (isDefined(result)) {
      callback(JSON.parse(result));
    } else {
      callback(defaultIfUndefined);
    }
  });
}

function _saveToStorage(key, val, callback) {
  storage.set(key, JSON.stringify(val)).done(callback);
}

function _validateStoredInstance(instanceId, instanceData) {
  var ids = [ "name", "description", "annotation", "instanceId", "userId", "network", "keyHash", "trust" ];
  for (var i = 0; i < ids.length; ++i) {
    var id = ids[i];
    if (instanceData[id] === undefined) {
      log.debug("_validateStoredInstance: Rejecting instanceId " + instanceId + " for missing key " + id);
      return false;
    }
  }
  var testTrustValue = function(variable) {
    if (instanceData.trust[variable] === undefined) {
      return false;
    }
    var value = instanceData.trust[variable];
    if (value != "yes" && value != "no" && value != "requested" && value != "offered") {
      return false;
    }
    return true;
  };

  if (!testTrustValue('asProxy') || !testTrustValue('asClient')) {
    log.debug("_validateStoredInstance: Rejecting instanceId " + instanceId + " for trust value " +
        JSON.stringify(instanceData.trust));
    return false;
  }
  return true;
}

function _loadStateFromStorage(state) {
  var i, val, hex, id, key, instanceIds = [];

  // Set the saves |me| state and |options|.  Note that in both of
  // these callbacks |key| will be a different value by the time they
  // run.
  key = StateEntries.ME;
  _loadFromStorage(key, function(v){
    if (v === null) {
      // Create an instanceId if we don't have one yet.
      state.me.instanceId = '';
      state.me.description = null;
      state.me.keyHash = '';
      // Just generate 20 random 8-bit numbers, print them out in hex.
      for (i = 0; i < 20; i++) {
        // 20 bytes for the instance ID.  This we can keep.
        val = Math.floor(Math.random() * 256);
        hex = val.toString(16);
        state.me.instanceId = state.me.instanceId +
            ('00'.substr(0, 2 - hex.length) + hex);

        // 20 bytes for a fake key hash. TODO(mollyling): Get a real key hash.
        val = Math.floor(Math.random() * 256);
        hex = val.toString(16);

        state.me.keyHash = ((i > 0)? (state.me.keyHash + ':') : '')  +
            ('00'.substr(0, 2 - hex.length) + hex);

        if (i < 4) {
          id = (i & 1) ? nouns[val] : adjectives[val];
          if (state.me.description !== null) {
            state.me.description = state.me.description + " " + id;
          } else {
            state.me.description = id;
          }
        }
      }
      _saveToStorage("me", state.me);
      log.debug("****** Saving new self-definition *****");
      log.debug("  state.me = " + JSON.stringify(state.me));
    } else {
      log.debug("++++++ Loaded self-definition ++++++");
      log.debug("  state.me = " + JSON.stringify(v));
      state.me = v;
    }
  }, null);

  key = StateEntries.OPTIONS;
  _loadFromStorage(key, function(v){ state[StateEntries.OPTIONS] = v; }, RESET_STATE[key]);

  // Set the state |instances| from the local storage entries.
  var instancesTable = {};
  state[StateEntries.INSTANCES] = instancesTable;
  key = StateEntries.INSTANCEIDS;
  var checkAndSave = function(instanceId) {
    _loadFromStorage("instance/" + instanceId, function(v) {
      if(v === null) {
        console.log("instance " + instanceId + " not found");
      } else if (!_validateStoredInstance(instanceId, v)) {
        console.log("instance " + instanceId + " was bad:", v);
        _removeInstanceId(instanceId);
      } else {
        instancesTable[instanceId] = v;
      }
    }, null);
  };

  _loadFromStorage(StateEntries.INSTANCEIDS, function(insts) {
    var instanceIds = [];
    if (insts !== null && insts.length > 2) {
      instanceIds = JSON.parse(insts);
    }
    console.log('instanceIds:' + instanceIds);
    for (i = 0; i < instanceIds.length; i++) {
      if (instanceIds[i] == "undefined") {
        _removeInstanceId("undefined");
      } else {
        checkAndSave(instanceIds[i]);
      }
    }
  }, []);

  // TODO: remove these and propegate changes.
  state.currentSessionsToInitiate = {};
  state.currentSessionsToRelay = {};
  log.debug('_loadStateFromStorage: loaded: ' + JSON.stringify(state));
}

// Local storage mechanisms.

// |instanceId| - string instance identifier (a 40-char hex string)
// |userId| - The userId such as 918a2e3f74b69c2d18f34e6@public.talk.google.com.
function _saveInstance(instanceId, userId) {
  // Be obscenely strict here, to make sure we don't propagate buggy
  // state across runs (or versions) of UProxy.
  var instanceInfo = state.instances[instanceId];
  var msg = { name: state.roster[userId].name,
              description: instanceInfo.description,
              annotation: getKeyWithDefault(instanceInfo, 'annotation', instanceInfo.description),
              instanceId: instanceId,
              userId: userId,
              network: getKeyWithDefault(state.roster[userId].clients[instanceInfo.clientId],
                                         'network', "xmpp"),
              keyHash: instanceInfo.keyHash,
              trust: instanceInfo.trust,
            };
  log.debug('_saveInstance: saving "instance/"' + instanceId + '": ' + JSON.stringify(msg));
  _saveToStorage("instance/" + instanceId, msg);
}

// Update the list of instanceIds to include instanceId.
function _saveInstanceId(instanceId) {
  log.debug('_saveInstanceId: saving ' + instanceId + '.');
  _loadFromStorage(StateEntries.INSTANCEIDS, function (ids) {
    console.log('_saveInstanceId got: ' + ids);
    if (ids !== undefined && ids !== null) {
      var instanceids = JSON.parse(ids);
      if (instanceids.indexOf(instanceId) < 0) {
        console.log('_saveInstanceId: -- new value: ' +
            JSON.stringify(instanceids) + ', type: ' +
            typeof(instanceids) + '.');
        instanceids.push(instanceId);
        _saveToStorage(StateEntries.INSTANCEIDS, JSON.stringify(instanceids));
      }
    } else {
      log.debug('_saveInstanceId: -- new value: ' + JSON.stringify([instanceId]) + '.');
      _saveToStorage(StateEntries.INSTANCEIDS, JSON.stringify([instanceId]));
    }
  }, []);
}

function _removeInstanceId(instanceId) {
  storage.remove("instance/" + instanceId);
  log.debug('_removeInstanceId: removing ' + instanceId + '.');
  _loadFromStorage(StateEntries.INSTANCEIDS, function (ids) {
    console.log('_removeInstanceId got: ', ids);
    if (ids !== undefined && ids !== null) {
      var instanceids = JSON.parse(ids);
      var index = instanceids.indexOf(instanceId);
      if (index >= 0) {
        instanceids.splice(index,1);
        _saveToStorage(StateEntries.INSTANCEIDS, JSON.stringify(instanceids));
      }
    }
  }, null);
}

function _saveAllInstances() {
  // Go through |roster.client[*].clients[*]|, and save every instance
  // with an instanceId.  We pull data from both the|state.instances|
  // and |state.roster| objects.
  for (var userId in state.roster) {
    for (var clientId in state.roster[userId]) {
      var rosterClient = state.roster[userId].clients[clientId];
      if (rosterClient.instanceId !== undefined && rosterClient.instanceId) {
        _saveInstance(rosterClient.instanceId, userId);
      }
    }
  }

  // Now save the entire instanceIds list.
  _saveToStorage(StateEntries.INSTANCEIDS, JSON.stringify(
      Object.keys(state[StateEntries.INSTANCES])));
}

//TODO(willscott): WebWorkers startup errors are hard to debug.
// Once fixed, the setTimeout will no longer be needed.
setTimeout(onload, 0);

function _loginInit(cb) {
  identity.login({
    agent: 'uproxy',
    version: '0.1',
    url: 'https://github.com/UWNetworksLab/UProxy',
    interactive: false
    //network: ''
  }).done(function (loginRet) {
    if (cb) {
      cb();
    }
  });
};

/**
 * Called once when uproxy.js is loaded.
 */
function onload() {
  // Check if the app is installed.
  _loginInit();
  _loadStateFromStorage(state);

  // Define freedom bindings.
  freedom.on('reset', function () {
    log.debug('reset');
    // TODO: sign out of Google Talk and other networks.
    state = cloneDeep(RESET_STATE);
    _loadStateFromStorage(state);
  });

  // Called from extension whenever the user clicks opens the extension popup.
  // The intent is to reset its model - but this may or may not always be
  // necessary. Improvements to come.
  freedom.on('open-popup', function () {
    log.debug('open-popup');
    log.debug('state:', state);
    // Send the extension an empty state object.
    freedom.emit('state-change', [{op: 'replace', path: '', value: state}]);
  });

  // Update local user's online status (away, busy, etc.).
  identity.on('onStatus', function(data) {
    log.debug('onStatus: data:' + JSON.stringify(data));
    if (data.userId) {
      state.identityStatus[data.network] = data;
      freedom.emit('state-change', [{op: 'add', path: '/identityStatus/'+data.network, value: data}]);
      if (!state.me[data.userId]) {
        state.me[data.userId] = {userId: data.userId};
      }
    }
  });

  // Called when a contact (or ourselves) changes online-status
  identity.on('onChange', function(data) {
    // log.debug('onChange: data:' + JSON.stringify(data));
    if (data.userId && state.me[data.userId]) {
      // My card changed
      state.me[data.userId] = data;
      freedom.emit('state-change', [{op: 'add', path: '/me/'+data.userId, value: data}]);
      notifyClient();
      notifyServer();
    } else {
      // Must be a buddy
      state.roster[data.userId] = _updateUser(data);
      // Determine networks and uproxy state.
      freedom.emit('state-change', [{op: 'add', path: '/roster/'+data.userId, value: data}]);
    }
  });

  identity.on('onMessage', function (msg) {
    state._msgLog.push(msg);
    freedom.emit('state-change', [{op: 'add', path: '/_msgLog/-', value: msg}]);
    var payload = {};
    try {
      payload = JSON.parse(msg.message);
      msg.message = payload.message;
      msg.data = payload.data;
    } catch(e) {
      msg.unparseable = msg.message;
    }
    _handleMessage(msg, false);  // beingSent = false
  });

  freedom.on('login', function(network) {
    identity.login({
      agent: 'uproxy',
      version: '0.1',
      url: 'https://github.com/UWNetworksLab/UProxy',
      interactive: true,
      network: network
    });
  });

  freedom.on('logout', function(network) {
    identity.logout(null, network);
    // Clear clients so that the next logon propogates instance data correctly.
    _clients = {};
  });

  freedom.on('send-message', function (msg) {
    identity.sendMessage(msg.to, msg.message);
    _handleMessage(msg, true);  // beingSent = true
  });

  freedom.on('ignore', function (userId) {
    // TODO: fix.
  });

  freedom.on('invite-friend', function (userId) {
    identity.sendMessage(userId, "Join UProxy!");
  });

  freedom.on('echo', function (msg) {
    state._msgLog.push(msg);
    freedom.emit('state-change', [{op: 'add', path: '/_msgLog/-', value: msg}]);
  });

  freedom.on('change-option', function (data) {
    state.options[data.key] = data.value;
    _saveToStorage('options', state.options);
    log.debug('saved options ' + JSON.stringify(state.options));
    freedom.emit('state-change', [{op: 'replace', path: '/options/'+data.key, value: data.value}]);
    notifyClient();
    notifyServer();
  });

  client.on('fromClient', function(data) {
    log.debug('Connection Setup:', data);
    var contact = state.currentSessionsToInitiate['*'];
    if (!contact) {
      return log.error("Client connection received but no active connections.");
    }
    identity.sendMessage(contact, JSON.stringify({message: 'connection-setup', data: data}));
  });

  server.on('fromServer', function(data) {
    log.debug('server response:', data);
    var contact = state.currentSessionsToRelay[data.to];
    if(!contact) {
      return log.error("Response requested to inactive client: " + data.to);
    }
    identity.sendMessage(contact, JSON.stringify({message: 'connection-setup-response', data: data}));
  });

};

var notifyClient = function() {
  if (client.started && !('*' in state.currentSessionsToInitiate)) {
    client.emit('stop');
    client.started = false;
  } else if (!client.started && ('*' in state.currentSessionsToInitiate)) {
    client.emit('start', {host: '127.0.0.1', port: 9999});
    client.started = true;
  }
};

var notifyServer = function() {
  if (server.started && Object.keys(state.currentSessionsToRelay).length == 0) {
    server.emit('stop');
    server.started = fale;
  } else if (!server.started && Object.keys(state.currentSessionsToRelay).length > 0) {
    server.emit('start');
    server.started = true;
  }
}

// These message handlers must operate on a per-instance basis rather than a
// per-user basis...
// Each of these functions should take parameters (msg, contact)
// Some of these message handlers deal with modifying trust values.
// Others deal with actually starting and stopping a proxy connection.

// Trust mutation - map from message -> new trust level.
var TrustOp = {
  'allow': Trust.YES,
  'offer': Trust.OFFERED,
  'deny': Trust.NO,
  'request-access': Trust.REQUESTED,
  'cancel-request': Trust.NO,
  'accept-access': Trust.YES
};

var _msgReceivedHandlers = {
  'start-proxying': _handleProxyStartReceived,
  'connection-setup': _handleConnectionSetupReceived,
  'connection-setup-response': _handleConnectionSetupResponseReceived,
  'notify-instance' : _handleNotifyInstanceReceived,
};

/**
 * Bi-directional message handler.
 *
 * @isSent - True if message is being sent. False if received.
 */
function _handleMessage(msg, beingSent) {
  log.debug(' ^_^ ' + (beingSent ? '----> SEND' : '<---- RECEIVE') +
            ' MESSAGE: ' + JSON.stringify(msg));

  // Check if this is a Trust modification.
  var trustValue = TrustOp[msg.message];  // NO, REQUESTED, or YES
  if (trustValue) {
    // Access request and Grants go in opposite directions - tweak boolean.
    var asProxy = 'allow' == msg.message || 'deny' == msg.message ||
                  'offer' == msg.message ? !beingSent : beingSent;
    var clientId = msg.to || msg.toClientId;
    if (!beingSent) {  // Update trust on the remote instance if received.
      clientId = msg.fromClientId;
    }
    _updateTrust(clientId, asProxy, trustValue);
    return true;
  }

  // Other type of message - instance or proxy state update.
  var handler = null;
  if (!beingSent) {
    handler = _msgReceivedHandlers[msg.message];
  }
  if (!handler) {
    log.error('No handler for sent message: ', msg);
    return false;
  }
  handler(msg, msg.to);
}

// A simple predicate function to see if we can talk to this client.
function _isMessageableUproxy(client) {
  // TODO(uzimizu): Make identification of whether or not this is a uproxy
  // client more sensible.
  var retval = (/* [issue 21] client.network == 'google' && */ client.status == 'online'
      && client.clientId.indexOf('/uproxy') > 0) || client.status == 'messageable';
  return retval;
}

/**
 * Update client and instance information for a user. For each active UProxy
 * client, synchronize Instance data if it's a new clientId. Otherwise, preserve
 * the instanceId to maintain data hooks between client and instance.
 *
 * @param {object} newData Incoming JSON info for a single user.
 */
function _updateUser(newData) {
  var userId = newData.userId;
  log.debug('User: ' + JSON.stringify(newData));
  for (var clientId in newData.clients) {
    log.debug('_updateUser: client: ' + clientId);
    var client = newData.clients[clientId];
    // Skip non-UProxy clients.
    // TODO(uzimizu): Figure out best way to request new users to install UProxy
    if (!_isMessageableUproxy(client)) {
      continue;
    }

    // Synchronize Instance data if this is a new client.
    var existingClient = _clients[clientId];
    if (!existingClient) {
      log.debug('_updateUser: deciding to message ' + JSON.stringify(client));
      _sendNotifyInstance(clientId, client);
    } else if (existingClient.instanceId) { // Otherwise, preserve existing instance id.
      log.debug('Preserving data. ' + existingClient.instanceId);
      client.instanceId = existingClient.instanceId;
    }
    _clients[clientId] = client;
    // TODO(mollyling): Properly hangle logout.
  }
  return newData;  // Overwrites the userdata.
}

function _updateTrust(clientId, asProxy, trustValue) {
  var instance = clientToInstance(clientId);
  if (!instance) {
    log.debug('Could not find instance corresponding to client: ' + clientId);
    return false;
  }
  var trust = asProxy? instance.trust.asProxy : instance.trust.asClient;
  log.debug('Updating trust for ' + instance.clientId + ' as ' +
      (asProxy? 'proxy' : 'client') + ' to "' + trustValue + '".');
  if (asProxy) {
    instance.trust.asProxy = trustValue;
  } else {
    instance.trust.asClient = trustValue;
  }
  // Update state.
  freedom.emit('state-change', [{
      op: 'replace', path: '/instances/' + instance.instanceId, value: instance
  }]);
  return true;
}

function _handleProxyStartReceived(msg, contact) {
  // TODO: Access Check on if it's allowed.
  state.currentSessionsToRelay[msg['fromClientId']] = msg['fromClientId'];
  _saveToStorage('currentSessionsToRelay', state.currentSessionsToRelay);
  notifyServer();
  freedom.emit('state-change', [{op: 'add', path: '/currentSessionsToRelay/' +
      msg['fromClientId'], value: contact}]);
}

function _handleConnectionSetupReceived(msg, contact) {
  msg.data.from = msg['fromClientId'];
  server.emit('toServer', msg.data);

  // Figure out the crypto key
  var cryptoKey = null;
  var data = JSON.parse(msg.data.data);
  if (data.sdp) {
    cryptoKey = extractCryptoKey(data.sdp);
  } else {
    log.debug("Data did not contain sdp headers", msg);
  }

  // Compare against the verified crypto keys
  var verifiedCryptoKeysKey = contact.userId + ".verifiedCryptoKeys";
  var verificationRequired = false;
  if (cryptoKey) {
    // TODO: rename to Hash: this is not the key, this is the hash of the key.
    _loadFromStorage(verifiedCryptoKeysKey, function(verifiedCryptoKeys) {
      log.debug("Comparing crypto key against verified keys for this user");
      if (cryptoKey in verifiedCryptoKeys) {
        log.debug("Crypto key already verified, proceed to establishing connection");
      } else {
        log.debug("Crypto key not yet verified, need to start video chat");
      }
    }, {});
  } else {
    log.error("Didn't receive crypto key in SDP headers, not sure what to do");
  }
}

function _handleConnectionSetupResponseReceived(msg, clientId) {
  // msg.data.from = msg['fromClientId'];
  // client.emit('toClient', msg.data);
}

// Handle sending -----------------------------------------------------------

function _handleStartProxyingSent(msg, clientId) {
  //TODO replace with better handling of manual identity
  if (msg.to.indexOf('manual') >= 0) {
    return false;
  }
  state.currentSessionsToInitiate['*'] = msg['to'];
  _saveToStorage('currentSessionsToInitiate', state.currentSessionsToInitiate);
  notifyClient();
  freedom.emit('state-change', [{op: 'add', path: '/currentSessionsToInitiate/*', value: contact}]);
}

// Instance ID (+ more) Synchronization I/O

function _buildInstancePayload(msg, clientId) {
  // Look up permissions for the clientId.
  var u, trust = null, consent;
  for (u in state.roster) {
    if (state.roster[u].clients[clientId] !== undefined) {
      // How we trust them to be a proxy for us (asProxy) or a client
      // for us (asClient).
      trust = state.instances[state.roster[u].clients[clientId].instanceId].trust;
    }
  }

  if (trust !== null) {
    // For each direction (e.g., I proxy for you, or you proxy for me), there
    // is a logical AND of consent from both parties.  If the local state for
    // trusting them to be a client (trust.asProxy) is Yes or Offered, we
    // consent to being a proxy.  If the local state for trusting them to proxy
    // is Yes or Requested, we consent to being a client.
    consent = { asClient: ["yes", "requested"].indexOf(trust.asProxy) >= 0,
                asProxy: ["yes", "offered"].indexOf(trust.asClient) >= 0 };
  } else {
    consent = { asProxy: false, asClient: false };
  }

  return JSON.stringify({
    message: msg,
    data: {
      instanceId: '' + state.me.instanceId,
      description: '' + state.me.description,
      keyHash: '' + state.me.keyHash,
      consent: consent,
    }});
}

function _sendNotifyInstance(user, client) {
  if (client['network'] === undefined || (client.network != 'loopback' && client.network != 'manual')) {
    var msg = _buildInstancePayload('notify-instance', user);
    log.debug('identity.sendMessage(' + user + ', ' + msg + ')');
    identity.sendMessage(user, msg);  // user is a clientId.
  }
}

/**
 * Primary handler for synchronizing Instance data. Updates an instance-client
 * mapping, and emit state-changes to the UI.
 */
function _handleNotifyInstanceReceived(msg, clientId) {
  log.debug('_handleNotifyInstanceReceived(from: ' + msg.fromUserId + ')');
  var instanceId = msg.data.instanceId;
  var description = msg.data.description;
  var keyHash = msg.data.keyHash;
  var userId = msg.fromUserId;
  var clientId = msg.fromClientId;
  var user = state.roster[userId];
  var consent = msg.data.consent;
  if (!user) {
    log.error("user does not exist in roster for instanceId: " + instanceId);
    return false;
  }
  var client = user.clients[clientId];
  if (!client) {
    log.error('client does not exist! User: ' + user);
    return false;
  }
  // TODO(uzimizu): Actually make this check work.
  _validateKeyHash(keyHash);

  var instanceOp = 'replace';  // JSONpatch operation to send through freedom.
  var instance = state.instances[instanceId];
  var trust;
  if (consent === undefined) {
    consent = {asProxy: false, asClient: false };
  }

  if (!instance) {
    instance = _prepareNewInstance(instanceId, description, keyHash);
    instanceOp = 'add';
    instance.trust.asClient = consent.asProxy? 'offered' : 'no';
    instance.trust.asProxy = consent.asClient? 'requested' : 'no';
  } else {
    if (consent.asProxy) {
      instance.trust.asProxy = ['yes', 'requested'].indexOf(instance.trust.asProxy) >= 0 ? 'yes' : 'offered';
    } else {
      instance.trust.asProxy = ['yes', 'requested'].indexOf(instance.trust.asProxy) >= 0 ? 'requested' : 'no';
    }
    if (consent.asClient) {
      instance.trust.asClient = ['yes', 'offered'].indexOf(instance.trust.asClient) >= 0 ? 'yes' : 'requested';
    } else {
      instance.trust.asClient = ['yes', 'offered'].indexOf(instance.trust.asClient) >= 0 ? 'offered' : 'no';
    }
  }

  var oldClientId = instance.clientId;
  // Delete old clients for same instanceId if necessary.
  if (oldClientId && clientId != oldClientId) {
    log.debug('_handleNotifyInstanceReceived: deleting old clientID: ',
              oldClientId);
    delete _clients[oldClientId];
    delete user.clients[oldClientId];
  }

  client.instanceId = instanceId;  // Synchronize latest IDs.
  instance.clientId = clientId;

  // Save to local storage.
  _saveInstance(instanceId, userId);
  _saveInstanceId(instanceId);

  freedom.emit('state-change', [{  // Tell extension about updated state.
      op: 'replace',    // User data.
      path: '/roster/' + msg.fromUserId,
      value: state.roster[msg.fromUserId]
    }, {
      op: instanceOp,   // Instance data.
      path: '/instances/' + instanceId,
      value: instance
    }
  ]);
  return true;
}

/**
 * When a new instanceId is received, prepare a new entry for the Instance
 * Table.
 */
function _prepareNewInstance(instanceId, description, keyHash) {
  var instance = DEFAULT_INSTANCE;
  instance.instanceId = instanceId;
  instance.description = description;
  instance.keyHash = keyHash;
  state.instances[instanceId] = instance;
  log.debug('Prepared NEW Instance: ' + JSON.stringify(instance));
  return instance;
}

function _validateKeyHash(keyHash) {
  log.debug('Warning: keyHash Validation not yet implemented...');
  return true;
}<|MERGE_RESOLUTION|>--- conflicted
+++ resolved
@@ -84,14 +84,7 @@
 // clientId -> Instance object
 function clientToInstance(clientId) {
   var client = _clients[clientId];
-<<<<<<< HEAD
-  log.debug('meow! ' + JSON.stringify(_clients));
-  log.debug('finding instance for client ' + clientId + ": " + client);
   if (!client) { return null; }
-  log.debug('lol! ' +  JSON.stringify(state.instances));
-=======
-  if (!client) { return null; }
->>>>>>> 5bd6b196
   return state.instances[client.instanceId];
 }
 
