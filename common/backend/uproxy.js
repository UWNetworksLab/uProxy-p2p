/**
 * uproxy.js
 *
 * This is the primary backend script. It maintains in-memory state,
 * checkpoints information to local storage, and synchronizes state with the
 * front-end.
 *
 * In-memory state includes:
 *  - Roster, which is a list of contacts, always synced with XMPP friend lists.
 *  - Instances, which is a list of active UProxy installs.
 */
'use strict';

// Called once when uproxy.js is loaded.
// TODO: WebWorkers startup errors are hard to debug.
// Once fixed, the setTimeout will no longer be needed.

/*global self, makeLogger, freedom, cloneDeep, isDefined, nouns, adjectives */   // for jslint.
var DEBUG = true; // XXX get this from somewhere else
console.log('Uproxy backend, running in worker ' + self.location.href);

var window = {};  //XXX: Makes chrome debugging saner, not needed otherwise.

var log = {
  debug: DEBUG ? makeLogger('debug') : function(){},
  error: makeLogger('error')
};

// Channels with module interface to speak to the various providers.

// Identity is a module that speaks to chat networks and does some message
// passing to manage contacts privilages and initiate proxying.
var identity = freedom.identity();

// Storage is used for saving settings to the browsre local storage available
// to the extension.
var storage = freedom.storage();

// Client is used to manage a peer connection to a contact that will proxy our
// connection. This module listens on a localhost port and forwards requests
// through the peer connection.
var client = freedom.uproxyclient();

// Server module; listens for peer connections and proxies their requests
// through the peer connection.
var server = freedom.uproxyserver();

// The channel to speak to the UI part of uproxy. The UI is running from the
// privileged part of freedom, so we can just set this to be freedom.
var uiChannel = freedom;

// enum of state ids that we need to worry about.
var StateEntries = {
  ME: 'me',
  OPTIONS: 'options',
  INSTANCEIDS: 'instanceIds', // only exists for local storage state.
  INSTANCES: 'instances',   // only exists for in-memory state.
};

var Trust = {
  NO: 'no',
  REQUESTED: 'requested',
  OFFERED: 'offered',
  YES: 'yes'
};

var ProxyState = {
  OFF: 'off',
  READY: 'ready',
  RUNNING: 'running'
}

var VALID_NETWORKS = {
  GOOGLE: 'google',
  FACEBOOK: 'facebook',
};

//var TrustType = {
//  PROXY: 'asProxy',
//  CLIENT: 'asClient'
//};

// Keys that we don't save to local storage each time.
// Format: each key is a dot-delimited path.
//
// TODO(mollying): allow * to denote any-value for a single element of
// a path.
//
// TODO(mollying): doesn't seem to be used, remove?
var TRANSIENT_STATE_KEYS = [];

// Initial empty state
var RESET_STATE = {
  // debugging stuff
  '_debug': DEBUG,  // debug state.
  '_msgLog': [],  //

  // A table from network identifier to your status on that network
  // (online/offline/idle, etc)
  'identityStatus': {},

  // me : {
  //   description : string,  // descirption of this installed instance
  //   instanceId : string,   // id for this installed instance
  //   keyHash : string,      // hash of your public key for peer connections
  //   peerAsProxy : string,  // proxying clientId if connected else null
  //   peersAsClients : [     // clientIds using me as a proxy.
  //     clientId, ... ]
  //   [userIdX] : {
  //     userId : string,     // same as key [userIdX].
  //     name : string,       // user-friendly name given by network
  //     url : string         // ?
  //     clients: {
  //       [clientIdX]: {
  //         clientId: string, // same as key [clientIdX].
  //         // TODO: users should live in network, not visa-versa!
  //         network: string   // unique id for the network connected to.
  //         status: string
  //       }, ... clientIdX
  //     }
  //   }, ... userIdX
  // }
  // Local client's information.
  'me': {
    'description': '',
    'instanceId': '',
    'keyHash': '',
    'identities': {},
    'peerAsProxy': null,
    'peersAsClients': []
  },

  // roster: {
  //   [userIdX]: {
  //     userId: string,
  //     name: string,
  //     url: string,
  //     clients: {
  //       [clientIdX]: {
  //         clientId: string, // same as key [clientIdX].
  //         // TODO: users should live in network, not visa-versa!
  //         network: string
  //         status: string
  //       }, ... clientIdX
  //     },
  //   } ... userIdX
  // }
  // Merged contact lists from each identity provider.
  'roster': {},

  // instances: {
  //   [instanceIdX]: {
  //     // From Network/identity:
  //     name: string,
  //     userId: string,
  //     network: string,
  //     url: string,
  //     // Instance specific
  //     description: string,
  //     // annotation: string, // TODO
  //     instanceId: string,
  //     keyhash: string,
  //     trust: {
  //       asProxy: Trust
  //       asClient: Trust
  //     }
  //     status {
  //       activeProxy: boolean
  //       activeClient: boolean
  //     }
  //   }
  // }

  // instanceId -> instance. Active UProxy installations.
  'instances': {},

  // ID mappings.
  // TODO: Make these mappings properly properly reflect that an instance can
  // be connected to multiple networks and therefore have multiple client ids.
  // TODO: add mappings between networks?
  'clientToInstance': {},      // instanceId -> clientId
  'instanceToClient': {},      // clientId -> instanceId

  // Options coming from local storage and setable by the options page.
  // TODO: put real values in here.
  'options': {
    'allowNonRoutableAddresses': false,
    // See: https://gist.github.com/zziuni/3741933
    // http://www.html5rocks.com/en/tutorials/webrtc/basics/
    //   'stun:stun.l.google.com:19302'
    'stunServers': ['stunServer1', 'stunServer2'],
    'turnServers': ['turnServer1', 'turnServer2']
  }
};
var state = cloneDeep(RESET_STATE);

var DEFAULT_PROXY_STATUS = {
    proxy: ProxyState.OFF,
    client: ProxyState.OFF
};

// Instance object.
var DEFAULT_INSTANCE = {
  instanceId: null,  // Primary key.
  keyHash: null,
  trust: {
    asProxy: Trust.NO,
    asClient: Trust.NO
  },
  status: DEFAULT_PROXY_STATUS,
  description: '',
  notify: false,      // Whether UI should show state-change notification.
  rosterInfo: {       // Info corresponding to its roster entry.
    userId: '',
    name: '',
    network: '',
    url: ''
  }
};

// If one is running UProxy for the first time, or without any available
// instance data, generate an instance for oneself.
function _generateMyInstance() {
  var i, val, hex, id, key, instanceIds = [];

  var me = cloneDeep(RESET_STATE.me);

  // Create an instanceId if we don't have one yet.
  // Just generate 20 random 8-bit numbers, print them out in hex.
  // TODO: check use of randomness: why not one big random number that is
  // serialised?
  for (i = 0; i < 20; i++) {
    // 20 bytes for the instance ID.  This we can keep.
    val = Math.floor(Math.random() * 256);
    hex = val.toString(16);
    me.instanceId = me.instanceId +
        ('00'.substr(0, 2 - hex.length) + hex);

    // 20 bytes for a fake key hash. TODO(mollyling): Get a real key hash.
    val = Math.floor(Math.random() * 256);
    hex = val.toString(16);

    me.keyHash = ((i > 0)? (me.keyHash + ':') : '')  +
        ('00'.substr(0, 2 - hex.length) + hex);

    // TODO: separate this out and use full space of possible names by
    // using the whole of the .
    if (i < 4) {
      id = (i & 1) ? nouns[val] : adjectives[val];
      if (me.description !== null) {
        me.description = me.description + " " + id;
      } else {
        me.description = id;
      }
    }
  }

  return me;
}

// --------------------------------------------------------------------------
<<<<<<< HEAD
=======
//  Local Storage
// --------------------------------------------------------------------------
// To see the format used by localstorage, see the file:
//   scraps/local_storage_example.js
function _loadFromStorage(key, callback, defaultIfUndefined) {
  storage.get(key).done(function (result) {
    console.log("Loaded from storage[" + key + "] (type: " + (typeof result) + "): " + result);
    if (isDefined(result)) {
      callback(JSON.parse(result));
    } else {
      callback(defaultIfUndefined);
    }
  });
}

function _saveToStorage(key, val, callback) {
  storage.set(key, JSON.stringify(val)).done(callback);
}

function _loadStateFromStorage(state, callback) {
  var finalCallbacker = new FinalCallback(callback);
  var i, key;

  // Set the saves |me| state and |options|.  Note that in both of
  // these callbacks |key| will be a different value by the time they
  // run.
  key = StateEntries.ME;
  var maybeCallbackAfterLoadingMe = finalCallbacker.makeCountedCallback();
  _loadFromStorage(key, function(v) {
    if (v === null) {
      state.me = _generateMyInstance();
      _saveToStorage("me", state.me);
      log.debug("****** Saving new self-definition *****");
      log.debug("  state.me = " + JSON.stringify(state.me));
    } else {
      log.debug("++++++ Loaded self-definition ++++++");
      log.debug("  state.me = " + JSON.stringify(v));
      state.me = v;
      // Put back any fields that weren't saved (say, from a version change).
      for (var k in RESET_STATE.me) {
        if (state.me[k] === undefined) {
          log.debug(" -- adding back property " + k);
          state.me[k] = cloneDeep(RESET_STATE.me[k]);
        }
      }
      log.debug("  state.me, post repair = " + JSON.stringify(state.me));
      state.me.identities = {};
    }
    maybeCallbackAfterLoadingMe();
  }, null);

  key = StateEntries.OPTIONS;
  var maybeCallbackAfterLoadingOptions = finalCallbacker.makeCountedCallback();
  _loadFromStorage(key, function(options) {
    state[StateEntries.OPTIONS] = options;
    maybeCallbackAfterLoadingOptions();
  }, RESET_STATE[key]);

  // Set the state |instances| from the local storage entries.
  var instances = {};
  state[StateEntries.INSTANCES] = instances;
  key = StateEntries.INSTANCEIDS;

  var checkAndSave = function(instanceId) {
    var maybeCallbackAfterLoadingInstance =
        finalCallbacker.makeCountedCallback();
    _loadFromStorage("instance/" + instanceId, function(instance) {
      if (null === instance) {
        console.error("Load error: instance " + instanceId + " not found");
      }
      // // see: scraps/validtate-instance.js, but use unit tests instead of
      // // runtime code for type-checking.
      // else if (!_validateStoredInstance(instanceId, instance)) {
      // console.error("instance " + instanceId + " was bad:", instance);
      // TODO: remove bad instance ids?
      //}
      else {
        console.log("instance " + instanceId + " loaded");
        instance.status = DEFAULT_PROXY_STATUS;
        instances[instanceId] = instance;
        // Extrapolate the user & add to the roster.
        var user = state.roster[instance.rosterInfo.userId] = {};
        user.userId = instance.rosterInfo.userId;
        user.name = instance.rosterInfo.name;
        user.network = instance.rosterInfo.network,
        user.url = instance.rosterInfo.url;
        user.clients = {};
        user.hasNotification = Boolean(instance.notify);
      }
      maybeCallbackAfterLoadingInstance();
    }, null);
  };

  // Load
  _loadFromStorage(StateEntries.INSTANCEIDS, function(instanceIds) {
    console.log("instanceIds typeof = " + (typeof instanceIds));
    console.log('instanceIds: ' + instanceIds);
    for (i = 0; i < instanceIds.length; i++) {
      checkAndSave(instanceIds[i]);
    }
  }, []);

  log.debug('_loadStateFromStorage: loaded: ' + JSON.stringify(state));
}

// Save the instance to local storage. Assumes that both the Instance
// notification and XMPP user and client information exist and are up-to-date.
// |instanceId| - string instance identifier (a 40-char hex string)
// |userId| - The userId such as 918a2e3f74b69c2d18f34e6@public.talk.google.com.
function _saveInstance(instanceId) {
  // Be obscenely strict here, to make sure we don't propagate buggy
  // state across runs (or versions) of UProxy.
  var instanceInfo = state.instances[instanceId];
  var instance = {
    // Instance stuff:
    // annotation: getKeyWithDefault(instanceInfo, 'annotation',
    //    instanceInfo.description),
    instanceId: instanceId,
    keyHash: instanceInfo.keyHash,
    trust: instanceInfo.trust,
    // Overlay protocol used to get descriptions.
    description: instanceInfo.description,
    notify: Boolean(instanceInfo.notify),
    rosterInfo: instanceInfo.rosterInfo
  };
  log.debug('_saveInstance: saving "instance/"' + instanceId + '": ' +
      JSON.stringify(instance));
  _saveToStorage("instance/" + instanceId, instance);
}

function _saveAllInstances() {
  // Go through |roster.client[*].clients[*]|, and save every instance
  // with an instanceId.  We pull data from both the|state.instances|
  // and |state.roster| objects.
  for (var userId in state.roster) {
    for (var clientId in state.roster[userId]) {
      var rosterClient = state.roster[userId].clients[clientId];
      if (rosterClient.instanceId !== undefined && rosterClient.instanceId) {
        _saveInstance(rosterClient.instanceId);
      }
    }
  }
  // Now save the entire instanceIds list.
  _saveToStorage(StateEntries.INSTANCEIDS,
      Object.keys(state[StateEntries.INSTANCES]));
}

// Remember whether uproxy is currently logged on to |network|.
function _saveNetworkState(network, state) {
  log.debug('Saving network state for: ' + network + ' : ' + state);
  _saveToStorage('online/' + network, state);
}

// Load the status for |network|, and reconnect to it if |reconnect| is true.
function _loadNetworkState(network, reconnect) {
  log.debug('Loading network state for: ' + network);
  _loadFromStorage('online/' + network, function (wasOnline) {
    if (reconnect && wasOnline) {
      log.debug('Was previously logged on to ' + network + '. Reconnecting...');
      _Login(network);
    }
  }, false);
}

function checkPastNetworkConnection(network) {
  _loadNetworkState(network, true);
}

// --------------------------------------------------------------------------
>>>>>>> 6ea8df4b
//  General UI interaction
// --------------------------------------------------------------------------

function sendFullStateToUI() {
  console.log("sending sendFullStateToUI state-change.");
  uiChannel.emit('state-change', [{op: 'replace', path: '', value: state}]);
  //
  // Note: this is not the same as replace: replace only works if the path is
  // already there.
/*   for(var k in state) {
    uiChannel.emit('state-change', [{op: 'replace', path: '/' + k, value: state[k]}]);
     uiChannel.emit('state-change', [{op: 'remove', path: '/' + k}]);
    uiChannel.emit('state-change', [{op: 'add', path: '/' + k, value: state[k]}]);

  } */
};

// Define freedom bindings.
uiChannel.on('reset', function () { reset(); });

// Logs out of networks and resets data.
function reset() {
  log.debug('reset');
  identity.logout(null, null);
  state = cloneDeep(RESET_STATE);
  storage.clear().done(function() {
    console.log("Cleared storage.");
    _loadStateFromStorage(state, function () {
      console.log("Emiting a state-change");
      sendFullStateToUI();
    });
  });
}

// Called from extension whenever the user clicks opens the extension popup.
// The intent is to reset its model - but this may or may not always be
// necessary. Improvements to come.
uiChannel.on('open-popup', function () {
  log.debug('open-popup');
  log.debug('state:', state);
  // Send the extension the full state.
  sendFullStateToUI();
});

// Update local user's online status (away, busy, etc.).
identity.on('onStatus', function(data) {
  log.debug('onStatus: data:' + JSON.stringify(data));
  if (data.userId) {
    state.identityStatus[data.network] = data;
    uiChannel.emit('state-change',
        [{op: 'add', path: '/identityStatus/' + data.network, value: data}]);
    if (!state.me.identities[data.userId]) {
      state.me.identities[data.userId] = {userId: data.userId};
    }
  }
});

// Called when a contact (or ourselves) changes state, whether online or
// description.
identity.on('onChange', function(data) {
  // log.debug('onChange: data:' + JSON.stringify(data));
  if (!data.userId) {
    log.error('onChange: missing userId! ' + JSON.stringify(data));
  }
  try {
    if (state.me.identities[data.userId]) {
      // My card changed.
      state.me.identities[data.userId] = data;
      _SyncUI('/me/clients/' + data.userId, data, 'add');
      // TODO: Handle changes that might affect proxying
    } else {
      updateUser(data);  // Not myself.
    }
  } catch (e) {
    console.log('Failure in onChange handler.  state.me = ' + JSON.stringify(state.me));
    console.log(e.stack);
  }
});

identity.on('onMessage', function (msgInfo) {
  log.debug("identity.on('onMessage'): msgInfo: ", msgInfo);
  // state._msgLog.push(msgInfo);
  // uiChannel.emit('state-change',
      // [{op: 'add', path: '/_msgLog/-', value: msgInfo}]);
  var jsonMessage = {};
  msgInfo.messageText = msgInfo.message;
  delete msgInfo.message;
  try {
    // Replace the JSON str with actual data attributes, then flatten.
    msgInfo.data = JSON.parse(msgInfo.messageText);
  } catch(e) {
    msgInfo.unparseable = true;
  }
  // By passing
  _handleMessage(msgInfo, false);  // beingSent = false
});

uiChannel.on('login', function(network) {
  _Login(network);
});

uiChannel.on('logout', function(network) {
  identity.logout(null, network);
  state.clientToInstance = {};  // Clear the clientsToInstance table.
  _saveNetworkState(network, false);
});

uiChannel.on('ignore', function (userId) {
  // TODO: fix.
});

uiChannel.on('invite-friend', function (userId) {
  identity.sendMessage(userId, "Join UProxy!");
});

uiChannel.on('echo', function (msg) {
  // state._msgLog.push(msg);
  // uiChannel.emit('state-change', [{op: 'add', path: '/_msgLog/-', value: msg}]);
});

uiChannel.on('change-option', function (data) {
  state.options[data.key] = data.value;
  _saveToStorage('options', state.options);
  log.debug('saved options ' + JSON.stringify(state.options));
  uiChannel.emit('state-change', [{op: 'replace', path: '/options/'+data.key, value: data.value}]);
  // TODO: Handle changes that might affect proxying
});

// Updating our own UProxy instance's description.
uiChannel.on('update-description', function (data) {
  state.me.description = data;  // UI side already up-to-date.
  _fetchMyInstance(true);       // Reset local instance data.

  // TODO(uzimizu): save to storage
  var payload = JSON.stringify({
    type: 'update-description',
    instanceId: '' + state.me.instanceId,
    description: '' + state.me.description
  });

  // Send the new description to ALL currently online friend instances.
  for (var instanceId in state.instances) {
    var clientId = state.instanceToClient[instanceId];
    if (!clientId)  // || 'offline' == state.roster[state.instances[instanceId]].clients[clientId].status)
      continue;
    identity.sendMessage(clientId, payload);
  }
});

// Updating our own UProxy instance's description.
uiChannel.on('notification-seen', function (userId) {
  var user = state.roster[userId];
  if (!user) {
    log.error('User ' + id + ' does not exist!');
    return false;
  }
  user.hasNotification = false;
  // Go through clients, remove notification flag from any uproxy instance.
  for (var clientId in user.clients) {
    var instanceId = state.clientToInstance[clientId];
    if (instanceId) {
      _removeNotification(instanceId);
    }
  }
  // _removeNotification(user);
  // instance.notify = false;
  // _saveInstance(id);
  // Don't need to re-sync with UI - expect UI to have done the change.
  // _SyncInstance(instance);
});

// --------------------------------------------------------------------------
//  Data management
// --------------------------------------------------------------------------

function instanceOfUserId(userId) {
  for (var i in state.instances) {
    if (state.instances[i].rosterInfo.userId == userId) return state.instances[i];
  }
  return null;
};

// --------------------------------------------------------------------------
//  Proxying
// --------------------------------------------------------------------------
// TODO: say not if we havn't given them permission :)
uiChannel.on('start-using-peer-as-proxy-server', function(peerInstanceId) {
  startUsingPeerAsProxyServer(peerInstanceId);
});

uiChannel.on('stop-proxying', function(peerInstanceId) {
  stopUsingPeerAsProxyServer(peerInstanceId);
});

client.on('sendSignalToPeer', function(data) {
    console.log('client(sendSignalToPeer):' + JSON.stringify(data) +
                ', sending to ' + data.peerId + ", which should map to " +
                    state.instanceToClient[data.peerId]);
  // TODO: don't use 'message' as a field in a message! that's confusing!
  // data.peerId is an instance ID.  convert.
  identity.sendMessage(
      state.instanceToClient[data.peerId],
      JSON.stringify({type: 'peerconnection-client', data: data.data}));
});

server.on('sendSignalToPeer', function(data) {
  console.log('server(sendSignalToPeer):' + JSON.stringify(data) +
                ', sending to ' + data.peerId);
  identity.sendMessage(
      state.instanceToClient[data.peerId],
      JSON.stringify({type: 'peerconnection-server', data: data.data}));
});

function startUsingPeerAsProxyServer(peerInstanceId) {
  var instance = state.instances[peerInstanceId];
  if (!instance) {
    log.error('Instance ' + peerInstanceId + ' does not exist! Cannot proxy...')
    return false;
  }
  if ('yes' != state.instances[peerInstanceId].trust.asProxy) {
    log.debug('Lacking permission to proxy through ' + peerInstanceId);
    return false;
  }
  // TODO: Cleanly disable any previous proxying session.
  state.me.peerAsProxy = peerInstanceId;
  _SyncUI('/me/peerAsProxy', peerInstanceId);
  instance.status.proxy = ProxyState.RUNNING;
  // _SyncUI('/instances/' + peerInstanceId, instance);
  _SyncInstance(instance, 'status');

  // TODO: sync properly between the extension and the app on proxy settings
  // rather than this cooincidentally the same data.
  client.emit("start",
              {'host': '127.0.0.1', 'port': 9999,
               // peerId of the peer being routed to.
               'peerId': peerInstanceId});
}

function stopUsingPeerAsProxyServer(peerInstanceId) {
  var instance = state.instances[peerInstanceId];
  if (!instance) {
    log.error('Instance ' + peerInstanceId + ' does not exist!')
    return false;
  }
  // TODO: Handle revoked permissions notifications.

  // TODO: check permission first.
  state.me.peerAsProxy = null;
  _SyncUI('/me/peerAsProxy', '');
  // uiChannel.emit('state-change',
      // [{op: 'replace', path: '/me/peerAsProxy', value: ''}]);
  client.emit("stop");
  instance.status.proxy = ProxyState.OFF;
  _SyncInstance(instance, 'status');
}

// peerconnection-client -- sent from client on other side.
function handleSignalFromClientPeer(msg) {
  console.log('handleSignalFromClientPeer: ' + JSON.stringify(msg));
  // sanitize from the identity service
  server.emit('handleSignalFromPeer', {peerId: msg.fromClientId, data: msg.data});
}

// peerconnection-server -- sent from server on other side.
function handleSignalFromServerPeer(msg) {
  console.log('handleSignalFromServerPeer: ' + JSON.stringify(msg));
  // sanitize from the identity service
  client.emit('handleServerSignalToPeer', {peerId: msg.fromClientId, data: msg.data});
}

// --------------------------------------------------------------------------
//  Trust
// --------------------------------------------------------------------------
// action -> target trust level.
var TrustOp = {
  // If Alice |action|'s Bob, then Bob acts as the client.
  'allow': Trust.YES,
  'offer': Trust.OFFERED,
  'deny': Trust.NO,
  // Bob acts as the proxy.
  'request-access': Trust.REQUESTED,
  'cancel-request': Trust.NO,
  'accept-offer': Trust.YES,
  'decline-offer': Trust.NO
};

// Update trust level for an instance.
uiChannel.on('instance-trust-change', function (data) {
  var iId = data.instanceId;
  // Set trust level locally, then notify through XMPP if possible.
  _updateTrust(data.instanceId, data.action, false);  // received = false
  var clientId = state.instanceToClient[iId];
  if (!clientId) {
    log.debug('Warning! Cannot change trust level because client ID does not ' +
              'exist for instance ' + iId + ' - they are probably offline.');
    return false;
  }
  identity.sendMessage(clientId, JSON.stringify({type: data.action}));
  return true;
});

// Update trust state for a particular instance. Emits change to UI.
// |instanceId| - instance to change the trust levels upon.
// |action| - Trust action to execute.
// |received| - boolean of source of this action.
function _updateTrust(instanceId, action, received) {
  received = received || false;
  var asProxy = ['allow', 'deny', 'offer'].indexOf(action) < 0 ? !received : received;
  var trustValue = TrustOp[action];
  var instance = state.instances[instanceId];
  if (!instance) {
    log.error('Cannot find instance ' + instanceId + ' for a trust change!');
    return false;
  }
  if (asProxy) {
    instance.trust.asProxy = trustValue;
  } else {
    instance.trust.asClient = trustValue;
  }
  // Update UI. TODO(uzimizu): Local storage as well?
  _SyncInstance(instance);
  // uiChannel.emit('state-change', [{
      // op: 'replace', path: '/instances/' + instance.instanceId, value: instance
  // }]);
  return true;
}

var _msgReceivedHandlers = {
    'notify-instance': receiveInstance,
    'notify-consent': receiveConsent,
    'update-description': handleUpdateDescription,
    'peerconnection-server' : handleSignalFromServerPeer,
    'peerconnection-client' : handleSignalFromClientPeer
};

// --------------------------------------------------------------------------
//  Messages
// --------------------------------------------------------------------------
// Bi-directional message handler.
// |beingSent| - True if message is being sent by us. False if we are receiving
// it.
function _handleMessage(msgInfo, beingSent) {
  log.debug(' ^_^ ' + (beingSent ? '----> SEND' : '<---- RECEIVE') +
            ' MESSAGE: ' + JSON.stringify(msgInfo));
  var msgType = msgInfo.data.type;
  var trustValue = TrustOp[msgType];
  if (trustValue) {  // Check if this is a Trust modification. If so, it can
                    //  only be a received message....
    var clientId = msgInfo.fromClientId;
    var instanceId = state.clientToInstance[clientId];
    if (!instanceId) {
      // TODO(uzimizu): Attach instanceId to the message and verify.
      log.error('Could not find instance for the trust modification!');
      return false;
    }
    _addNotification(instanceId);
    _updateTrust(instanceId, msgType, true);  // received = true
    return true;
  }

  // Other type of message - instance or proxy state update.
  var handler = null;
  // If the message is not being sent by us...
  if (!beingSent) {
    handler = _msgReceivedHandlers[msgType];
  }
  if (!handler) {
    log.error('No handler for sent message type: ' + msgType);
    return false;
  }
  handler(msgInfo, msgInfo.to);
}

// A simple predicate function to see if we can talk to this client.
function _isMessageableUproxy(client) {
  // TODO(uzimizu): Make identification of whether or not this is a uproxy
  // client more sensible.
  var retval = (client.status == 'online' || client.status == 'messageable')
      && (client.clientId.indexOf('/uproxy') > 0);
  return retval;
}

// Update data for a user, typically when new client data shows up. Notifies all
// new UProxy clients of our instance data, and preserve existing hooks. Does
// not do a complete replace - does a merge of any provided key values.
//
//  |newData| - Incoming JSON info for a single user.
function updateUser(newData) {
  // console.log('Incoming user data from XMPP: ' + JSON.stringify(newData));
  var userId = newData.userId,
      userOp = 'replace',
      existingUser = state.roster[userId];
  if (!existingUser) {
    state.roster[userId] = newData;
    userOp = 'add';
  }
  var user = state.roster[userId];
  var instance = instanceOfUserId(userId);
  var onGoogle = false,   // Flag updates..
      onFB = false,
      online = false,
      canUProxy = false;
  user.name = newData.name;
  user.clients = newData.clients;

  for (var clientId in user.clients) {
    var client = user.clients[clientId];
    if ('offline' == user.status) {  // Delete offline clients
      delete user.clients[clientId];
      continue;
    }
    if (! (clientId in user.clients)) {
      user.clients[clientId] = client;
    }

    // Determine network state / flags for filtering purposes.
    if (!onGoogle && 'google' == client.network)
      onGoogle = true;
    if (!onFB && 'facebook' == client.network)
      onFB = true;

    if (!online && 'manual' != client.network &&
        ('messageable' == client.status || 'online' == client.status)) {
      online = true;
    }

    // Inform UProxy instances of each others' ephemeral clients.
    var isUProxyClient = _checkUProxyClientSynchronization(client);
    canUProxy = canUProxy || isUProxyClient;
  }

  // Apply user-level flags.
  user.online = online;
  user.canUProxy = canUProxy;
  user.onGoogle = onGoogle;
  user.onFB = onFB;
  uiChannel.emit('state-change', [{
      op: userOp,
      path: '/roster/' + userId,
      value: user
  }]);
  return true;
}

// TODO(uzimizu): Figure out best way to request new users to install UProxy if
// they don't have any uproxy clients.

// Examine |client| and synchronize instance data if it's a new UProxy client.
// Returns true if |client| is a valid uproxy client.
function _checkUProxyClientSynchronization(client) {
  if (!_isMessageableUproxy(client)) {
    return false;
  }
  var clientId = client.clientId;
  var clientIsNew = !(clientId in state.clientToInstance);

  if (clientIsNew) {
    log.debug('Aware of new UProxy client. Sending instance data.'
        + JSON.stringify(client));
    // Set the instance mapping to null as opposed to undefined, to indicate
    // that we know the client is pending its corresponding instance data.
    state.clientToInstance[clientId] = null;
    sendInstance(client);
  }
  return true;
}


// --------------------------------------------------------------------------
//  Instance - Client mapping and consent
// --------------------------------------------------------------------------
// The instance data for the local UProxy can be cached, since it is typically
// the same unless something like |description| is explicitly updated. Consent
// bits are sent individually, after initial instance notifications.
function _getMyId() {
  for (var id in state.me.identities) {
    return id;
  }
}

var _myInstanceData = null;
function _fetchMyInstance(resetCache) {
  resetCache = resetCache || false;
  if (!_myInstanceData || resetCache) {
      var me = state.me; // state.me.identities[_getMyId()];
    _myInstanceData = JSON.stringify({
      type: 'notify-instance',
      instanceId: '' + state.me.instanceId,
      description: '' + state.me.description,
      keyHash: '' + state.me.keyHash,
      rosterInfo: {
        userId: me.userId,
        name: me.name,
        network: me.network,
        url: me.url
      }
    });
    log.debug('preparing new instance payload.');
    log.debug(JSON.stringify(me));
    log.debug(_myInstanceData);
  }
  return _myInstanceData;
}

// Send a notification about my instance data to a particular clientId.
// Assumes |client| corresponds to a valid UProxy instance, but does not assume
// that we've received the other side's Instance data yet.
function sendInstance(client) {
  if ('manual' == client.network) {
    return false;
  }
  var instancePayload = _fetchMyInstance();
  log.debug(JSON.stringify(instancePayload));
  identity.sendMessage(client.clientId, instancePayload);
  return true;
}

// Primary handler for synchronizing Instance data. Updates an instance-client
// mapping, and emit state-changes to the UI. In no case will this function fail
// to generate or update an entry of the instance table.
// TODO: support instance being on multiple chat networks.
// Note: does not assume that a roster entry exists for the user that send the
// instance data. Sometimes we get an instance data message from user that is
// not (yet) in the roster.
function receiveInstance(msg) {
  log.debug('receiveInstance(from: ' + msg.fromUserId + ')');
  var instanceId  = msg.data.instanceId,
      userId      = msg.fromUserId,
      clientId    = msg.fromClientId,
      oldClientId = state.instanceToClient[instanceId],
      instanceOp  = 'replace';  // Intended JSONpatch operation.

  // Before everything, remember the clientId - instanceId relation.
  state.clientToInstance[clientId] = instanceId;
  state.instanceToClient[instanceId] = clientId;

  // Obsolete client will never have further communications.
  if (oldClientId && (oldClientId != clientId)) {
    log.debug('Deleting obsolete client ' + oldClientId);
    var user = state.roster[userId];
    if (user) {
      delete user.clients[oldClientId];
    } else {
      log.debug('Warning: no user for ' + userId);
    }
    delete state.clientToInstance[oldClientId];
  }

  // Update the local instance table.
  var instance = state.instances[instanceId];
  if (!instance) {
    instanceOp = 'add';
    instance = _prepareNewInstance(msg.data);
    state.instances[instanceId] = instance;
  } else {
    // If we've had relationships to this instance, send them our consent bits.
    instance.rosterInfo = msg.data.rosterInfo;
    sendConsent(instance);
  }
  _saveInstance(instanceId);
  // TODO: optimise to only save when different to what was in storage before.
  _saveToStorage(StateEntries.INSTANCEIDS,
      Object.keys(state[StateEntries.INSTANCES]));

  // _saveInstance(instanceId, userId);
  // Update UI's view of instances and mapping.
  uiChannel.emit('state-change', [{
      op: instanceOp,
      path: '/instances/' + instanceId,
      value: instance
  }]);
  uiChannel.emit('state-change', [
    { op: 'replace', path: '/clientToInstance', value: state.clientToInstance },
    { op: 'replace', path: '/instanceToClient', value: state.instanceToClient }
  ]);
  return true;
}

// Prepare and return new instance object. Assumes new |instanceId|.
function _prepareNewInstance(data) {
  var instance = DEFAULT_INSTANCE;
  instance.instanceId = data.instanceId;
  instance.description = data.description;
  instance.keyHash = data.keyHash;
  instance.rosterInfo = data.rosterInfo;
  log.debug('Prepared NEW Instance: ' + JSON.stringify(instance));
  return instance;
}

// Send consent bits to re-synchronize consent with remote |instance|.
// This happens *after* receiving an instance notification for an instance which
// we already have a history with.
function sendConsent(instance) {
  var clientId = state.instanceToClient[instance.instanceId];
  if (!clientId) {
    log.error('Instance ' + instance.instanceId + ' missing clientId!');
    return false;
  }
  var consentPayload = JSON.stringify({
    type: 'notify-consent',
    instanceId: state.me.instanceId,            // Our own instanceId.
    consent: _determineConsent(instance.trust)  // My consent.
  });
  identity.sendMessage(clientId, consentPayload);
  return true;
}

// Assumes that when we receive consent there is a roster entry.
// But does not assume there is an instance entry for this user.
function receiveConsent(msg) {
  if (! (msg.fromUserId in state.roster)) {
    console.error("msg.fromUserId (" + msg.fromUserId +
        ") is not in the roster");
  }
  log.debug('receiveConsent(from: ' + msg.fromUserId + '): ' +
            JSON.stringify(msg));
  var consent     = msg.data.consent,     // Their view of consent.
      instanceId  = msg.data.instanceId,  // InstanceId of the sender.
      instance    = state.instances[instanceId];
  if (!instance) {
    log.error('Instance for id: ' + instanceId + ' not found!');
    return false;
  }
  // Determine my own consent bits, compare with their consent and remap.
  var oldTrustAsProxy = instance.trust.asProxy;
  var oldTrustAsClient = instance.trust.asClient;
  var myConsent = _determineConsent(instance.trust);
  instance.trust.asProxy = consent.asProxy?
      (myConsent.asClient? 'yes' : 'offered') :
      (myConsent.asClient? 'requested' : 'no');
  instance.trust.asClient = consent.asClient?
      (myConsent.asProxy? 'yes' : 'requested') :
      (myConsent.asProxy? 'offered' : 'no');
  // Apply state change notification if the trust state changed.
  if (oldTrustAsProxy != instance.trust.asProxy ||
      oldTrustAsClient != instance.trust.asClient) {
    _addNotification(instanceId);
  }
  _saveInstance(instanceId);
  _SyncInstance(instance, 'trust');
  return true;
}

// For each direction (e.g., I proxy for you, or you proxy for me), there
// is a logical AND of consent from both parties. If the local state for
// trusting them to be a proxy (trust.asProxy) is Yes or Requested, we
// consent to being their client. If the local state for trusting them to
// be our client is Yes or Offered, we consent to being their proxy.
function _determineConsent(trust) {
  return { asProxy:  ["yes", "offered"].indexOf(trust.asClient) >= 0,
           asClient: ["yes", "requested"].indexOf(trust.asProxy) >= 0 };
}

function _validateKeyHash(keyHash) {
  log.debug('Warning: keyHash Validation not yet implemented...');
  return true;
}

// Set notification flag for Instance corresponding to |instanceId|, and also
// set the notification flag for the userId.
function _addNotification(instanceId) {
  var instance = state.instances[instanceId];
  if (!instance) {
    log.error('Could not find instance ' + instanceId);
    return false;
  }
  instance.notify = true;
  _saveInstance(instanceId);
  _SyncInstance(instance, 'notify');
  var user = state.roster[instance.rosterInfo.userId];
  if (!user) {
    console.error('User does not exist for instance ' + instance);
    return false;
  }
  // state.notifications += user.hasNotification? 1 : 0;
  user.hasNotification = true;
  uiChannel.emit('state-change', [{
      op: 'replace',
      path: '/roster/' + user.userId + '/hasNotification',
      value: true
  }]);
}

// Remove notification flag for Instance corresponding to |instanceId|, if it
// exists.
function _removeNotification(instanceId) {
  if (!instanceId) return;

  var instance = state.instances[instanceId];
  if (!instance) {
    log.error('Instance does not exist for ' + instanceId);
    return false;
  }
  instance.notify = false;
  _saveInstance(instanceId);
  _SyncInstance(instance, 'notify');
  return true;
}

// Update the description for an instanceId.
// Assumes that |instanceId| is valid.
function handleUpdateDescription(msg) {
  log.debug('Updating description! ' + JSON.stringify(msg));
  var description = msg.data.description,
      instanceId = msg.data.instanceId,
      instance = state.instances[instanceId];
  if (!instance) {
    log.error('Could not update description - no instance: ' + instanceId);
    return false;
  }
  instance.description = description;
  // _SyncUI('/instances/' + instanceId + '/description', description);
  _SyncInstance(instance, 'description');
  return true;
}

// --------------------------------------------------------------------------
//  Updating the UI
// --------------------------------------------------------------------------
function _SyncUI(path, value, op) {
  op = op || 'replace';
  uiChannel.emit('state-change', [{
      op: op,
      path: path,
      value: value
  }]);
}
// Helper to consolidate syncing the instance on the UI side.
function _SyncInstance(instance, field) {
  var fieldStr = field? '/' + field : '';
  _SyncUI('/instances/' + instance.instanceId + fieldStr,
          field? instance[field] : instance);
}

function _Login(network) {
  network = network || undefined;
  identity.login({
    agent: 'uproxy',
    version: '0.1',
    url: 'https://github.com/UWNetworksLab/UProxy',
    interactive: Boolean(network),
    network: network
  }, sendFullStateToUI);
  if (network) {
    _saveNetworkState(network, true);
  }
}


server.emit("start");
// Load state from storage and when done, emit an total state update.
_loadStateFromStorage(state, function () { });

// Only logon to networks if local storage says we were online previously.
checkPastNetworkConnection(VALID_NETWORKS.GOOGLE);
checkPastNetworkConnection(VALID_NETWORKS.FACEBOOK);

// Now that this module has got itself setup, it sends a 'ready' message to the
// freedom background page.
uiChannel.emit('ready');

//TODO(willscott): WebWorkers startup errors are hard to debug.
// Once fixed, the setTimeout will no longer be needed.
//};  // onload
//setTimeout(onload, 0);<|MERGE_RESOLUTION|>--- conflicted
+++ resolved
@@ -259,178 +259,6 @@
 }
 
 // --------------------------------------------------------------------------
-<<<<<<< HEAD
-=======
-//  Local Storage
-// --------------------------------------------------------------------------
-// To see the format used by localstorage, see the file:
-//   scraps/local_storage_example.js
-function _loadFromStorage(key, callback, defaultIfUndefined) {
-  storage.get(key).done(function (result) {
-    console.log("Loaded from storage[" + key + "] (type: " + (typeof result) + "): " + result);
-    if (isDefined(result)) {
-      callback(JSON.parse(result));
-    } else {
-      callback(defaultIfUndefined);
-    }
-  });
-}
-
-function _saveToStorage(key, val, callback) {
-  storage.set(key, JSON.stringify(val)).done(callback);
-}
-
-function _loadStateFromStorage(state, callback) {
-  var finalCallbacker = new FinalCallback(callback);
-  var i, key;
-
-  // Set the saves |me| state and |options|.  Note that in both of
-  // these callbacks |key| will be a different value by the time they
-  // run.
-  key = StateEntries.ME;
-  var maybeCallbackAfterLoadingMe = finalCallbacker.makeCountedCallback();
-  _loadFromStorage(key, function(v) {
-    if (v === null) {
-      state.me = _generateMyInstance();
-      _saveToStorage("me", state.me);
-      log.debug("****** Saving new self-definition *****");
-      log.debug("  state.me = " + JSON.stringify(state.me));
-    } else {
-      log.debug("++++++ Loaded self-definition ++++++");
-      log.debug("  state.me = " + JSON.stringify(v));
-      state.me = v;
-      // Put back any fields that weren't saved (say, from a version change).
-      for (var k in RESET_STATE.me) {
-        if (state.me[k] === undefined) {
-          log.debug(" -- adding back property " + k);
-          state.me[k] = cloneDeep(RESET_STATE.me[k]);
-        }
-      }
-      log.debug("  state.me, post repair = " + JSON.stringify(state.me));
-      state.me.identities = {};
-    }
-    maybeCallbackAfterLoadingMe();
-  }, null);
-
-  key = StateEntries.OPTIONS;
-  var maybeCallbackAfterLoadingOptions = finalCallbacker.makeCountedCallback();
-  _loadFromStorage(key, function(options) {
-    state[StateEntries.OPTIONS] = options;
-    maybeCallbackAfterLoadingOptions();
-  }, RESET_STATE[key]);
-
-  // Set the state |instances| from the local storage entries.
-  var instances = {};
-  state[StateEntries.INSTANCES] = instances;
-  key = StateEntries.INSTANCEIDS;
-
-  var checkAndSave = function(instanceId) {
-    var maybeCallbackAfterLoadingInstance =
-        finalCallbacker.makeCountedCallback();
-    _loadFromStorage("instance/" + instanceId, function(instance) {
-      if (null === instance) {
-        console.error("Load error: instance " + instanceId + " not found");
-      }
-      // // see: scraps/validtate-instance.js, but use unit tests instead of
-      // // runtime code for type-checking.
-      // else if (!_validateStoredInstance(instanceId, instance)) {
-      // console.error("instance " + instanceId + " was bad:", instance);
-      // TODO: remove bad instance ids?
-      //}
-      else {
-        console.log("instance " + instanceId + " loaded");
-        instance.status = DEFAULT_PROXY_STATUS;
-        instances[instanceId] = instance;
-        // Extrapolate the user & add to the roster.
-        var user = state.roster[instance.rosterInfo.userId] = {};
-        user.userId = instance.rosterInfo.userId;
-        user.name = instance.rosterInfo.name;
-        user.network = instance.rosterInfo.network,
-        user.url = instance.rosterInfo.url;
-        user.clients = {};
-        user.hasNotification = Boolean(instance.notify);
-      }
-      maybeCallbackAfterLoadingInstance();
-    }, null);
-  };
-
-  // Load
-  _loadFromStorage(StateEntries.INSTANCEIDS, function(instanceIds) {
-    console.log("instanceIds typeof = " + (typeof instanceIds));
-    console.log('instanceIds: ' + instanceIds);
-    for (i = 0; i < instanceIds.length; i++) {
-      checkAndSave(instanceIds[i]);
-    }
-  }, []);
-
-  log.debug('_loadStateFromStorage: loaded: ' + JSON.stringify(state));
-}
-
-// Save the instance to local storage. Assumes that both the Instance
-// notification and XMPP user and client information exist and are up-to-date.
-// |instanceId| - string instance identifier (a 40-char hex string)
-// |userId| - The userId such as 918a2e3f74b69c2d18f34e6@public.talk.google.com.
-function _saveInstance(instanceId) {
-  // Be obscenely strict here, to make sure we don't propagate buggy
-  // state across runs (or versions) of UProxy.
-  var instanceInfo = state.instances[instanceId];
-  var instance = {
-    // Instance stuff:
-    // annotation: getKeyWithDefault(instanceInfo, 'annotation',
-    //    instanceInfo.description),
-    instanceId: instanceId,
-    keyHash: instanceInfo.keyHash,
-    trust: instanceInfo.trust,
-    // Overlay protocol used to get descriptions.
-    description: instanceInfo.description,
-    notify: Boolean(instanceInfo.notify),
-    rosterInfo: instanceInfo.rosterInfo
-  };
-  log.debug('_saveInstance: saving "instance/"' + instanceId + '": ' +
-      JSON.stringify(instance));
-  _saveToStorage("instance/" + instanceId, instance);
-}
-
-function _saveAllInstances() {
-  // Go through |roster.client[*].clients[*]|, and save every instance
-  // with an instanceId.  We pull data from both the|state.instances|
-  // and |state.roster| objects.
-  for (var userId in state.roster) {
-    for (var clientId in state.roster[userId]) {
-      var rosterClient = state.roster[userId].clients[clientId];
-      if (rosterClient.instanceId !== undefined && rosterClient.instanceId) {
-        _saveInstance(rosterClient.instanceId);
-      }
-    }
-  }
-  // Now save the entire instanceIds list.
-  _saveToStorage(StateEntries.INSTANCEIDS,
-      Object.keys(state[StateEntries.INSTANCES]));
-}
-
-// Remember whether uproxy is currently logged on to |network|.
-function _saveNetworkState(network, state) {
-  log.debug('Saving network state for: ' + network + ' : ' + state);
-  _saveToStorage('online/' + network, state);
-}
-
-// Load the status for |network|, and reconnect to it if |reconnect| is true.
-function _loadNetworkState(network, reconnect) {
-  log.debug('Loading network state for: ' + network);
-  _loadFromStorage('online/' + network, function (wasOnline) {
-    if (reconnect && wasOnline) {
-      log.debug('Was previously logged on to ' + network + '. Reconnecting...');
-      _Login(network);
-    }
-  }, false);
-}
-
-function checkPastNetworkConnection(network) {
-  _loadNetworkState(network, true);
-}
-
-// --------------------------------------------------------------------------
->>>>>>> 6ea8df4b
 //  General UI interaction
 // --------------------------------------------------------------------------
 
