--- conflicted
+++ resolved
@@ -57,25 +57,12 @@
   "_debug": DEBUG,  // debug state.
   "_msgLog": [],  //
 
-<<<<<<< HEAD
-  "me": {},
-  "roster": {},
-
-  "currentSessionsToRelay": {},
-  "allowGiveTo": {},
-  "pendingGiveTo": {},
-
-  "currentSessionsToInitiate": {},
-  "canGetFrom": {},
-  "pendingGetFrom": {},
-=======
   // A table from network identifier to your status on that network
   // (online/offline/idle, etc)
   "identityStatus": {},
   "me": {},         // Local client's information.
   "roster": {},     // Merged contact lists from each identity provider.
   "instances": {},  // instanceId -> instance. Active UProxy installations.
->>>>>>> 6f53beba
 
   // Options coming from local storage and setable by the options page.
   "options": {
