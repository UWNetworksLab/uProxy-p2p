<!doctype html>
<html ng-app="UProxyExtension-popup" ng-csp id="popup">
  <head>
    <meta charset="utf-8">

    <link href="styles/main.css" rel="stylesheet">

    <!-- build:js scripts/popup.js -->
    <script src="bower_components/lodash/dist/lodash.js"></script>
    <script src="bower_components/angular/angular.js"></script>
    <script src="bower_components/angular-animate/angular-animate.js"></script>
    <script src="bower_components/angular-lodash/angular-lodash.js"></script>
    <!--script src="bower_components/oauth2-extensions/lib/oauth2.js"></script-->

    <script src="scripts/app.js"></script>
    <script src="scripts/popup.js"></script>
    <script src="../../scripts/dependencies.js"></script>
    <!-- endbuild -->

  </head>
  <!-- TODO: i18n -->
  <body><div ng-cloak ng-controller="MainCtrl">

    <div id="login-splash" ng-show="showingSplashPage()">
      <div class='uproxy-banner'>
      <img src='icons/uproxy-128.png'>proxy
      </div>
      <span class="description">Safe Passage for the Web.</span>

      <div class="app-missing-warning" ng-hide="uProxyAppConnectionStatus.connected">
        You need to install the UProxy app as well as the UProxy extension.
      </div>

      <div ng-show="uProxyAppConnectionStatus.connected">
        <input type="text" ng-model="model.me.description"
            id="my-description"
            placeholder="Device description"
            ng-blur="updateDescription();descriptionHelp=false"
            ng-focus="descriptionHelp=true">
        </input>
        <p class="tip" ng-show="descriptionHelp">
          Please describe your device.
          This description will be visible to friends with UProxy.
        </p>

        <div id="networks-box" ng-show="showingSplashPage()">
          <h3>Networks</h3>

          <div class="network-btn">
            <span ng-repeat="network in ui.networks">
              <button class="btn" ng-show="!isOnline(network)"
                ng-click="login(network)">Login to {{ prettyNetworkName(network) }}</button>
              <button class="btn" ng-show="isOnline(network)"
                ng-click="logout(network)">Logout from {{ prettyNetworkName(network) }}</button>
            </span>
          </div>
        </div>
      </div>
    </div>

    <button id="options-btn" ng-click="toggleOptions()"
        ng-mouseenter="optionsTooltip=true"
        ng-focus="optionsTooltip=true"
        ng-mouseleave="optionsTooltip=false"
        ng-blur="optionsTooltip=false"
        title="{{'options'|i18n}}">
    </button>
    <div class="tip" id="options-btn-tip" ng-show="optionsTooltip">
      <span ng-show="ui.splashPage && ui.rosterNudge">Show the contact again.</span>
      <span ng-show="ui.splashPage && !ui.rosterNudge">Show the contact list.</span>
      <span ng-hide="ui.splashPage">Show the setup page.</span>
    </div>

    <div id="main-view" ng-hide="showingSplashPage()">
      <div id="header">
        <div id="search-section" ng-hide="ui.rosterNudge">
          <div id="actions">
            <button id="search-btn" type="search"
                    ng-class="{on:ui.searchBar}"
                    ng-click="toggleSearch()"></button>
            <button id="my-access" class="filter"
                    ng-mouseenter="showFilter('myAccess')"
                    ng-mouseleave="showFilterTip=false"
                    ng-focus="showFilter('myAccess')"
                    ng-blur="showFilterTip=false"
                    ng-class="{on:ui.filters.myAccess}"
                    ng-click="ui.toggleFilter('myAccess')"></button>
            <button id="friends-access" class="filter"
                    ng-mouseenter="showFilter('friendsAccess')"
                    ng-focus="showFilter('friendsAccess')"
                    ng-mouseleave="showFilterTip=false"
                    ng-blur="showFilterTip=false"
                    ng-class="{on:ui.filters.friendsAccess}"
                    ng-click="ui.toggleFilter('friendsAccess')"></button>
            <button id="uproxy-filter" class="filter"
                    ng-mouseenter="showFilter('uproxy')"
                    ng-focus="showFilter('uproxy')"
                    ng-mouseenter="filterTip=filterTips.uproxy"
                    ng-blur="showFilterTip=false"
                    ng-mouseleave="showFilterTip=false"
                    ng-class="{on:ui.filters.uproxy}"
                    ng-click="ui.toggleFilter('uproxy')"></button>
            <button id="online-filter" class="filter"
                    ng-mouseenter="showFilter('online')"
                    ng-focus="showFilter('online')"
                    ng-blur="showFilterTip=false"
                    ng-mouseleave="showFilterTip=false"
                    ng-class="{on:ui.filters.online}"
                    ng-click="ui.toggleFilter('online')"></button>
            <br>
          </div>
          <input type="text" id="search-contacts"
              placeholder="search contacts"
              ng-show="ui.searchBar"
              ng-model="ui.search"
              ng-blur="searchFocused=false"
              ng-focus="searchFocused=true">
          </input>
        </div>

        <div id="contact-header" ng-show="ui.rosterNudge">
          <button class="btn-back" ng-click="ui.rosterNudge=false"></button>
          <h1>{{ui.contact.name}}</h1>
        </div>
      </div>

      <div class="tool" id="filterTooltip" ng-show="showFilterTip">
        <div class="tip">
          {{filterTip}}
        </div>
      </div>

      <div id="roster">
        <div id="roster-text">
          <span ng-show="loggedOut()">
            You aren't logged in to a network. Goto your settings to login.
          </span>
          <span ng-hide="loggedOut() || loggedIn()">
            Loading...
          </span>
        </div>

        <div id="contacts-frame" ng-hide="ui.rosterNudge">
        <ul class="contacts">
          <li ng-repeat="contact in model.roster"
              ng-click="viewContact(contact)"
              ng-hide="ui.contactIsFiltered(contact)"
              ng-class="{offline:!contact.online}"
              tabIndex="{{ $index }}"
              >
            {{contact.name}}
            <img class="contact-image" ng-src='{{contact.imageData}}'>
            <span class="c-icons">
<<<<<<< HEAD
              <span class="c-icon" ng-show='contact.onGoogle'> G+ </span>
              <span class="c-icon" ng-show='contact.onFB'> FB </span>
              <span class="c-icon" ng-show='contact.onXMPP'> XMPP </span>
              <span ng-show="contact.canUProxy">
                <img class="c-icon" ng-show='contact.canUProxy' src='icons/uproxy-19.png'>
              </span>
=======
              <span class="c-icon givesMe"
                  ng-class="{grey:'yes'!=contact.trust.asProxy}"
                  ng-show='contact.givesMe'></span>
              <span class="c-icon usesMe"
                  ng-class="{grey:'yes'!=contact.trust.asClient}"
                  ng-show='contact.usesMe'></span>
              <span class="c-icon" ng-show='contact.onGoogle'>G+</span>
              <span class="c-icon" ng-show='contact.onFB'>FB</span>
              <span class="c-icon canUProxy" ng-show="contact.canUProxy"></span>
>>>>>>> 8a1aad08
            </span>
            <span class="c-notification" ng-show='contact.hasNotification'> ! </span>
          </li>
        </ul>
        </div>

        <div id="contact-details" ng-show="ui.rosterNudge">
          <div class="contact-status">
            <img ng-show="ui.contact.imageData" class="contact-image"
                 ng-src='{{ui.contact.imageData?ui.contact.imageData:""}}'>
            <img ng-hide="ui.contact.imageData" class="contact-image">

            <br>Network: {{ ui.contact.network }}
            <p ng-hide="ui.instance">
            {{ ui.contact.name }} is not running uProxy.
            </p>
            <div ng-show="ui.instance">
              <div class="instance-actions" ng-show="ui.rosterNudge">
                <p>
                  {{ui.instance.description}}
                </p>
                <div class="instance-id" ng-show="ui.rosterNudge">
                  {{ui.instance.instanceId}}
                </div>

                <div class="box-for-proxy"
                    ng-switch="ui.instance.trust.asProxy">
                  <div ng-switch-when="yes">
                    <button class="btn"
                        ng-disabled="ui.pendingProxyTrustChange"
                        ng-show="'off'==ui.instance.status.proxy"
                        ng-click="startAccess(ui.instance)">
                      Start
                    </button>
                    <div class="btn"
                        ng-disabled="ui.pendingProxyTrustChange"
                        ng-show="'ready'==ui.instance.status.proxy">
                      Setting up proxy...
                    </div>
                    <button class="btn"
                        ng-hide="'off'==ui.instance.status.proxy"
                        ng-disabled="ui.pendingProxyTrustChange"
                        ng-click="stopAccess(ui.instance)">
                      Stop
                    </button>
                  </div>
                  <div ng-switch-when="requested">
                    <button class="btn"
                        ng-disabled="ui.pendingProxyTrustChange"
                        ng-click="cancelRequest(ui.instance)">
                      Cancel
                    </button>
                    <span>Pending...</span>
                  </div>
                  <div ng-switch-when="offered">
                    <button class="btn"
                        ng-disabled="ui.pendingProxyTrustChange"
                        ng-click="acceptOffer(ui.instance)">
                      Accept Access
                    </button>
                    <button class="btn"
                        ng-disabled="ui.pendingProxyTrustChange"
                        ng-click="declineOffer(ui.instance)">
                      No Thanks
                    </button>
                  </div>
                  <button class="btn"
                      ng-switch-default
                      ng-disabled="ui.pendingProxyTrustChange"
                      ng-click="requestAccess(ui.instance)">
                    Request
                  </button>
                </div>

                <div class="box-for-client"
                    ng-switch="ui.instance.trust.asClient">
                  <button class="btn" ng-switch-when="no"
                      ng-disabled="ui.pendingClientTrustChange"
                      ng-click="offerAccess(ui.instance)">
                    Offer Access
                  </button>
                  <div ng-switch-when="requested">
                    <button class="btn"
                        ng-disabled="ui.pendingClientTrustChange"
                        ng-click="grantAccess(ui.instance)">
                      Grant
                    </button>
                    <button class="btn"
                        ng-disabled="ui.pendingClientTrustChange"
                        ng-click="denyAccess(ui.instance)">
                      Ignore
                    </button>
                  </div>
                  <button class="btn" ng-switch-default
                      ng-disabled="ui.pendingClientTrustChange"
                      ng-click="revokeAccess(ui.instance)">
                    Revoke Access
                  </button>
                </div>
              </div>
            </div>
            <a class="chat-btn" href="{{ ui.contact.url }}"
               target="_blank"
               ng-show="ui.rosterNudge"
               ng-mouseenter="chatButtonHovered=true"
               ng-mouseleave="chatButtonHovered=false">
            </a>
            <div class="tool">
            <p class="tip" ng-show="chatButtonHovered" >
              Ask {{ ui.contact.name }} to
              <span ng-hide="ui.instance">install</span>
              <span ng-show="ui.instance">run</span>
              UProxy.
            </p>
            </div>
          </div>
        </div>
      </div>
    </div>

    <div id="status">
      <span id="status-proxy" ng-show="ui.proxy" ng-cloak>

        <div ng-hide="'off'==ui.proxy.status.proxy">
          <button id="stop-btn" class="icon-btn"
              ng-mouseenter="stopTooltip=true"
              ng-mouseleave="stopTooltip=false"
              ng-click="stopAccess()">
          </button>
          {{ui.proxy.rosterInfo.name}} - Proxying
        </div>

        <div ng-show="'off'==ui.proxy.status.proxy">
          <button id="start-btn" class="icon-btn"
              ng-mouseenter="startTooltip=true"
              ng-mouseleave="startTooltip=false"
              ng-click="startAccess(ui.proxy)">
          </button>
          {{ui.proxy.rosterInfo.name}} - Not Proxying
        </div>

        <div class="tool" id="status-tooltips">
          <div class="tip" ng-show="stopTooltip">
            Stop proxying
          </div>
          <div class="tip" ng-show="startTooltip">
            Re-activate proxying.
          </div>
        </div>
      </span>

      <span id="status-network">
        <span ng-show="loggedIn()">
          <span ng-repeat="identityState in model.identityStatus">
            <span ng-show="identityState.status == 'connecting'"> Connecting to </span>
            <span ng-show="identityState.status == 'online'"> Connected to </span>
            {{prettyNetworkName(identityState.network)}}
          </span>
        </span>
        <span ng-show="! loggedIn()">Not Connected to a network</span>
      </span>
    </div>

  </div></body>
</html><|MERGE_RESOLUTION|>--- conflicted
+++ resolved
@@ -151,14 +151,6 @@
             {{contact.name}}
             <img class="contact-image" ng-src='{{contact.imageData}}'>
             <span class="c-icons">
-<<<<<<< HEAD
-              <span class="c-icon" ng-show='contact.onGoogle'> G+ </span>
-              <span class="c-icon" ng-show='contact.onFB'> FB </span>
-              <span class="c-icon" ng-show='contact.onXMPP'> XMPP </span>
-              <span ng-show="contact.canUProxy">
-                <img class="c-icon" ng-show='contact.canUProxy' src='icons/uproxy-19.png'>
-              </span>
-=======
               <span class="c-icon givesMe"
                   ng-class="{grey:'yes'!=contact.trust.asProxy}"
                   ng-show='contact.givesMe'></span>
@@ -167,8 +159,8 @@
                   ng-show='contact.usesMe'></span>
               <span class="c-icon" ng-show='contact.onGoogle'>G+</span>
               <span class="c-icon" ng-show='contact.onFB'>FB</span>
+              <span class="c-icon" ng-show='contact.onXMPP'> XMPP </span>
               <span class="c-icon canUProxy" ng-show="contact.canUProxy"></span>
->>>>>>> 8a1aad08
             </span>
             <span class="c-notification" ng-show='contact.hasNotification'> ! </span>
           </li>
