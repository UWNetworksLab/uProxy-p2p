--- conflicted
+++ resolved
@@ -38,20 +38,10 @@
       }
       $rootScope.model = model;
 
-<<<<<<< HEAD
-      $rootScope.$watch('model.roster', function (roster) {
-        if (!roster) return;
-        console.log('watcher roster');
-        $rootScope.contactsOnlineNotMessageable = filter(roster, onlineNotMessageable);
-        $rootScope.contactsMessageable = filter(roster, messageable);
-        console.log($rootScope);
-      }, true);
-=======
       $rootScope.resetState = function (msgName, data) {
         localStorage.clear();
         freedom.emit('reset', null);
       }
->>>>>>> bff6bae4
 
       /**
        * Determine whether UProxy is connected to |network|.
