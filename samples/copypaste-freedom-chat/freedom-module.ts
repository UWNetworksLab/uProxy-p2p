--- conflicted
+++ resolved
@@ -1,5 +1,5 @@
-<<<<<<< HEAD
 /// <reference path='../../freedom/typings/freedom-module-env.d.ts' />
+/// <reference path="../../freedom/typings/rtcpeerconnection.d.ts" />
 
 import Logging = require('../../logging/logging');
 
@@ -14,23 +14,9 @@
 
 var log :Logging.Log = new Logging.Log('copypaste-socks');
 
-var pcConfig :PeerConnectionConfig = {
-  webrtcPcConfig: {
+var pcConfig :freedom_RTCPeerConnection.RTCConfiguration = {
     iceServers: [{urls: ['stun:stun.l.google.com:19302']},
                  {urls: ['stun:stun1.l.google.com:19302']}]
-  },
-  peerName: 'pc'
-=======
-/// <reference path="../../freedom/typings/rtcpeerconnection.d.ts" />
-/// <reference path="../../webrtc/peerconnection.d.ts" />
-/// <reference path="../../logging/logging.d.ts" />
-
-var log :Logging.Log = new Logging.Log('copypaste-socks');
-
-var config :freedom_RTCPeerConnection.RTCConfiguration = {
-  iceServers: [{urls: ['stun:stun.l.google.com:19302']},
-               {urls: ['stun:stun1.l.google.com:19302']}]
->>>>>>> ab32a332
 };
 
 var parentModule = freedom();
@@ -47,16 +33,9 @@
   });
 }
 
-<<<<<<< HEAD
 function makePeerConnection() : PeerConnection<SignallingMessage> {
   var pc :PeerConnection<SignallingMessage> =
       WebRtc.createPeerConnection(pcConfig);
-=======
-function makePeerConnection() : WebRtc.PeerConnection {
-  var provider :freedom_RTCPeerConnection.RTCPeerConnection =
-      freedom['core.rtcpeerconnection'](config);
-  var pc = WebRtc.PeerConnection.fromRtcPeerConnection(provider);
->>>>>>> ab32a332
 
   pc.signalForPeerQueue.setSyncHandler((signal:SignallingMessage) => {
     parentModule.emit('signalForPeer', signal);
