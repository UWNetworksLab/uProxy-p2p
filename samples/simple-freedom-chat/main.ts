/// <reference path="../../freedom/typings/freedom.d.ts" />

import Message = require('./messages.i');

var sendButtonA = document.getElementById("sendButtonA");
var sendButtonB = document.getElementById("sendButtonB");

var sendAreaA = <HTMLInputElement>document.getElementById("sendAreaA");
var sendAreaB = <HTMLInputElement>document.getElementById("sendAreaB");
var receiveAreaA = <HTMLInputElement>document.getElementById("receiveAreaA");
var receiveAreaB = <HTMLInputElement>document.getElementById("receiveAreaB");

<<<<<<< HEAD
freedom('freedom-module.json', { 'debug': 'log' }).then(
    (simpleChatFactory:() => OnAndEmit<any,any>) => {
  // TODO: typings for the freedom module
  var chat :OnAndEmit<any,any> = simpleChatFactory();
=======
freedom('freedom-module.json', {
  'logger': 'lib/loggingprovider/loggingprovider.json',
  'debug': 'debug'
}).then(function(Chat:any) {
  // TODO: typings for the freedom module
  var chat :any = new Chat();
>>>>>>> b27691fd

  chat.on('ready', function() {
    sendAreaA.disabled = false;
    sendAreaB.disabled = false;
  });

  chat.on('error', function() {
    sendAreaA.disabled = true;
    sendAreaB.disabled = true;
  });

  function send(suffix:string, textArea:HTMLInputElement) {
    chat.emit('send' + suffix, {
      message: textArea.value || '(empty message)'
    });
  }
  sendButtonA.onclick = send.bind(null, 'A', sendAreaA);
  sendButtonB.onclick = send.bind(null, 'B', sendAreaB);

  function receive(textArea:HTMLInputElement, msg:Message) {
    textArea.value = msg.message;
  }
  chat.on('receiveA', receive.bind(null, receiveAreaA));
  chat.on('receiveB', receive.bind(null, receiveAreaB));
}, (e:Error) => {
  console.error('could not load freedom: ' + e.message);
});<|MERGE_RESOLUTION|>--- conflicted
+++ resolved
@@ -10,19 +10,13 @@
 var receiveAreaA = <HTMLInputElement>document.getElementById("receiveAreaA");
 var receiveAreaB = <HTMLInputElement>document.getElementById("receiveAreaB");
 
-<<<<<<< HEAD
-freedom('freedom-module.json', { 'debug': 'log' }).then(
+freedom('freedom-module.json', {
+    'logger': 'lib/loggingprovider/loggingprovider.json',
+    'debug': 'debug'
+  }).then(
     (simpleChatFactory:() => OnAndEmit<any,any>) => {
   // TODO: typings for the freedom module
   var chat :OnAndEmit<any,any> = simpleChatFactory();
-=======
-freedom('freedom-module.json', {
-  'logger': 'lib/loggingprovider/loggingprovider.json',
-  'debug': 'debug'
-}).then(function(Chat:any) {
-  // TODO: typings for the freedom module
-  var chat :any = new Chat();
->>>>>>> b27691fd
 
   chat.on('ready', function() {
     sendAreaA.disabled = false;
