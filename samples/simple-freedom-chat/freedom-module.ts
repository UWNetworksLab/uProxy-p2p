--- conflicted
+++ resolved
@@ -93,15 +93,9 @@
   .then(() => { return a.openDataChannel('text'); })
   .then((aTextDataChannel:DataChannel) => {
     connectDataChannel('A', aTextDataChannel);
-<<<<<<< HEAD
     parentFreedomModule.emit('ready', {});
-=======
-
     // Change logging tolerance once connected.
-    freedom['loggingprovider']().setConsoleFilter("*:I");
-
-    freedom().emit('ready', {});
->>>>>>> b27691fd
+    parentFreedomModule['loggingprovider']().setConsoleFilter("*:I");
   })
   .catch((e:any) => {
     log.error('error while opening datachannel: ' + e.message);
