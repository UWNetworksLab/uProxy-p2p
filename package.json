--- conflicted
+++ resolved
@@ -24,14 +24,9 @@
     "compare-version": "^0.1.2",
     "crypto": "^0.0.3",
     "es6-promise": "^2.0.0",
-<<<<<<< HEAD
-    "freedom-for-chrome": "^0.4.11",
-    "freedom-for-firefox": "^0.6.13",
-    "freedom-pgp-e2e": "^0.5.0",
-=======
     "freedom-for-chrome": "^0.4.20",
     "freedom-for-firefox": "^0.6.15",
->>>>>>> 0c64bec1
+    "freedom-pgp-e2e": "^0.5.0",
     "freedom-port-control": "^0.9.0",
     "freedom-social-firebase": "^1.0.4",
     "freedom-social-xmpp": "^0.4.0",
