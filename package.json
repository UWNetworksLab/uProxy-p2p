{
  "name": "uProxy",
  "description": "Share your pathway to the Internet",
  "version": "0.8.15",
  "repository": {
    "type": "git",
    "url": "https://github.com/uproxy/uproxy"
  },
  "bugs": {
    "url": "http://github.com/uproxy/uproxy/issues",
    "email": "info@uproxy.org"
  },
  "licenses": [
    {
      "type": "Apache-2.0",
      "url": "http://www.apache.org/licenses/LICENSE-2.0.html"
    }
  ],
  "devDependencies": {
    "arraybuffer-slice": "^0.1.2",
    "bower": "^1.4.1",
    "circular-json": "^0.1.6",
    "compare-version": "^0.1.2",
    "crypto": "^0.0.3",
    "es6-promise": "^2.0.0",
    "freedom-for-chrome": "^0.4.11",
    "freedom-for-firefox": "^0.6.13",
<<<<<<< HEAD
    "freedom-pgp-e2e": "^0.5.0",
=======
    "freedom-port-control": "^0.9.0",
>>>>>>> 8fcf27b3
    "freedom-social-firebase": "^1.0.1",
    "freedom-social-xmpp": "^0.4.0",
    "freedomjs-anonymized-metrics": "~0.1.0",
    "fs-extra": "^0.12.0",
    "grunt": "^0.4.2",
    "grunt-browserify": "^3.3.1",
    "grunt-cli": "^0.1.13",
    "grunt-contrib-clean": "^0.6.0",
    "grunt-contrib-copy": "^0.8.0",
    "grunt-contrib-jasmine": "^0.8.0",
    "grunt-gitinfo": "^0.1.7",
    "grunt-jasmine-chromeapp": "git://github.com/uproxy/grunt-jasmine-chromeapp",
    "grunt-mozilla-addon-sdk": "^0.4.0",
    "grunt-string-replace": "^1.0.0",
    "grunt-template-jasmine-istanbul": "^0.3.0",
    "grunt-ts": "~4.1.0",
    "grunt-verbosity": "^0.2.2",
    "grunt-vulcanize": "^0.6.0",
    "i18next-client": "^1.8.2",
    "ipaddr.js": "^0.1.3",
    "lodash": "^3.7.0",
    "regex2dfa": "^0.1.6",
    "tsd": "^0.5.7",
    "uproxy-lib": "^28.0.0",
    "utransformers": "^0.2.1",
    "xregexp": "^2.0.0"
  },
  "peerDependencies": {
    "freedom": "^0.6.18"
  },
  "private": true
}<|MERGE_RESOLUTION|>--- conflicted
+++ resolved
@@ -25,11 +25,8 @@
     "es6-promise": "^2.0.0",
     "freedom-for-chrome": "^0.4.11",
     "freedom-for-firefox": "^0.6.13",
-<<<<<<< HEAD
     "freedom-pgp-e2e": "^0.5.0",
-=======
     "freedom-port-control": "^0.9.0",
->>>>>>> 8fcf27b3
     "freedom-social-firebase": "^1.0.1",
     "freedom-social-xmpp": "^0.4.0",
     "freedomjs-anonymized-metrics": "~0.1.0",
