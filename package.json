{
  "name": "uProxy",
  "description": "Share your pathway to the Internet",
  "version": "0.4.0",
  "repository": {
    "type": "git",
    "url": "https://github.com/uproxy/uproxy"
  },
  "bugs": {
    "url": "http://github.com/uproxy/uproxy/issues",
    "email": "info@uproxy.org"
  },
  "licenses": [
    {
      "type": "Apache-2.0",
      "url": "http://www.apache.org/licenses/LICENSE-2.0.html"
    }
  ],
  "devDependencies": {
    "es6-promise": "^0.1.1",
<<<<<<< HEAD
    "freedom-for-chrome": "0.4.7",
    "freedom-for-firefox": "0.6.4",
    "freedom-social-xmpp": "0.3.3",
=======
    "freedom-social-xmpp": "0.3.5",
    "freedom-for-chrome": "0.4.8",
    "freedom-for-firefox": "0.6.6",
>>>>>>> 0de9225b
    "fs-extra": "^0.12.0",
    "grunt": "~0.4.2",
    "grunt-contrib-clean": "~0.5.0",
    "grunt-contrib-compress": "~0.6.0",
    "grunt-contrib-concat": "~0.3.0",
    "grunt-contrib-connect": "~0.7.1",
    "grunt-contrib-copy": "~0.4.1",
    "grunt-contrib-jasmine": "~0.6.1",
    "grunt-contrib-symlink": "~0.3.0",
    "grunt-contrib-uglify": "~0.2.2",
    "grunt-contrib-watch": "~0.5.3",
    "grunt-contrib-yuidoc": "~0.4.0",
    "grunt-shell": "~0.3.1",
    "grunt-ts": "^1.11",
    "grunt-verbosity": "^0.2.2",
    "grunt-vulcanize": "^0.6.0",
    "typescript": "^1.0.1",
    "uproxy-churn": "^0.0.5",
    "uproxy-lib": "^17.0.0",
    "uproxy-networking": "^5.0.0"
  },
  "peerDependencies": {
    "freedom": "~0.6.11"
  },
  "private": true,
  "scripts": {
    "test": "grunt test --verbose",
    "prepublish": "bower install && grunt test",
    "radiatus": "node node_modules/radiatus/app.js -d build/dev/radiatus/scripts/freedom-module.json"
  }
}<|MERGE_RESOLUTION|>--- conflicted
+++ resolved
@@ -18,15 +18,9 @@
   ],
   "devDependencies": {
     "es6-promise": "^0.1.1",
-<<<<<<< HEAD
-    "freedom-for-chrome": "0.4.7",
-    "freedom-for-firefox": "0.6.4",
-    "freedom-social-xmpp": "0.3.3",
-=======
     "freedom-social-xmpp": "0.3.5",
     "freedom-for-chrome": "0.4.8",
     "freedom-for-firefox": "0.6.6",
->>>>>>> 0de9225b
     "fs-extra": "^0.12.0",
     "grunt": "~0.4.2",
     "grunt-contrib-clean": "~0.5.0",
