--- conflicted
+++ resolved
@@ -11,7 +11,6 @@
     "email" : "info@uproxy.org"
   },
   "devDependencies": {
-<<<<<<< HEAD
     "freedom": "~0.4.3",
     "freedom-for-chrome": "~0.1.2",
     "freedom-typescript-api": "~0.1.1",
@@ -20,12 +19,7 @@
     "grunt-contrib-jasmine": "~0.6.1",
     "grunt-contrib-concat": "~0.3.0",
     "grunt-contrib-compress": "~0.6.0",
-=======
-    "freedom": "0.1.0",
-    "glob": "~3.2.6",
     "globule": "~0.2.0",
-    "grunt": "~0.4.2",
->>>>>>> d69a3104
     "grunt-contrib-clean": "~0.5.0",
     "grunt-contrib-compress": "~0.6.0",
     "grunt-contrib-concat": "~0.3.0",
@@ -33,16 +27,11 @@
     "grunt-contrib-jasmine": "~0.5.2",
     "grunt-contrib-sass": "~0.6.0",
     "grunt-contrib-uglify": "~0.2.2",
-<<<<<<< HEAD
     "grunt-contrib-copy": "~0.4.1",
     "grunt-contrib-watch": "~0.5.3",
     "grunt-typescript": "~0.2.7",
     "grunt-spawn": "~1.0.41",
     "grunt-shell": "~0.3.1",
-    "minimatch": "~0.2.12",
-    "socks-rtc": "~0.1.4"
-=======
-    "grunt-contrib-watch": "~0.5.3",
     "grunt-contrib-yuidoc": "~0.4.0",
     "grunt-lib-phantomjs": "~0.5.0",
     "grunt-shell": "~0.3.1",
@@ -50,8 +39,8 @@
     "grunt-typescript": "~0.2.7",
     "minimatch": "~0.2.12",
     "rimraf": "~2.2.6",
+    "socks-rtc": "~0.1.4",
     "typescript": "~0.9.7"
->>>>>>> d69a3104
   },
   "scripts": {
     "test": "grunt --verbose"
