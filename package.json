--- conflicted
+++ resolved
@@ -33,14 +33,11 @@
     "grunt-contrib-uglify": "~0.2.2",
     "grunt-contrib-watch": "~0.5.3",
     "grunt-contrib-yuidoc": "~0.4.0",
-<<<<<<< HEAD
     "grunt-jasmine-chromeapp": "1.6.0",
     "grunt-jasmine-node2": "^0.4.0",
-=======
     "grunt-gitinfo": "^0.1.7",
     "grunt-mozilla-addon-sdk": "^0.4.0",
     "grunt-remove": "^0.1.0",
->>>>>>> 053a1fef
     "grunt-shell": "~0.3.1",
     "grunt-string-replace": "^1.0.0",
     "grunt-template-jasmine-istanbul": "^0.3.0",
