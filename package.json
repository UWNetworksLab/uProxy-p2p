{
  "name": "uProxy",
  "description": "Share your pathway to the Internet",
  "version": "0.3.0",
  "repository": {
    "type": "git",
    "url": "https://github.com/uProxy/uProxy"
  },
  "bugs": {
    "url": "http://github.com/uproxy/uproxy/issues",
    "email": "info@uproxy.org"
  },
  "devDependencies": {
    "es6-promise": "^0.1.1",
<<<<<<< HEAD
    "freedom": "^0.4.6",
    "freedom-for-chrome": "0.1.5",
    "freedom-for-firefox": "~0.3.2",
    "freedom-social-xmpp": "~0.0.14",
=======
    "freedom-for-chrome": "0.2.0",
    "freedom-for-firefox": "~0.4.0",
    "freedom-social-xmpp": "~0.1.0",
>>>>>>> 3ec51548
    "freedom-typescript-api": "^0.1.9",
    "glob": "^3.2.6",
    "globule": "^0.2.0",
    "grunt": "^0.4.2",
    "grunt-contrib-clean": "^0.5.0",
    "grunt-contrib-compress": "^0.6.0",
    "grunt-contrib-concat": "^0.3.0",
    "grunt-contrib-connect": "^0.7.1",
    "grunt-contrib-copy": "^0.4.1",
    "grunt-contrib-jasmine": "^0.6.1",
    "grunt-contrib-sass": "^0.6.0",
    "grunt-contrib-uglify": "^0.2.2",
    "grunt-contrib-watch": "^0.5.3",
    "grunt-contrib-yuidoc": "^0.4.0",
    "grunt-lib-phantomjs": "^0.5.0",
    "grunt-shell": "^0.3.1",
    "grunt-tsd": "^0.1.0",
    "grunt-typescript": "^0.3.6",
    "minimatch": "^0.2.12",
    "rimraf": "^2.2.6",
    "socks-rtc": "^0.1.14",
    "typescript": "^0.9.7",
    "uproxy-build-tools": "~0.0.5"
  },
  "private": true,
  "scripts": {
    "test": "grunt test --verbose"
  }
}<|MERGE_RESOLUTION|>--- conflicted
+++ resolved
@@ -12,16 +12,9 @@
   },
   "devDependencies": {
     "es6-promise": "^0.1.1",
-<<<<<<< HEAD
-    "freedom": "^0.4.6",
-    "freedom-for-chrome": "0.1.5",
-    "freedom-for-firefox": "~0.3.2",
-    "freedom-social-xmpp": "~0.0.14",
-=======
     "freedom-for-chrome": "0.2.0",
     "freedom-for-firefox": "~0.4.0",
     "freedom-social-xmpp": "~0.1.0",
->>>>>>> 3ec51548
     "freedom-typescript-api": "^0.1.9",
     "glob": "^3.2.6",
     "globule": "^0.2.0",
