{
  "name": "uProxy",
  "description": "Share your pathway to the Internet",
  "version": "0.6.0",
  "repository": {
    "type": "git",
    "url": "https://github.com/uproxy/uproxy"
  },
  "bugs": {
    "url": "http://github.com/uproxy/uproxy/issues",
    "email": "info@uproxy.org"
  },
  "licenses": [
    {
      "type": "Apache-2.0",
      "url": "http://www.apache.org/licenses/LICENSE-2.0.html"
    }
  ],
  "devDependencies": {
    "es6-promise": "^0.1.1",
    "freedom-social-xmpp": "~0.3.6",
    "freedom-for-chrome": "~0.4.11",
    "freedom-for-firefox": "~0.6.7",
    "fs-extra": "^0.12.0",
    "grunt": "0.4.2",
    "grunt-contrib-clean": "~0.5.0",
    "grunt-contrib-compress": "~0.6.0",
    "grunt-contrib-concat": "~0.3.0",
    "grunt-contrib-connect": "~0.7.1",
    "grunt-contrib-copy": "~0.4.1",
    "grunt-contrib-jasmine": "~0.6.1",
    "grunt-template-jasmine-istanbul": "^0.3.0",
    "grunt-contrib-symlink": "~0.3.0",
    "grunt-contrib-uglify": "~0.2.2",
    "grunt-contrib-watch": "~0.5.3",
    "grunt-contrib-yuidoc": "~0.4.0",
<<<<<<< HEAD
    "grunt-jasmine-chromeapp": "0.1.1",
=======
    "grunt-jasmine-chromeapp": "1.6.0",
>>>>>>> eae6a34d
    "grunt-jasmine-node2": "^0.4.0",
    "grunt-shell": "~0.3.1",
    "grunt-ts": "^1.11",
    "grunt-verbosity": "^0.2.2",
    "grunt-vulcanize": "^0.6.0",
    "typescript": "^1.0.1",
    "uproxy-churn": "^0.0.5",
    "uproxy-lib": "^19.0.0",
    "uproxy-networking": "^5.2.0"
  },
  "peerDependencies" : {
    "freedom": "~0.6.18"
  },
  "private": true
}<|MERGE_RESOLUTION|>--- conflicted
+++ resolved
@@ -34,11 +34,7 @@
     "grunt-contrib-uglify": "~0.2.2",
     "grunt-contrib-watch": "~0.5.3",
     "grunt-contrib-yuidoc": "~0.4.0",
-<<<<<<< HEAD
-    "grunt-jasmine-chromeapp": "0.1.1",
-=======
     "grunt-jasmine-chromeapp": "1.6.0",
->>>>>>> eae6a34d
     "grunt-jasmine-node2": "^0.4.0",
     "grunt-shell": "~0.3.1",
     "grunt-ts": "^1.11",
