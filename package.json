--- conflicted
+++ resolved
@@ -31,11 +31,8 @@
     "freedom-port-control": "^0.9.0",
     "freedom-social-firebase": "^2.0.0",
     "freedom-social-xmpp": "^0.4.0",
-<<<<<<< HEAD
     "freedom-social-github": "git://github.com/freedomjs/freedom-social-github",
-=======
     "freedom-social-wechat": "^0.1.5",
->>>>>>> 815d18e8
     "freedomjs-anonymized-metrics": "~0.1.0",
     "fs-extra": "^0.12.0",
     "grunt": "^0.4.2",
