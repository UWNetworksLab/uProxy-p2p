/// <reference path='../../../third_party/ipaddrjs/ipaddrjs.d.ts' />
/// <reference path='../../../third_party/freedom-typings/freedom-common.d.ts' />
/// <reference path='../../../third_party/typings/es6-promise/es6-promise.d.ts' />
/// <reference path='../../../third_party/freedom-typings/udp-socket.d.ts' />

// TODO(ldixon): reorganize the utransformers and rename uproxy-obfuscators.
// Ideal:
//  import Transformer = require('uproxy-obfuscators/transformer');
//  import Rabbit = require('uproxy-obfuscators/rabbit.transformer');
//  import Fte = require('uproxy-obfuscators/fte.transformer');
// Current:
/// <reference path='../../../third_party/uTransformers/utransformers.d.ts' />

// import Rabbit = require('utransformers/src/transformers/uTransformers.fte');
// import Fte = require('utransformers/src/transformers/uTransformers.rabbit');

import PassThrough = require('../simple-transformers/passthrough');
import CaesarCipher = require('../simple-transformers/caesar');

import logging = require('../logging/logging');

import net = require('../net/net.types');
import ipaddr = require('ipaddr.js');

import Socket = freedom_UdpSocket.Socket;

var log :logging.Log = new logging.Log('churn-pipe');

// Retry an async function with exponential backoff for up to 2 seconds
// before failing.
var retry_ = <T>(func:() => Promise<T>, delayMs?:number) : Promise<T> => {
  delayMs = delayMs || 10;
  return func().catch((err) => {
    delayMs *= 2;
    if (delayMs > 2000) {
      return Promise.reject(err);
    }
    return new Promise<T>((F, R) => {
      setTimeout(() => {
        retry_(func, delayMs).then(F, R);
      }, delayMs);
    });
  });
}

var makeTransformer_ = (
    // Name of transformer to use, e.g. 'rabbit' or 'none'.
    name :string,
    // Key for transformer, if any.
    key ?:ArrayBuffer,
    // JSON-encoded configuration, if any.
    config ?:string)
  : Transformer => {
  var transformer :Transformer;
  // TODO(ldixon): re-enable rabbit and FTE once we can figure out why they
  // don't load in freedom.
  /* if (name == 'rabbit') {
     transformer = Rabbit.Transformer();
     } else if (name == 'fte') {
     transformer = Fte.Transformer();
     } else */ if (name == 'caesar') {
       transformer = new CaesarCipher();
     } else if (name == 'none') {
       transformer = new PassThrough();
     } else {
       throw new Error('unknown transformer: ' + name);
     }
  if (key) {
    transformer.setKey(key);
  }
  if (config) {
    transformer.configure(config);
  }
  return transformer;
}

interface MirrorSet {
  // If true, these mirrors represent a remote endpoint that has been
  // explicitly signaled to us.
  signaled: boolean;

  // This array may be transiently sparse for signaled mirrors, and
  // persistently sparse for non-signaled mirrors (i.e. peer-reflexive).
  // Taking its length is therefore likely to be unhelpful.
  sockets: Promise<Socket>[];
}

/**
 * A Churn Pipe is a transparent obfuscator/deobfuscator for transforming the
 * apparent type of browser-generated UDP datagrams.
 *
 * This implementation makes the simplifying assumption that the browser only
 * allocates one endpoint per interface.  Relaxing this assumption would allow
 * us to achieve the same performance while allocating fewer ports, at the cost
 * of slightly more complex logic.
 */
class Pipe {
  // Number of instances created, for logging purposes.
  private static id_ = 0;

  // For each physical network interface, this provides a list of the open
  // public sockets on that interface.  Each socket corresponds to a port that
  // is intended to be publicly routable (possibly thanks to NAT), and is
  // used only for sending and receiving obfuscated traffic with the remote
  // endpoints.
  private publicSockets_ :{ [address:string]: Socket[] } = {};

  // Promises to track the progress of binding any public port.  This is used
  // to return the appropriate Promise when there is a redundant call to
  // |bindLocal|.
  private publicPorts_ : { [address:string]: { [port:number]: Promise<void> } } =
      {};

  // The maximum number of bound remote ports on any single interface.  This is
  // also the number of mirror sockets that are needed for each signaled remote
  // port.
  private maxSocketsPerInterface_ :number = 0;

  // Each mirror socket is bound to a port on localhost, and corresponds to a
  // specific remote endpoint.  When the public socket receives an obfuscated
  // packet from that remote endpoint, the mirror socket sends the
  // corresponding deobfuscated message to the browser endpoint.  Similarly,
  // when a mirror socket receives a (unobfuscated) message from the browser
  // endpoint, the public socket sends the corresponding obfuscated packet to
  // that mirror socket's remote endpoint.
  private mirrorSockets_ : { [address:string]: { [port:number]: MirrorSet } } =
      {};

  // Obfuscates and deobfuscates messages.
  private transformer_ :Transformer = makeTransformer_('none');

  // Endpoint to which incoming obfuscated messages are forwarded on each
  // interface.  The key is the interface, and the value is the port.
  // This requires the simplifying assumption that the browser allocates at
  // most one port on each interface.
  private browserEndpoints_ : { [address:string]: number } = {};

  // TODO: define a type for event dispatcher in freedom-typescript-api
  constructor(
      private dispatchEvent_:(name:string, args:Object) => void,
      private name_:string = 'unnamed-pipe-' + Pipe.id_) {
    Pipe.id_++;
  }

  // Set the current transformer parameters.  The default is no transformation.
  public setTransformer = (
      transformerName :string,
      key ?:ArrayBuffer,
      config ?:string) : Promise<void> => {
    try {
      this.transformer_ = makeTransformer_(transformerName, key, config);
      return Promise.resolve<void>();
    } catch (e) {
      return Promise.reject(e);
    }
  }

  /**
   * Returns a promise to create a socket, bind to the specified address, and
   * start listening for datagrams, which will be deobfuscated and forwarded to the
   * browser endpoint.
   */
  // TODO: Clarify naming between bindLocal (binds local public obfuscated
  // candidate) and bindRemote (set up private local bindings to allow
  // sending to that remote candidate).
  public bindLocal = (publicEndpoint:net.Endpoint) :Promise<void> => {
    if (!this.publicPorts_[publicEndpoint.address]) {
      this.publicPorts_[publicEndpoint.address] = {};
    }
    var portPromise =
        this.publicPorts_[publicEndpoint.address][publicEndpoint.port];
    if (portPromise) {
      log.debug('%1: redundant public endpoint: %2', this.name_, publicEndpoint);
      return portPromise;
    }

<<<<<<< HEAD
    log.debug('%1: binding public endpoint: %2', this.name_, publicEndpoint);
=======
>>>>>>> 95a1bb36
    var socket :freedom_UdpSocket.Socket = freedom['core.udpsocket']();
    var index = this.addPublicSocket_(socket, publicEndpoint);
    // Firefox only supports binding to ANY and localhost, so bind to ANY.
    // TODO: Figure out how to behave correctly when we are instructed
    // to bind the same port on two different interfaces.  Currently, this
    // code will bind the port twice, probably duplicating all incoming
    // packets (but this is not verified).
    var anyInterface = Pipe.anyInterface_(publicEndpoint.address);
    // This retry is needed because the browser releases the UDP port
    // asynchronously after we call close() on the RTCPeerConnection, so
    // this call to bind() may initially fail, until the port is released.
    portPromise = retry_(() => {
      log.debug('Trying to bind public endpoint: %1', publicEndpoint);
      // TODO: Once https://github.com/freedomjs/freedom/issues/283 is
      // fixed, catch here, and only retry on an ALREADY_BOUND error.
      return socket.bind(anyInterface, publicEndpoint.port);
    }).then(() => {
      log.debug('Successfully bound public endpoint: %1', publicEndpoint);
      socket.on('onData', (recvFromInfo:freedom_UdpSocket.RecvFromInfo) => {
        this.onIncomingData_(recvFromInfo, publicEndpoint.address, index);
      });
    });
    
    this.publicPorts_[publicEndpoint.address][publicEndpoint.port] = portPromise;
    return portPromise;
  }

  // Given a socket, and the endpoint to which it is bound, this function adds
  // the endpoint to the set of sockets for that interface, performs any
  // updates necessary to make the new socket functional, and returns an index
  // that identifies the socket within its interface.
  private addPublicSocket_ = (socket:Socket, endpoint:net.Endpoint)
      : number => {
    if (!(endpoint.address in this.publicSockets_)) {
      this.publicSockets_[endpoint.address] = [];
    }
    this.publicSockets_[endpoint.address].push(socket);
    if (this.publicSockets_[endpoint.address].length >
        this.maxSocketsPerInterface_) {
      this.increaseReplication_();
    }
    return this.publicSockets_[endpoint.address].length - 1;
  }

  // Some interface has broken the record for the number of bound local sockets.
  // Add another mirror socket for every signaled remote candidate, to represent
  // the routes through this newly bound local socket.
  private increaseReplication_ = () => {
    log.debug('Increasing replication (currently %1)',
        this.maxSocketsPerInterface_);
    for (var remoteAddress in this.mirrorSockets_) {
      for (var port in this.mirrorSockets_[remoteAddress]) {
        var mirrorSet = this.mirrorSockets_[remoteAddress][port];
        if (mirrorSet.signaled) {
          var endpoint :net.Endpoint = {
            address: remoteAddress,
            port: port
          };
          this.getMirrorSocketAndEmit_(endpoint, this.maxSocketsPerInterface_);
        }
      }
    }
    ++this.maxSocketsPerInterface_;
  }

  // A new mirror port has been allocated for a signaled remote endpoint. Report
  // it to the client.
  private emitMirror_ = (remoteEndpoint:net.Endpoint, socket:Socket) => {
    socket.getInfo().then(Pipe.endpointFromInfo_).then((localEndpoint) => {
      log.debug('%1: emitting mirror for %2: %3', this.name_, remoteEndpoint, localEndpoint);
      this.dispatchEvent_('mappingAdded', {
        local: localEndpoint,
        remote: remoteEndpoint
      });
    });
  }

  // Informs this module about the existence of a browser endpoint.
  public addBrowserEndpoint = (browserEndpoint:net.Endpoint) :Promise<void> => {
    log.debug('%1: adding browser endpoint: %2', this.name_, browserEndpoint);
    if (this.browserEndpoints_[browserEndpoint.address]) {
      log.warn('%1: port %2 is already open on this interface',
          this.name_, this.browserEndpoints_[browserEndpoint.address])
    }
    this.browserEndpoints_[browserEndpoint.address] = browserEndpoint.port;
    return Promise.resolve<void>();
  }

  // Establishes an empty data structure to hold mirror sockets for this remote
  // endpoint, if necessary.  If |signaled| is true, the structure will be
  // marked as signaled, whether or not it already existed.
  private ensureRemoteEndpoint_ = (endpoint:net.Endpoint, signaled:boolean)
      : MirrorSet => {
    if (!(endpoint.address in this.mirrorSockets_)) {
      this.mirrorSockets_[endpoint.address] = {};
    }
    if (!(endpoint.port in this.mirrorSockets_[endpoint.address])) {
      this.mirrorSockets_[endpoint.address][endpoint.port] = {
        signaled: false,
        sockets: []
      };
    }
    if (signaled) {
      this.mirrorSockets_[endpoint.address][endpoint.port].signaled = true;
    }
    return this.mirrorSockets_[endpoint.address][endpoint.port];
  }

  /**
   * Given an endpoint from which obfuscated datagrams may arrive, this method
   * constructs a corresponding mirror socket, and returns its endpoint.
   */
  public bindRemote = (remoteEndpoint:net.Endpoint) : Promise<void> => {
    log.debug('%1: binding %2 mirror(s) for remote endpoint: %3',
        this.name_, this.maxSocketsPerInterface_, remoteEndpoint);
    this.ensureRemoteEndpoint_(remoteEndpoint, true);
    var promises :any[] = [];
    for (var i = 0; i < this.maxSocketsPerInterface_; ++i) {
      promises.push(this.getMirrorSocketAndEmit_(remoteEndpoint, i));
    }
    return Promise.all(promises).then((fulfills:any[]) : void => {});
  }

  // Returns the "any" interface with the same address family (IPv4 or IPv6) as
  // |address|.
  private static anyInterface_ = (address:string) => {
    return ipaddr.IPv6.isValid(address) ? '::' : '0.0.0.0';
  }

  private getMirrorSocket_ = (remoteEndpoint:net.Endpoint, index:number)
      : Promise<Socket> => {
    var mirrorSet = this.ensureRemoteEndpoint_(remoteEndpoint, false);
    var socketPromise :Promise<Socket> = mirrorSet.sockets[index];
    if (socketPromise) {
      return socketPromise;
    }

    var mirrorSocket :freedom_UdpSocket.Socket = freedom['core.udpsocket']();
     mirrorSocket;
    // Bind to INADDR_ANY owing to restrictions on localhost candidates
    // in Firefox:
    //   https://github.com/uProxy/uproxy/issues/1597
    // TODO: bind to an actual, non-localhost address (see the issue)
    var anyInterface = Pipe.anyInterface_(remoteEndpoint.address);
    socketPromise = mirrorSocket.bind(anyInterface, 0).then(() : Socket => {
      mirrorSocket.on('onData', (recvFromInfo:freedom_UdpSocket.RecvFromInfo) => {
        // Ignore packets that do not originate from the browser, for a
        // theoretical security benefit.
        if (recvFromInfo.port !==
            this.browserEndpoints_[recvFromInfo.address]) {
          log.warn('%1: mirror socket for %2 ignoring incoming packet from %3 ' +
              'which should have had source port %4',
              this.name_,
              remoteEndpoint, {
                address: recvFromInfo.address,
                port: recvFromInfo.port
              },
              this.browserEndpoints_[recvFromInfo.address]);
        } else {
          var publicSocket = this.publicSockets_[recvFromInfo.address] &&
              this.publicSockets_[recvFromInfo.address][index];
          // Public socket may be null, especially if the index is too great.
          // Drop the packet in that case.
          if (publicSocket) {
            this.sendTo_(publicSocket, recvFromInfo.data, remoteEndpoint);
          }
        }
      });
      return mirrorSocket;
    });
    mirrorSet.sockets[index] = socketPromise;
    return socketPromise;
  }

  private getMirrorSocketAndEmit_ = (remoteEndpoint:net.Endpoint, index:number)
      : Promise<void> => {
    return this.getMirrorSocket_(remoteEndpoint, index).then((socket) => {
      this.emitMirror_(remoteEndpoint, socket)
    }, (e) => {
      log.error('%1: error while getting mirror socket: %2', this.name_, e);
    });
  }

  private static endpointFromInfo_ = (socketInfo:freedom_UdpSocket.SocketInfo) => {
    if (!socketInfo.localAddress) {
      throw new Error('Cannot process incomplete info: ' +
          JSON.stringify(socketInfo));
    }
    // freedom-for-firefox currently reports the bound address as 'localhost',
    // which is unsupported in candidate lines by Firefox:
    //   https://github.com/freedomjs/freedom-for-firefox/issues/62
    // This will result in |fakeLocalAddress| being IPv4 localhost, so this
    // issue is blocking IPv6 Churn support on Firefox.
    var fakeLocalAddress = ipaddr.IPv6.isValid(socketInfo.localAddress) ?
        '::1' : '127.0.0.1';
    return {
      address: fakeLocalAddress,
      port: socketInfo.localPort
    };
  }

  /**
   * Sends a message over the network to the specified destination.
   * The message is obfuscated before it hits the wire.
   */
  private sendTo_ = (publicSocket:Socket, buffer:ArrayBuffer, to:net.Endpoint)
      : void => {
    var transformedBuffer = this.transformer_.transform(buffer);
    publicSocket.sendTo.reckless(
      transformedBuffer,
      to.address,
      to.port);
  }

  /**
   * Called when a message is received over the network from the remote side.
   * The message is de-obfuscated before being passed to the browser endpoint
   * via a corresponding mirror socket.
   */
  private onIncomingData_ = (recvFromInfo:freedom_UdpSocket.RecvFromInfo,
      iface:string, index:number) => {
    var browserPort = this.browserEndpoints_[iface];
    if (!browserPort) {
      // There's no browser port for this interface, so drop the packet.
      return;
    }
    var transformedBuffer = recvFromInfo.data;
    var buffer = this.transformer_.restore(transformedBuffer);
    this.getMirrorSocket_(recvFromInfo, index).then((mirrorSocket:Socket) => {
      mirrorSocket.sendTo.reckless(
          buffer,
          iface,
          browserPort);
    });
  }

  public on = (name:string, listener:(event:any) => void) : void => {
    throw new Error('Placeholder function to keep Typescript happy');
  }
}

export = Pipe;<|MERGE_RESOLUTION|>--- conflicted
+++ resolved
@@ -174,10 +174,6 @@
       return portPromise;
     }
 
-<<<<<<< HEAD
-    log.debug('%1: binding public endpoint: %2', this.name_, publicEndpoint);
-=======
->>>>>>> 95a1bb36
     var socket :freedom_UdpSocket.Socket = freedom['core.udpsocket']();
     var index = this.addPublicSocket_(socket, publicEndpoint);
     // Firefox only supports binding to ANY and localhost, so bind to ANY.
@@ -190,12 +186,14 @@
     // asynchronously after we call close() on the RTCPeerConnection, so
     // this call to bind() may initially fail, until the port is released.
     portPromise = retry_(() => {
-      log.debug('Trying to bind public endpoint: %1', publicEndpoint);
+      log.debug('%1: trying to bind public endpoint: %2',
+          this.name_, publicEndpoint);
       // TODO: Once https://github.com/freedomjs/freedom/issues/283 is
       // fixed, catch here, and only retry on an ALREADY_BOUND error.
       return socket.bind(anyInterface, publicEndpoint.port);
     }).then(() => {
-      log.debug('Successfully bound public endpoint: %1', publicEndpoint);
+      log.debug('%1: successfully bound public endpoint: %2',
+          this.name_, publicEndpoint);
       socket.on('onData', (recvFromInfo:freedom_UdpSocket.RecvFromInfo) => {
         this.onIncomingData_(recvFromInfo, publicEndpoint.address, index);
       });
@@ -226,8 +224,8 @@
   // Add another mirror socket for every signaled remote candidate, to represent
   // the routes through this newly bound local socket.
   private increaseReplication_ = () => {
-    log.debug('Increasing replication (currently %1)',
-        this.maxSocketsPerInterface_);
+    log.debug('%1: increasing replication (currently %2)',
+        this.name_, this.maxSocketsPerInterface_);
     for (var remoteAddress in this.mirrorSockets_) {
       for (var port in this.mirrorSockets_[remoteAddress]) {
         var mirrorSet = this.mirrorSockets_[remoteAddress][port];
