--- conflicted
+++ resolved
@@ -12,35 +12,20 @@
 const DEFAULT_REGION: string = 'nyc3';
 
 const STATUS_CODES: { [k: string]: string; } = {
-<<<<<<< HEAD
-  "START": "Starting provisioner",
-  "OAUTH_INIT": "Initializing oauth flow",
-  "OAUTH_ERROR": "Error getting oauth token",
-  "OAUTH_COMPLETE": "Got oauth token",
-  "SSHKEY_RETRIEVED": "Loaded SSH keys from storage",
-  "GENERATING_SSHKEY": "Generating new SSH keys",
-  "SSHKEY_GENERATED": "Generated new SSH keys",
-  "SSHKEY_SAVED": "Saved SSH keys to storage",
-  "CLOUD_FAILED": "Failed to complete cloud operation",
-  "CLOUD_INIT_ADDKEY": "Starting to add SSH key to cloud account",
-  "CLOUD_DONE_ADDKEY": "Done adding SSH key to cloud account",
-  "CLOUD_INIT_VM": "Starting to provision VM",
-  "CLOUD_DONE_VM": "Done provisioning VMs",
-  "CLOUD_WAITING_VM": "Waiting on VM",
-=======
   'START': 'Starting provisioner',
   'OAUTH_INIT': 'Initializing oauth flow',
   'OAUTH_ERROR': 'Error getting oauth token',
   'OAUTH_COMPLETE': 'Got oauth token',
   'SSHKEY_RETRIEVED': 'Retrieved SSH keys from storage',
+  'GENERATING_SSHKEY': 'Generating new SSH keys',
   'SSHKEY_GENERATED': 'Generated new SSH keys',
+  'SSHKEY_SAVED': 'Saved SSH keys to storage',
   'CLOUD_FAILED': 'Failed to complete cloud operation',
   'CLOUD_INIT_ADDKEY': 'Starting to add SSH key to cloud account',
   'CLOUD_DONE_ADDKEY': 'Done adding SSH key to cloud account',
   'CLOUD_INIT_VM': 'Starting to provision VM',
   'CLOUD_DONE_VM': 'Done provisioning VMs',
   'CLOUD_WAITING_VM': 'Waiting on VM',
->>>>>>> 80355cac
 };
 
 const ERR_CODES: { [k: string]: string; } = {
@@ -137,7 +122,6 @@
    * @return {KeyPair} public and private SSH keys
    */
   private static generateKeyPair_ = () : KeyPair => {
-<<<<<<< HEAD
     const pair = forge.pki.rsa.generateKeyPair({
       bits: 2048
     });
@@ -149,13 +133,6 @@
       public: publicKey,
       private: privateKey
     };
-=======
-    'use strict';
-    var pair = forge.pki.rsa.generateKeyPair({bits: 2048, e: 0x10001});
-    var publicKey = forge.ssh.publicKeyToOpenSSH(pair.publicKey, '');
-    var privateKey = forge.ssh.privateKeyToOpenSSH(pair.privateKey, '');
-    return { public: publicKey, private: privateKey };
->>>>>>> 80355cac
   }
 
   /**
@@ -213,7 +190,6 @@
   }
 
   /**
-<<<<<<< HEAD
    * Retrieves an SSH keypair from storage, generating and saving
    * a new keypair if none is found.
    * @param {String} name name of the key
@@ -260,40 +236,6 @@
     }, (e: Error) => {
       return Promise.reject({
         message: 'error loading SSH keys from storage: ' + e.message
-=======
-   * Try to retrieve SSH keys from storage.
-   * If not found, generate new ones and store
-   * @param {String} name name of the key (usually same as name of VM later)
-   * @return {Promise.<KeyPair>} the SSH keys retrieved
-   * {
-   *    public: '...',
-   *    private: '...'
-   * }
-   */
-  private getSshKey_ = (name: string) : Promise<KeyPair> => {
-    var storage = freedom['core.storage']();
-    return new Promise((F, R) => {
-      var result: KeyPair = <KeyPair>{};
-      Promise.all([
-        storage.get('DigitalOcean-' + name + '-PublicKey'),
-        storage.get('DigitalOcean-' + name + '-PrivateKey')
-      ]).then((val: string[]) => {
-        if (val[0] === null ||
-            val[1] === null) {
-          result = Provisioner.generateKeyPair_();
-          storage.set('DigitalOcean-' + name + '-PublicKey', result.public);
-          storage.set('DigitalOcean-' + name + '-PrivateKey', result.private);
-          this.sendStatus_('SSHKEY_GENERATED');
-        } else {
-          result.public = val[0];
-          result.private = val[1];
-          this.sendStatus_('SSHKEY_RETRIEVED');
-        }
-        F(result);
-      }).catch((err: Error) => {
-        console.error('storage error: ' + JSON.stringify(err));
-        R(err);
->>>>>>> 80355cac
       });
     });
   }
