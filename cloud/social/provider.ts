/// <reference path='../../../../third_party/typings/es6-promise/es6-promise.d.ts' />
/// <reference path='../../../../third_party/typings/freedom/freedom-module-env.d.ts' />
/// <reference path='../../../../third_party/typings/node/node.d.ts' />
/// <reference path='../../../../third_party/typings/ssh2/ssh2.d.ts' />

import arraybuffers = require('../../arraybuffers/arraybuffers');
import linefeeder = require('../../net/linefeeder');
import logging = require('../../logging/logging');
import queue = require('../../handler/queue');

// https://github.com/borisyankov/DefinitelyTyped/blob/master/ssh2/ssh2-tests.ts
import * as ssh2 from 'ssh2';
var Client = require('ssh2').Client;

var log: logging.Log = new logging.Log('cloud social');

const SSH_SERVER_PORT = 5000;

const ZORK_HOST = 'zork';
const ZORK_PORT = 9000;

// Key under which our contacts are saved in storage.
const STORAGE_KEY = 'cloud-social-contacts';

// Timeout for establishing an SSH connection.
const CONNECT_TIMEOUT_MS = 10000;

// Credentials for accessing a cloud instance.
// The serialised, base64 form is distributed amongst users.
interface Invite {
  // Hostname or IP of the cloud instance.
  // This is the host on which sshd is running, so it should
  // be directly accessible from the client.
  host: string;
  // Username.
  user: string;
  // Private key, base64-encoded.
  key: string;
  // True iff uProxy has root access on the server, i.e. uProxy deployed it.
  isAdmin?: boolean;
}

// Type of the object placed, in serialised form, in storage
// under STORAGE_KEY.
interface SavedContacts {
  // TODO: remove this, invites are now embedded in contacts.
  invites?: Invite[];
  contacts?: SavedContact[];
}

// A contact as saved to storage, consisting of the invite
// plus any data fetched from the server on login (effectively,
// this on-demand data is cached here).
interface SavedContact {
  invite?: Invite;
  description?: string;
}

// State of remote user's relationship to local user.
// Defined in github.com/uProxy/uproxy/blob/dev/src/interfaces/social.ts
//
// For cloud instances, only CLOUD_INSTANCE_CREATED_BY_LOCAL or
// CLOUD_INSTANCE_SHARED_WITH_LOCAL are possible statuses.
enum UserStatus {
  FRIEND = 0,
  LOCAL_INVITED_BY_REMOTE = 1,
  REMOTE_INVITED_BY_LOCAL = 2,
  CLOUD_INSTANCE_CREATED_BY_LOCAL = 3,
  CLOUD_INSTANCE_SHARED_WITH_LOCAL = 4
}

// Returns a VersionedPeerMessage, as defined in interfaces/social.ts
// in the uProxy repo.
//
// type is a PeerMessageType value (also defined in that file) and
// payload is an arbitrary payload, e.g. an instance message.
// TODO: use typings from the uProxy repo
function makeVersionedPeerMessage(
    type:number,
    payload:Object) : any {
  return {
    type: type,
    data: payload,
    // TODO: remote-instance assumes client versions >= 5 can do PGP, yuck
    version: 4
  };
}

// Returns an InstanceHandshake, as defined in interfaces/social.ts
// in the uProxy repo.
//
// publicKey is deliberately omitted so that uProxy will consider us
// an older client without PGP support and will avoid encrypting
// signalling messages (unnecessary because we are forwarding all the
// messages over an SSH tunnel).
// TODO: use typings from the uProxy repo
function makeInstanceMessage(address:string, description?:string): any {
  return {
    instanceId: address,
    // Shown in the contacts list while the user's list item is expanded
    description: description,
    consent: {
      isRequesting: false,
      isOffering: true
    },
    name: address,
    userId: address
  };
}

// To see how these fields are handled, see
// generic_core/social.ts#handleClient in the uProxy repo.
function makeClientState(address: string): freedom.Social.ClientState {
  return {
    userId: address,
    clientId: address,
    // https://github.com/freedomjs/freedom/blob/master/interface/social.json
    status: 'ONLINE',
    timestamp: Date.now()
  };
}

// To see how these fields are handled, see
// generic_core/social.ts#handleUserProfile in the uProxy repo. We omit
// the status field since remote-user.ts#update will use FRIEND as a default.
function makeUserProfile(
    address: string,
    isAdmin ?:boolean): freedom.Social.UserProfile {
  var status = isAdmin ? UserStatus.CLOUD_INSTANCE_CREATED_BY_LOCAL :
      UserStatus.CLOUD_INSTANCE_SHARED_WITH_LOCAL;
  return {
    userId: address,
    name: address,
    status: status
  };
}

// Exposes Zork instances as friends.
//
// Intended for use with the run_cloud.sh script in the uproxy-docker
// repo, which will spin up the expected configuration:
//  - an SSH server running on port 5000, with an account named "giver"
//  - a Zork instance, accessible from the SSH server at the
//    hostname "zork"
//
// Note that since there's no actual uProxy instance running on the
// cloud instance, we are forced to re-implement some of uProxy's
// social code here, namely:
//  - we must send a "fake" INSTANCE message in order for uProxy
//    to consider the cloud instance online
//  - we have to inspect, wrap, and unwrap messages coming back and
//    forth since Zork has its own protocol
//
// Additionally, contacts are saved to storage so that we can contact
// them on login and emit a fake instance message for them, making
// them appear online.
//
// TODO: key-based authentication
// TODO: move the social message parsing stuff into Zork
export class CloudSocialProvider {
  private storage_: freedom.Storage.Storage = freedom['core.storage']();

  // Saved contacts, keyed by host.
  private savedContacts_: { [host: string]: SavedContact } = {};

  // SSH connections, keyed by host.
  private clients_: { [host: string]: Promise<Connection> } = {};

  constructor(private dispatchEvent_: (name: string, args: Object) => void) { }

  // Emits the messages necessary to make the user appear online
  // in the contacts list.
  private notifyOfUser_ = (invite: Invite, description?: string) => {
    this.dispatchEvent_('onUserProfile',
        makeUserProfile(invite.host, invite.isAdmin));

    var clientState = makeClientState(invite.host);
    this.dispatchEvent_('onClientState', clientState);

    // Pretend that we received a message from a remote uProxy client.
    this.dispatchEvent_('onMessage', {
      from: clientState,
      // INSTANCE
      message: JSON.stringify(makeVersionedPeerMessage(
        3000, makeInstanceMessage(invite.host, description)))
    });
  }

  // Establishes an SSH connection to a server, first shutting down
  // any that previously exists. Also emits an instance message,
  // allowing fields such as the description be updated on every
  // reconnect, and saves the contact to storage.
  private reconnect_ = (invite: Invite): Promise<Connection> => {
    log.debug('reconnecting to %1', invite.host);
    if (invite.host in this.clients_) {
      log.debug('closing old connection to %1', invite.host);
      this.clients_[invite.host].then((connection: Connection) => {
        connection.end();
      });
    }

    var connection = new Connection(invite, (message: Object) => {
      this.dispatchEvent_('onMessage', {
        from: makeClientState(invite.host),
        // SIGNAL_FROM_SERVER_PEER,
        message: JSON.stringify(makeVersionedPeerMessage(3002, message))
      });
    });

    this.clients_[invite.host] = connection.connect().then(() => {
      log.info('connected to zork on %1', invite.host);

      // Fetch the banner, if available, then emit an instance message.
      connection.getBanner().then((banner: string) => {
        if (banner.length < 1) {
          log.debug('empty banner, leaving blank');
        }
        return banner;
      }, (e: Error) => {
        log.warn('failed to fetch banner: %1', e);
        return '';
      }).then((banner: string) => {
        this.notifyOfUser_(invite, banner);
        this.savedContacts_[invite.host] = {
          invite: invite,
          description: banner
        };
        this.saveContacts_();
      });

      return connection;
    });

    return this.clients_[invite.host];
  }

  // Loads contacts from storage and emits an instance message for each.
  // This makes all of the stored contacts appear online.
  private loadContacts_ = () => {
    log.debug('loadContacts');
    this.savedContacts_ = {};
    this.storage_.get(STORAGE_KEY).then((storedString: string) => {
      if (!storedString) {
        log.debug('no saved contacts');
        return;
      }
      log.debug('loaded contacts: %1', storedString);
      try {
        var savedContacts: SavedContacts = JSON.parse(storedString);
        if (savedContacts.contacts) {
          for (let contact of savedContacts.contacts) {
            this.savedContacts_[contact.invite.host] = contact;
            this.notifyOfUser_(contact.invite, contact.description);
          }
        }
      } catch (e) {
        log.error('could not parse saved contacts: %1', e.message);
      }
    }, (e: Error) => {
      log.error('could not load contacts: %1', e);
    });
  }

  // Saves contacts to storage.
  private saveContacts_ = () => {
    log.debug('saveContacts');
    this.storage_.set(STORAGE_KEY, JSON.stringify(<SavedContacts>{
      contacts: Object.keys(this.savedContacts_).map(key => this.savedContacts_[key])
    })).then((unused: string) => {
      log.debug('saved contacts');
    }, (e: Error) => {
      log.error('could not save contacts: %1', e);
    });
  }

  public login = (options: freedom.Social.LoginRequest):
      Promise<freedom.Social.ClientState> => {
    log.debug('login: %1', options);
    this.loadContacts_();
    // TODO: emit an onUserProfile event, which can include an image URL
    // TODO: base this on the user's public key?
    //       (shown in the "connected accounts" page)
    return Promise.resolve(makeClientState('me'));
  }

  public sendMessage = (destinationClientId: string, message: string): Promise<void> => {
    log.debug('sendMessage to %1: %2', destinationClientId, message);
    try {
      // Messages are serialised VersionedPeerMessages. We need to extract
      // the signalling message, which is all Zork understands.
      var versionedPeerMessage: any = JSON.parse(message);
      if (versionedPeerMessage.type &&
          versionedPeerMessage.type === 3001 && // social.PeerMessageType.SIGNAL_FROM_CLIENT_PEER
          versionedPeerMessage.data) {
        // payload is either an instance of social.ts#SignallingMetadata
        // or is an opaque object we should forward to Zork.
        var payload = versionedPeerMessage.data;
        if (payload.proxyingId) {
          // Reset the SSH connection because Zork only supports one
          // proxyng session per connection.
          // TODO: Do not reconnect if we have just invited
          //       the instance (safe because all we've done is run ping).
          log.info('new proxying session %1', payload.proxyingId);
          if (!(destinationClientId in this.savedContacts_)) {
            return Promise.reject(new Error('unknown client ' + destinationClientId));
          }
          return this.reconnect_(this.savedContacts_[destinationClientId].invite).then(
              (connection: Connection) => {
            connection.sendMessage('give');
          });
        } else {
          if (destinationClientId in this.clients_) {
            return this.clients_[destinationClientId].then(
                (connection: Connection) => {
              connection.sendMessage(JSON.stringify(payload));
            });
          } else {
            return Promise.reject(new Error('unknown client ' + destinationClientId));
          }
        }
      } else {
        return Promise.reject(new Error('message has no or wrong type field'));
      }
    } catch (e) {
      return Promise.reject(new Error('could not de-serialise message: ' + e.message));
    }
  }

  public clearCachedCredentials = (): Promise<void> => {
    return Promise.reject(
        new Error('clearCachedCredentials unimplemented'));
  }

  public getUsers = (): Promise<freedom.Social.Users> => {
    return Promise.reject(
        new Error('getUsers unimplemented'));
  }

  public getClients = (): Promise<freedom.Social.Clients> => {
    return Promise.reject(
        new Error('getClients unimplemented'));
  }

  public logout = (): Promise<void> => {
    log.debug('logout');
    for (let address in this.clients_) {
      this.clients_[address].then((connection: Connection) => {
        connection.end();
      });
    }
    return Promise.resolve<void>();
  }

  ////
  // social2
  ////

  // Returns the invite code for the specified server.
  public inviteUser = (host: string): Promise<Object> => {
    log.debug('inviteUser');
    if (!(host in this.savedContacts_)) {
      return Promise.reject({
        message: 'unknown cloud instance ' + host
      });
    }
    const invite = this.savedContacts_[host].invite;
    return Promise.resolve(<Invite>{
      host: invite.host,
      user: invite.user,
      key: invite.key
    });
  }

  // Parses an invite code, received from uProxy in JSON format.
  // This is the networkData field of the invite codes distributed
  // to uProxy users.
  public acceptUserInvitation = (inviteJson: string): Promise<void> => {
    log.debug('acceptUserInvitation');
    try {
      var invite = <Invite>JSON.parse(inviteJson);
      return this.reconnect_(invite).then((connection: Connection) => {
        // Return nothing for type checking purposes.
      });
    } catch (e) {
      return Promise.reject(new Error('could not parse invite code: ' + e.message));
    }
  }

  public blockUser = (userId: string): Promise<void> => {
    return Promise.reject(
        new Error('blockUser unimplemented'));
  }

  public removeUser = (userId: string): Promise<void> => {
    return Promise.reject(
        new Error('removeUser unimplemented'));
  }
}

enum ConnectionState {
  NEW,
  CONNECTING,
  ESTABLISHING_TUNNEL,
  WAITING_FOR_PING,
  ESTABLISHED,
  TERMINATED
}

class Connection {
  private static COMMAND_DELIMITER = arraybuffers.decodeByte(
      arraybuffers.stringToArrayBuffer('\n'));

  // Number of instances created, for logging purposes.
  private static id_ = 0;

  private state_ = ConnectionState.NEW;

  private connection_ = new Client();

  // The tunneled connection, i.e. secure link to Zork.
  private tunnel_ :ssh2.Channel;

  constructor(
      private invite_: Invite,
      private received_: (message:Object) => void,
      private name_: string = 'tunnel' + Connection.id_++) {}

  // TODO: timeout
  public connect = (): Promise<void> => {
    if (this.state_ !== ConnectionState.NEW) {
      return Promise.reject({
        message: 'can only connect in NEW state'
      });
    }
    this.state_ = ConnectionState.CONNECTING;

    let connectConfig: ssh2.ConnectConfig = {
      host: this.invite_.host,
      port: SSH_SERVER_PORT,
      username: this.invite_.user,
      readyTimeout: CONNECT_TIMEOUT_MS,
      // Remaining fields only for type-correctness.
      tryKeyboard: false,
      debug: undefined
    };

    if (this.invite_.key) {
      connectConfig['privateKey'] = new Buffer(this.invite_.key, 'base64');
    }

    return new Promise<void>((F, R) => {
      this.connection_.on('ready', () => {
        // TODO: set a timeout here, too
        this.setState_(ConnectionState.ESTABLISHING_TUNNEL);
        this.connection_.forwardOut(
          // TODO: since we communicate using the stream, what does this mean?
          '127.0.0.1', 0,
          ZORK_HOST, ZORK_PORT, (e: Error, tunnel: ssh2.Channel) => {
            if (e) {
              this.end();
              R({
                message: 'error establishing tunnel: ' + e.message
              });
              return;
            }

            this.setState_(ConnectionState.WAITING_FOR_PING);

            var bufferQueue = new queue.Queue<ArrayBuffer, void>();
            new linefeeder.LineFeeder(bufferQueue).setSyncHandler((reply: string) => {
              log.debug('%1: received message: %2', this.name_, reply);
              switch (this.state_) {
                case ConnectionState.WAITING_FOR_PING:
                  if (reply === 'ping') {
                    this.setState_(ConnectionState.ESTABLISHED);
                    F();
                  } else {
                    this.end();
                    R({
                      message: 'did not receive ping from server on login: ' + reply
                    });
                  }
                  break;
                case ConnectionState.ESTABLISHED:
                  try {
                    this.received_(JSON.parse(reply));
                  } catch (e) {
                    log.warn('%1: could not de-serialise signalling message: %2',
                      this.invite_, reply);
                  }
                  break;
                default:
                  log.warn('%1: did not expect message in state %2: %3',
                    this.name_, ConnectionState[this.state_], reply);
                  this.end();
              }
            });

            this.tunnel_ = tunnel;
            tunnel.on('data', (buffer: Buffer) => {
              bufferQueue.handle(arraybuffers.bufferToArrayBuffer(buffer));
            }).on('end', () => {
              log.debug('%1: tunnel end', this.name_);
            }).on('close', (hadError: boolean) => {
              log.debug('%1: tunnel close, with%2 error', this.name_, (hadError ? '' : 'out'));
            });

            tunnel.write('ping\n');
          });
      }).on('error', (e: Error) => {
        // This occurs when:
        //  - user supplies the wrong credentials
        //  - host cannot be reached, e.g. non-existant hostname
        log.warn('%1: connection error: %2', this.name_, e);
        this.setState_(ConnectionState.TERMINATED);
        R({
          message: 'could not login: ' + e.message
        });
      }).on('end', () => {
        log.debug('%1: connection end', this.name_);
        this.setState_(ConnectionState.TERMINATED);
      }).on('close', (hadError: boolean) => {
        log.debug('%1: connection close, with%2 error', this.name_, (hadError ? '' : 'out'));
        this.setState_(ConnectionState.TERMINATED);
      }).connect(connectConfig);
    });
  }

  public sendMessage = (s: string): void => {
    if (this.state_ !== ConnectionState.ESTABLISHED) {
      throw new Error('can only connect in ESTABLISHED state');
    }
    this.tunnel_.write(s + '\n');
  }

  public end = (): void => {
    log.debug('%1: close', this.name_);
    if (this.state_ !== ConnectionState.TERMINATED) {
      this.setState_(ConnectionState.TERMINATED);
      this.connection_.end();
    }
  }

  // Fetches the server's description, i.e. /banner.
  public getBanner = (): Promise<string> => {
    return this.exec_('cat /banner');
  }

<<<<<<< HEAD
  // Executes a command, fulfilling with the command's stdout
  // or rejecting if output is received on stderr.
  private exec_ = (command:string): Promise<string> => {
=======
  // Returns a base64-decoded, deserialised invite code.
  public issueInvite = (): Promise<Object> => {
    return this.exec_('sudo /issue_invite.sh').then((inviteCode: string) => {
      return JSON.parse(new Buffer(inviteCode, 'base64').toString());
    });
  }

  // Executes a command, fulfilling with the first line of the command's
  // output on stdout or rejecting if any output is received on stderr.
  // TODO: There is a close event with a return code which
  //       is probably a better indication of success.
  private exec_ = (command: string): Promise<string> => {
>>>>>>> 5e50b704
    log.debug('%1: execute command: %2', this.name_, command);
    if (this.state_ !== ConnectionState.ESTABLISHED) {
      return Promise.reject(new Error('can only execute commands in ESTABLISHED state'));
    }
    return new Promise<string>((F, R) => {
      this.connection_.exec(command, (e: Error, stream: ssh2.Channel) => {
        if (e) {
          R({
            message: 'failed to execute command: ' + e.message
          });
          return;
        }

        var stdout = new queue.Queue<ArrayBuffer, void>();
        new linefeeder.LineFeeder(stdout).setSyncHandler((line: string) => {
          F(line);
        });

        stream.on('data', (data: Buffer) => {
          stdout.handle(arraybuffers.bufferToArrayBuffer(data));
        }).stderr.on('data', (data: Buffer) => {
          R({
            message: 'output received on STDERR: ' + data.toString()
          });
        }).on('end', () => {
          log.debug('%1: exec stream end', this.name_);
        });
      });
    });
  }

  private setState_ = (newState: ConnectionState) => {
    log.debug('%1: %2 -> %3', this.name_, ConnectionState[this.state_],
      ConnectionState[newState]);
    this.state_ = newState;
  }

  public getState = (): ConnectionState => {
    return this.state_;
  }
}<|MERGE_RESOLUTION|>--- conflicted
+++ resolved
@@ -546,24 +546,11 @@
     return this.exec_('cat /banner');
   }
 
-<<<<<<< HEAD
-  // Executes a command, fulfilling with the command's stdout
-  // or rejecting if output is received on stderr.
-  private exec_ = (command:string): Promise<string> => {
-=======
-  // Returns a base64-decoded, deserialised invite code.
-  public issueInvite = (): Promise<Object> => {
-    return this.exec_('sudo /issue_invite.sh').then((inviteCode: string) => {
-      return JSON.parse(new Buffer(inviteCode, 'base64').toString());
-    });
-  }
-
   // Executes a command, fulfilling with the first line of the command's
   // output on stdout or rejecting if any output is received on stderr.
   // TODO: There is a close event with a return code which
   //       is probably a better indication of success.
   private exec_ = (command: string): Promise<string> => {
->>>>>>> 5e50b704
     log.debug('%1: execute command: %2', this.name_, command);
     if (this.state_ !== ConnectionState.ESTABLISHED) {
       return Promise.reject(new Error('can only execute commands in ESTABLISHED state'));
