###
Gruntfile for uProxy
###

TaskManager = require 'uproxy-lib/build/tools/taskmanager'

#-------------------------------------------------------------------------
# Define the tasks
taskManager = new TaskManager.Manager();

taskManager.add 'base', [
  'copy:dev'
  'version_file'
  #'ts:devInModuleEnv'
  'ts:devInCoreEnv'
]

#
taskManager.add 'version_file', [
  'gitinfo'
  'string-replace:version'
]

# --- Build tasks ---
taskManager.add 'build_generic_core', [
  'base'
#  'ts:generic_core'
  # 'copy:core_libs'
]

taskManager.add 'build_generic_ui', [
  'base'
  #'ts:generic_ui'
]

taskManager.add 'build_chrome_app', [
  'build_generic_core'
  'build_generic_ui'
  #'ts:chrome_app'
  #'symlink:polymerLibToChromeApp'
  'vulcanize:chromeAppInline'
  'vulcanize:chromeAppCsp'
  'copy:chrome_app'
]

taskManager.add 'build_chrome_ext', [
  'build_generic_core'
  'build_generic_ui'
  'copy:generic_ui_to_chrome'
  #'ts:chrome_ext'
  #'symlink:polymerLibToChromeExt'
  'vulcanize:chromeExtInline'
  'vulcanize:chromeExtCsp'
  'copy:chrome_extension'
  # 'shell:extract_chrome_tests'
]

taskManager.add 'build_chrome', [
  'build_chrome_app'
  'build_chrome_ext'
]

# Firefox build tasks.
taskManager.add 'build_firefox', [
  'build_generic_core'
  'build_generic_ui'
  'copy:generic_ui_to_firefox'
  #'ts:firefox'
  #'symlink:polymerLibToFirefox'
  'vulcanize:firefoxInline'
  'vulcanize:firefoxCsp'
  'copy:firefox'
  'concat:firefox_uproxy'
  'concat:firefox_dependencies'
]

taskManager.add 'build_firefox_xpi', [
  'build_firefox'
  'mozilla-addon-sdk'
  'mozilla-cfx-xpi:dist'
]

# --- Testing tasks ---
taskManager.add 'test_core', [
  'build_generic_core'
  #'ts:logging'
  #'ts:webrtc'
  #'ts:generic_core_specs'
  #'ts:mocks'
  'jasmine:generic_core'
]

taskManager.add 'test_ui', [
  'build_generic_ui'
  #'ts:generic_ui_specs'
  'jasmine:generic_ui'
]

taskManager.add 'test_chrome', [
  'build_chrome'
  #'ts:chrome_specs'
  #'ts:mocks'
  'jasmine:chrome_extension'
  'jasmine:chrome_app'
]

taskManager.add 'everything', [
  'build'
  'test'
]

# This is the target run by Travis. Targets in here should run locally
# and on Travis/Sauce Labs.
taskManager.add 'test', [
  'test_core'
  'test_ui'
  'test_chrome'
]

taskManager.add 'build', [
  'build_chrome'
  'build_firefox'
]

taskManager.add 'default', [
  'build'
]

#-------------------------------------------------------------------------
rules = require './build/tools/common-grunt-rules'
path = require 'path'

# Location of where src is copied into and compiled.
devBuildPath = 'build/dev/uproxy'
# Location of where to copy/build third_party source/libs.
thirdPartyBuildPath = 'build/third_party'
# This is used for the copying of uproxy libraries into the target directory.
localLibsDestPath = 'lib'

# Setup our build rules/tools
Rule = new rules.Rule({
  # The path where code in this repository should be built in.
  devBuildPath: devBuildPath,
  # The path from where third party libraries should be copied. e.g. as used by
  # sample apps.
  thirdPartyBuildPath: thirdPartyBuildPath,
  # The path to copy modules from this repository into. e.g. as used by sample
  # apps.
  localLibsDestPath: localLibsDestPath
});

#-------------------------------------------------------------------------
browserifyIntegrationTest = (path) ->
  Rule.browserifySpec(path, {
    browserifyOptions: { standalone: 'browserified_exports' }
  });

#-------------------------------------------------------------------------
freedomForChromePath = path.dirname(require.resolve('freedom-for-chrome/package.json'))
uproxyLibPath = path.dirname(require.resolve('uproxy-lib/package.json'))
uproxyNetworkingPath = path.dirname(require.resolve('uproxy-networking/package.json'))

#ipaddrjsPath = path.dirname(require.resolve('ipaddr.js/package.json'))
# TODO(ldixon): update utransformers package to uproxy-obfuscators
# uproxyObfuscatorsPath = path.dirname(require.resolve('uproxy-obfuscators/package.json'))
# uproxyObfuscatorsPath = path.dirname(require.resolve('utransformers/package.json'))
# regex2dfaPath = path.dirname(require.resolve('regex2dfa/package.json'))
# Cordova testing
# ccaPath = path.dirname(require.resolve('cca/package.json'))
# pgpPath = path.dirname(require.resolve('freedom-pgp-e2e/package.json'))

#-------------------------------------------------------------------------
chromeExtDevPath = 'build/dev/uproxy/chrome/extension/'
chromeAppDevPath = 'build/dev/uproxy/chrome/app/'
firefoxDevPath = 'build/dev/uproxy/firefox/'

#-------------------------------------------------------------------------
# TODO: Move more file lists here.
FILES =
  jasmine_helpers: [
    # Help Jasmine's PhantomJS understand promises.
    'node_modules/es6-promise/dist/promise-*.js'
    '!node_modules/es6-promise/dist/promise-*amd.js'
    '!node_modules/es6-promise/dist/promise-*.min.js'
  ]
  # Files which are required at run-time everywhere.
  uproxy_common: [
    'uproxy.js'
    'generic/version.js'
    'third_party/lib/lodash/lodash.min.js'
  ]

  uproxy_networking_common: [
    'ipaddrjs/ipaddr.min.js'
    'tcp/tcp.js'
    'socks-common/socks-headers.js'
    'socks-to-rtc/socks-to-rtc.js'
    'rtc-to-net/rtc-to-net.js'
  ]
  uproxy_lib_common: [
    'logging/logging.js'
    'loggingprovider/loggingprovider.js'
    'loggingprovider/loggingprovider.json'
    'arraybuffers/arraybuffers.js'
    'handler/queue.js'
    'webrtc/datachannel.js'
    'webrtc/peerconnection.js'
  ]
  thirdPartyUi: [
    'platform/platform.js',
    'polymer/polymer.html',
    'polymer/polymer.js',
    'webcomponentsjs/**.min.js'
  ]

#------------------------------------------------------------------------------
module.exports = (grunt) ->
  grunt.initConfig {
    pkg: grunt.file.readJSON('package.json')
    pkgs:
      lib: grunt.file.readJSON('node_modules/uproxy-lib/package.json')
      net: grunt.file.readJSON('node_modules/uproxy-networking/package.json')
      freedom: grunt.file.readJSON('node_modules/freedom/package.json')
      freedomchrome: grunt.file.readJSON('node_modules/freedom-for-chrome/package.json')
      freedomfirefox: grunt.file.readJSON('node_modules/freedom-for-firefox/package.json')
      freedomxmpp: grunt.file.readJSON('node_modules/freedom-social-xmpp/package.json')
      freedomfirebase: grunt.file.readJSON('node_modules/freedom-social-firebase/package.json')

    concat: {

      firefox_uproxy: {
        files: [ {
          src: [firefoxDevPath + 'data/core/uproxy.js'
                firefoxDevPath + 'lib/exports.js']
          dest: firefoxDevPath + 'lib/uproxy.js'
        }]
      }

      firefox_dependencies: {
        files: [ {
          src: [firefoxDevPath + 'data/scripts/port.js'
                firefoxDevPath + 'data/scripts/user.js'
                firefoxDevPath + 'data/scripts/uproxy.js'
                firefoxDevPath + 'data/scripts/ui.js'
                firefoxDevPath + 'data/scripts/firefox_browser_api.js'
                firefoxDevPath + 'data/scripts/firefox_connector.js'
                firefoxDevPath + 'data/scripts/core_connector.js'
                firefoxDevPath + 'data/scripts/background.js'
                firefoxDevPath + 'data/scripts/lodash.min.js']
          dest: firefoxDevPath + 'data/scripts/dependencies.js'
        }]
      }
    }  # concat

    #-------------------------------------------------------------------------
    copy: {
      # Copy all needed third party libraries to appropriate locations.
      thirdParty:
        files: [
          # Copy local |third_party| files into dev: so that the third_party
          # dependencies are always in the common |build/third_party| location.
          # This allows path to reference typescript definitions for ambient
          # contexts to always be found, even in generated `.d.ts` files..
          {
              nonull: true,
              expand: true,
              cwd: 'third_party'
              src: ['**/*'],
              dest: thirdPartyBuildPath,
          }
          # Copy distribution directory of uproxy-lib so all paths can always
          # find their dependencies. Note that this also requires uproxy-lib
          # references to find those in |build/third_party/|. These paths
          # are delicate.
          {
              nonull: true,
              expand: true,
              cwd: path.join(uproxyLibPath, 'build/dist'),
              src: ['**/*'],
              dest: path.join(thirdPartyBuildPath, 'uproxy-lib/'),
          },
          # Use the third_party definitions from uproxy-lib. Copied to the same
          # location relative to their compiled location in uproxy-lib so they
          # have the same relative path to the created `.d.ts` files from
          # |build/dev|.
          {
              nonull: true,
              expand: true,
              cwd: path.join(uproxyLibPath, 'third_party'),
              src: ['freedom-typings/**/*', 'promise-polyfill.js'],
              dest: thirdPartyBuildPath
          },
          # Use the third_party definitions from uproxy-networking. Copied to
          # the same location relative to their compiled location in uproxy-
          # networking so they have the same relative path to the created
          # `.d.ts` files from |build/dev|.
          {
              nonull: true,
              expand: true,
              cwd: path.join(uproxyNetworkingPath, 'build/third_party'),
              src: ['**/*', '!tsd.*'],
              dest: thirdPartyBuildPath
          },
          #
          {
              nonull: true,
              expand: true,
              cwd: path.join(uproxyNetworkingPath, 'build/dist'),
              src: ['**/*'],
              dest: path.join(thirdPartyBuildPath, 'uproxy-networking/'),
          },
        ]

      # Copy releveant non-typescript src files to dev build.
      dev:
        files: [
          {
              nonull: true,
              expand: true,
              cwd: 'src/',
              src: ['**/*'],
              dest: devBuildPath,
              onlyIf: 'modified'
          }
        ]

      # Copy releveant files for distribution.
      dist:
        files: [
          {
              nonull: true,
              expand: true,
              cwd: devBuildPath,
              src: ['**/*',
                    '!**/*.spec.js',
                    '!**/*.spec.*.js',
                    '!samples/**/*',],
              dest: 'build/dist/',
              onlyIf: 'modified'
          }
        ]

      # Copy compiled generic Polymer to Chrome so it can be vulcanized.
      generic_ui_to_chrome:
        nonull: true
        files: [ {
          expand: true, cwd: 'build/compile-src/generic_ui/polymer'
          src: ['*.js', '*.html']
          dest: 'build/compile-src/chrome/extension/polymer'
        } ]

      # Copy compiled generic Polymer to Firefox so it can be vulcanized.
      generic_ui_to_firefox:
        nonull: true
        files: [ {
          expand: true, cwd: 'build/compile-src/generic_ui/polymer'
          src: ['*.js', '*.html']
          dest: 'build/compile-src/firefox/data/polymer'
        } ]

      chrome_extension:
        nonull: true
        files: [ {
          # The platform specific non-compiled stuff, and...
          expand: true, cwd: 'src/chrome/extension'
          src: ['**', '!**/*.md', '!**/*.ts', '!polymer/*.html']
          dest: chromeExtDevPath
        }, {
          # generic_ui compiled source.
          # (Assumes the typescript task has executed)
          expand: true, cwd: 'build/compile-src/generic_ui'
          src: ['scripts/**', '*.html', '!**/*.ts']
          dest: chromeExtDevPath
        }, {
          # Icons and fonts
          expand: true, cwd: 'src/'
          src: ['icons/*', 'fonts/*']
          dest: chromeExtDevPath
        }, {
          expand: true, cwd: 'build/compile-src/', flatten: true
          src: FILES.uproxy_common
            .concat [
              'chrome/extension/scripts/*.js'
            ]
          dest: chromeExtDevPath + 'scripts/'
        }, {
          # Copy third party UI files required for polymer.
          expand: true, cwd: 'third_party/lib'
          src: FILES.thirdPartyUi
          dest: chromeExtDevPath + 'lib'
        }, {
          # Copy vulcanized files containing compiled Polymer
          # code.
          expand: true, cwd: 'build/compile-src/chrome/extension'
          src: ['polymer/vulcanized.js', 'polymer/vulcanized.html']
          dest: chromeExtDevPath
        } ]

      chrome_app:
        nonull: true

        files: [ {  # Copy .js, .json, etc from src to build/dev/chrome/app
          expand: true, cwd: 'src/chrome/app'
          src: ['**', '!**/*.spec.js', '!**/*.md', '!**/*.ts']
          dest: chromeAppDevPath
        }, {  # Freedom manifest for uproxy
          expand: true, cwd: 'src/generic_core/'
          src: ['freedom-module.json']
          dest: chromeAppDevPath + 'scripts/'
        }, {  # Copy compiled typescript (no .spec) to build/dev/chrome/app/scripts
          expand: true, cwd: 'build/compile-src/', flatten: true
          src: FILES.uproxy_common
            .concat [
              'chrome/app/scripts/*.js'
              'generic_core/**/*.js'
              '!**/*.spec.js'
            ]
          dest: chromeAppDevPath + 'scripts/'
        }, {  # Freedom
          expand: true, cwd: 'node_modules/freedom-for-chrome/'
          src: [
            'freedom-for-chrome.js'
          ]
          dest: chromeAppDevPath + 'lib/'
        }, {
          expand: true, cwd: 'node_modules/freedom-social-xmpp', flatten: true
          src: [
            'dist/**'
          ]
          dest: chromeAppDevPath + 'lib/freedom-social-xmpp'
        }, {
          expand: true, cwd: 'node_modules/freedom-social-firebase', flatten: true
          src: [
            'dist/**'
          ]
          dest: chromeAppDevPath + 'lib/freedom-social-firebase'
        }, {
          expand: true, cwd: 'node_modules/freedom/providers/storage', flatten: true
          src: [
            'shared/**'
          ]
          dest: chromeAppDevPath + 'lib/storage'
        }, {  # Additional hack - TODO: remove this once social enum is gone.
          expand: true, cwd: 'third_party', flatten: true
          src: [
            'freedom-ts-hacks/social-enum.js'
          ]
          dest: chromeAppDevPath + 'scripts/'
        }, {  # uProxy Icons and fonts
          expand: true, cwd: 'src/'
          src: ['icons/128_online.png', 'fonts/*']
          dest: chromeAppDevPath
        }, { # Copy uproxy-lib files.
          expand: true, cwd: 'node_modules/uproxy-lib/dist/',
          src: FILES.uproxy_lib_common,
          dest: chromeAppDevPath + 'scripts/uproxy-lib/'
        }, { # Copy uproxy-networking files.
          expand: true, cwd: 'node_modules/uproxy-networking/dist/',
          src: FILES.uproxy_networking_common,
          dest: chromeAppDevPath + 'scripts/uproxy-networking/'
        }, {
          # Copy third party UI files required for polymer.
          expand: true, cwd: 'third_party/lib'
          src: FILES.thirdPartyUi
          dest: chromeAppDevPath + 'lib'
        }, {
          # Chrome app polymer.
          # (Assumes vulcanize tasks have executed)
          expand: true, cwd: 'build/compile-src/chrome/app/polymer'
          src: ['vulcanized.*']
          dest: chromeAppDevPath + 'polymer'
        }]

      # Firefox. Assumes the top-level tasks generic_core and generic_ui
      # completed.
      firefox:
        files: [ {
          # The platform specific stuff, and...
          expand: true, cwd: 'src/firefox/'
          src: ['**', '!**/spec', '!**/*.md', '!**/*.ts']
          dest: firefoxDevPath
        }, {  # Freedom manifest for uproxy
          expand: true, cwd: 'src/generic_core/'
          src: ['freedom-module.json']
          dest: firefoxDevPath + 'data/core/'
        }, {  # Additional hack - TODO: remove this once social enum is gone.
          expand: true, cwd: 'third_party', flatten: true
          src: [
            'freedom-ts-hacks/social-enum.js'
          ]
          dest: firefoxDevPath + 'data/core/'
         }, {
           expand: true, cwd: 'build/compile-src', flatten: true
           src: FILES.uproxy_common
           dest: firefoxDevPath + 'data/core/'
        # ... the generic core stuff
        }, {
          expand: true, cwd: 'build/compile-src/generic_core'
          src: ['**'],
          dest: firefoxDevPath + 'data/core/'
        }, {
        # ... the generic UI stuff
          expand: true, cwd: 'build/compile-src/generic_ui'
          src: ['scripts/**', '*.html', 'polymer/vulcanized.*', '!**/*.ts']
          dest: firefoxDevPath + 'data/'
        }, {
          # Icons and fonts
          expand: true, cwd: 'src/'
          src: ['icons/*', 'fonts/*']
          dest: firefoxDevPath + 'data/'
        }, {
          expand: true, cwd: 'build/compile-src', flatten: true
          src: FILES.uproxy_common
              .concat [
                'firefox/data/scripts/*.js'
              ]
          dest: firefoxDevPath + 'data/scripts'
        # freedom for firefox
        }, {
          expand: true, cwd: 'node_modules/freedom-for-firefox/'
          src: ['freedom-for-firefox.jsm']
          dest: firefoxDevPath + 'data'
        }, { # Copy uproxy-networking files.
          expand: true, cwd: 'node_modules/uproxy-networking/dist/',
          src: FILES.uproxy_networking_common,
          dest: firefoxDevPath + 'data/core/uproxy-networking'
        }, {
          expand: true, cwd: 'node_modules/freedom/providers/social'
          src: ['websocket-server/**']
          dest: firefoxDevPath + 'data/lib'
        }, {
          expand: true, cwd: 'node_modules/freedom-social-xmpp/dist/'
          src: ['**']
          dest: firefoxDevPath + 'data/lib/freedom-social-xmpp'
        }, {
          expand: true, cwd: 'node_modules/freedom-social-firebase/dist/'
          src: ['**']
          dest: firefoxDevPath + 'data/lib/freedom-social-firebase'
        }, {
          expand: true, cwd: 'node_modules/freedom/providers/storage/shared'
          src: ['**']
          dest: firefoxDevPath + 'data/lib/storage'
        }, {
          expand: true, cwd: 'node_modules/uproxy-lib/dist/',
          src: FILES.uproxy_lib_common,
          dest: firefoxDevPath + 'data/core/uproxy-lib'
        }, { # Copy uproxy-networking files.
          expand: true, cwd: 'third_party/lib'
          src: FILES.thirdPartyUi
          dest: firefoxDevPath + 'data/lib'
        }, {
          # Copy vulcanized files containing compiled Polymer
          # code.
          expand: true, cwd: 'build/compile-src/firefox/data'
          src: ['polymer/vulcanized.js', 'polymer/vulcanized.html']
          dest: firefoxDevPath + 'data'
        } ]

      integration:
        files: [ {
          # Copy compiled Chrome App code, required for integration tests
          expand: true, cwd: chromeAppDevPath
          src: ['**', '!**/spec', '!**/*.md', '!**/*.ts']
          dest: 'build/compile-src/integration'
        }, {
          expand: true, cwd: 'src/integration/'
          src: ['gtalk_credentials.js', 'integration.json']
          dest: 'build/compile-src/integration'
        }]
    }  # copy

    #-------------------------------------------------------------------------
    'string-replace':
      version:
        files: [{
          src: 'build/dev/uproxy/generic/version-template.js'
          dest: 'build/dev/uproxy/generic/version.js'
        }]
        options:
          replacements: [{
            pattern: /VERSION_REPLACE/g
            replacement: JSON.stringify
              version: '<%= pkg.version %>'
              gitcommit: '<%= gitinfo.local.branch.current.SHA %>'
              'uproxy-lib': '<%= pkgs.lib.version %>'
              'uproxy-networking': '<%= pkgs.net.version %>'
              freedom: '<%= pkgs.freedom.version %>'
              'freedom-for-chrome': '<%= pkgs.freedomchrome.version %>'
              'freedom-for-firefox': '<%= pkgs.freedomfirefox.version %>'
              'freedom-social-xmpp': '<%= pkgs.freedomxmpp.version %>'
              'freedom-social-firebase': '<%= pkgs.freedomfirebase.version %>'
          }]

    #-------------------------------------------------------------------------
    # All typescript compiles to locations in `build/`

<<<<<<< HEAD
    # Typescript compilation rules
    ts:
      # Compile all non-sample typescript code into the development build
      # directory.
      devInModuleEnv:
        src: [
          '!' + devBuildPath + '/**/*.d.ts'
          '!' + devBuildPath + '/**/*.core-env.ts'
          '!' + devBuildPath + '/**/*.core-env.spec.ts'
        ]
        options:
          target: 'es5'
          comments: true
          noImplicitAny: true
          sourceMap: false
          declaration: true
          module: 'commonjs'
          fast: 'always'

      devInCoreEnv:
        src: [
          devBuildPath + '/chrome/app/**/*.ts'
          devBuildPath + '/**/*.core-env.spec.ts'
          devBuildPath + '/**/*.core-env.ts'
        ]
        options:
          target: 'es5'
          comments: true
          noImplicitAny: true
          sourceMap: false
          declaration: true
          module: 'commonjs'
          fast: 'always'
=======
      # Compile typescript for all chrome components.
      # In the ideal world, there shouldn't be an App/Extension split.
      # The shell:extract_chrome_tests will pull the specs outside of the
      # actual distribution directory.
      chrome_ext: Rule.typescriptSrcLenient 'compile-src/chrome/extension/'
      chrome_app: Rule.typescriptSrcLenient 'compile-src/chrome/app/'
      chrome_specs: Rule.typescriptSpecDeclLenient 'compile-src/chrome'

      # uProxy firefox specific typescript
      firefox: Rule.typescriptSrcLenient 'compile-src/firefox'

      integration_specs: Rule.typescriptSpecDeclLenient 'compile-src/integration'
      integration: Rule.typescriptSrcLenient 'compile-src/integration'

    }  # typescript
>>>>>>> 2e32ce51

    #-------------------------------------------------------------------------
    jasmine:
      chrome_extension: {
        src: FILES.jasmine_helpers
            .concat [
              'build/compile-src/uproxy.js'
              'build/compile-src/generic/version.js'
              'build/compile-src/mocks/chrome_mocks.js'
              'build/compile-src/generic_ui/scripts/core_connector.js'
              'build/compile-src/generic_ui/scripts/ui.js'
              'build/compile-src/chrome/extension/scripts/chrome_browser_api.js'
              'build/compile-src/chrome/extension/scripts/chrome_core_connector.js'
              'build/compile-src/chrome/extension/scripts/chrome_tab_auth.js'
            ]
        options:
          specs: 'build/compile-src/chrome/extension/**/*.spec.js'
          outfile: 'build/compile-src/chrome/extension/SpecRunner.html'
          template: require('grunt-template-jasmine-istanbul')
          templateOptions:
            coverage: 'build/coverage/chrome_extension/coverage.json'
            report:
              type: 'html'
              options:
                dir: 'build/coverage/chrome_extension'
      }

      chrome_app: {
        src: FILES.jasmine_helpers
            .concat [
              'build/compile-src/uproxy.js'
              'build/compile-src/mocks/chrome_mocks.js'
              'build/compile-src/chrome/app/scripts/chrome_ui_connector.js'
            ]
        options:
          specs: 'build/compile-src/chrome/app/**/*.spec.js'
          outfile: 'build/compile-src/chrome/app/SpecRunner.html'
          template: require('grunt-template-jasmine-istanbul')
          templateOptions:
            coverage: 'build/coverage/chrome_app/coverage.json'
            report:
              type: 'html'
              options:
                dir: 'build/coverage/chrome_app'
      }

      generic_core: {
        src: FILES.jasmine_helpers
            .concat FILES.uproxy_common
            .concat [
              'build/compile-src/mocks/freedom-mocks.js'
              'build/compile-src/mocks/socks-to-rtc.js'
              'build/compile-src/mocks/rtc-to-net.js'
              'build/compile-src/logging/logging.js'
              'build/compile-src/webrtc/peerconnection.js'
              'build/compile-src/socks-to-rtc/socks-to-rtc.js'
              'build/compile-src/rtc-to-net/rtc-to-net.js'
              'build/compile-src/uproxy.js'
              'build/compile-src/generic/version.js'
              'build/compile-src/generic_core/constants.js'
              'build/compile-src/generic_core/consent.js'
              'build/compile-src/generic_core/social-enum.js'
              'build/compile-src/generic_core/local-instance.js'
              'build/compile-src/generic_core/remote-instance.js'
              'build/compile-src/generic_core/remote-connection.js'
              'build/compile-src/generic_core/firewall.js'
              'build/compile-src/generic_core/user.js'
              'build/compile-src/generic_core/storage.js'
              'build/compile-src/generic_core/social.js'
              'build/compile-src/generic_core/core.js'
              'node_modules/uproxy-lib/dist/handler/queue.js'
            ]
        options:
          specs: 'build/compile-src/generic_core/**/*.spec.js'
          # NOTE: Put any helper test-data files here:
          keepRunner: true
          outfile: 'build/compile-src/generic_core/SpecRunner.html'
          helpers: []
          template: require('grunt-template-jasmine-istanbul')
          templateOptions:
            coverage: 'build/coverage/generic_core/coverage.json'
            report:
              type: 'html'
              options:
                dir: 'build/coverage/generic_core'
      }

      generic_ui: {
        src: FILES.jasmine_helpers
            .concat FILES.uproxy_common.map((s) -> 'build/compile-src/' + s)
            .concat [
              'build/compile-src/generic_ui/scripts/user.js'
              'build/compile-src/generic_ui/scripts/ui.js'
            ]
        options:
          specs: 'build/compile-src/generic_ui/scripts/**/*.spec.js'
          template: require('grunt-template-jasmine-istanbul')
          outfile: 'build/compile-src/generic_ui/SpecRunner.html'
          templateOptions:
            coverage: 'build/coverage/generic_ui/coverage.json'
            report:
              type: 'html'
              options:
                dir: 'build/coverage/generic_ui'
      }

    jasmine_chromeapp: {
      all: {
        src: ['node_modules/freedom-for-chrome/freedom-for-chrome.js',
              'build/compile-src/integration/scripts/uproxy.js',
              'build/compile-src/integration/gtalk_credentials.js',
              'build/compile-src/integration/**/*.js',
              'build/compile-src/integration/**/*.json',
              'build/compile-src/integration/core.spec.js']
        options: {
          paths: ['node_modules/freedom-for-chrome/freedom-for-chrome.js',
                  'build/compile-src/integration/scripts/uproxy.js',
                  'build/compile-src/integration/scripts/uproxy-lib/arraybuffers/arraybuffers.js',
                  'build/compile-src/integration/gtalk_credentials.js',
                  'build/compile-src/integration/core.spec.js'
          ],
          # Uncomment this for debugging
          # keepRunner: true,
        }
      }
    }
    'mozilla-addon-sdk':
      'latest':
        options:
          dest_dir: '.mozilla_addon_sdk/'

    'mozilla-cfx-xpi':
      'dist':
        options:
          'mozilla-addon-sdk': 'latest'
          extension_dir: 'build/dev/firefox'
          dist_dir: 'build/dist/'

    vulcanize:
      chromeExtInline:
        options:
          inline: true
        files:
          'build/compile-src/chrome/extension/polymer/vulcanized-inline.html': 'build/compile-src/chrome/extension/polymer/root.html'
      chromeExtCsp:
        options:
          csp: true
          strip: true
        files:
          'build/compile-src/chrome/extension/polymer/vulcanized.html': 'build/compile-src/chrome/extension/polymer/vulcanized-inline.html'
      chromeAppInline:
        options:
          inline: true
        files:
          'build/compile-src/chrome/app/polymer/vulcanized-inline.html': 'build/compile-src/chrome/app/polymer/ext-missing.html'
      chromeAppCsp:
        options:
          csp: true
          strip: true
        files:
          'build/compile-src/chrome/app/polymer/vulcanized.html': 'build/compile-src/chrome/app/polymer/vulcanized-inline.html'
      firefoxInline:
        options:
          inline: true
        files:
          'build/compile-src/firefox/data/polymer/vulcanized-inline.html': 'build/compile-src/firefox/data/polymer/root.html'
      firefoxCsp:
        options:
          csp: true
          strip: true
        files:
          'build/compile-src/firefox/data/polymer/vulcanized.html': 'build/compile-src/firefox/data/polymer/vulcanized-inline.html'

    clean: ['build/dev', '.tscache']
  }  # grunt.initConfig

  #-------------------------------------------------------------------------
  grunt.loadNpmTasks 'grunt-contrib-clean'
  grunt.loadNpmTasks 'grunt-contrib-concat'
  grunt.loadNpmTasks 'grunt-contrib-copy'
  grunt.loadNpmTasks 'grunt-contrib-jasmine'
  grunt.loadNpmTasks 'grunt-gitinfo'
  grunt.loadNpmTasks 'grunt-mozilla-addon-sdk'
  grunt.loadNpmTasks 'grunt-string-replace'
  grunt.loadNpmTasks 'grunt-ts'
  grunt.loadNpmTasks 'grunt-vulcanize'
  grunt.loadNpmTasks 'grunt-jasmine-chromeapp'

  #-------------------------------------------------------------------------
<<<<<<< HEAD
=======
  # Define the tasks
  taskManager = new TaskManager.Manager();

  taskManager.add 'base', [
    'verbosity:diminished'
    'gitinfo'
    'symlink:uproxyNetworkingThirdPartyTypescriptSrc'
    'symlink:uproxyNetworkingTypescriptSrc'
    'symlink:uproxyLibThirdPartyTypescriptSrc'
    'symlink:uproxyLibTypescriptSrc'
    'symlink:uproxyChurnTypescriptSrc'
    'symlink:thirdPartyTypescriptSrc'
    'symlink:typescriptSrc'
    'string-replace:version'
    #'symlink:polymerLib'
  ]

  # --- Build tasks ---
  taskManager.add 'build_generic_core', [
    'base'
    'ts:generic_core'
    # 'copy:core_libs'
  ]

  taskManager.add 'build_generic_ui', [
    'base'
    'ts:generic_ui'
  ]

  taskManager.add 'build_chrome_app', [
    'build_generic_core'
    'build_generic_ui'
    'ts:chrome_app'
    'symlink:polymerLibToChromeApp'
    'vulcanize:chromeAppInline'
    'vulcanize:chromeAppCsp'
    'copy:chrome_app'
  ]

  taskManager.add 'build_chrome_ext', [
    'build_generic_core'
    'build_generic_ui'
    'copy:generic_ui_to_chrome'
    'ts:chrome_ext'
    'symlink:polymerLibToChromeExt'
    'vulcanize:chromeExtInline'
    'vulcanize:chromeExtCsp'
    'copy:chrome_extension'
    # 'shell:extract_chrome_tests'
  ]

  taskManager.add 'build_chrome', [
    'build_chrome_app'
    'build_chrome_ext'
  ]

  # Firefox build tasks.
  taskManager.add 'build_firefox', [
    'build_generic_core'
    'build_generic_ui'
    'copy:generic_ui_to_firefox'
    'ts:firefox'
    'symlink:polymerLibToFirefox'
    'vulcanize:firefoxInline'
    'vulcanize:firefoxCsp'
    'copy:firefox'
    'concat:firefox_uproxy'
    'concat:firefox_dependencies'
  ]

  taskManager.add 'build_firefox_xpi', [
    'build_firefox'
    'mozilla-addon-sdk'
    'mozilla-cfx-xpi:dist'
  ]

  # --- Testing tasks ---
  taskManager.add 'test_core', [
    'build_generic_core'
    'ts:logging'
    'ts:webrtc'
    'ts:generic_core_specs'
    'ts:mocks'
    'jasmine:generic_core'
  ]

  taskManager.add 'test_ui', [
    'build_generic_ui'
    'ts:generic_ui_specs'
    'jasmine:generic_ui'
  ]

  taskManager.add 'test_chrome', [
    'build_chrome'
    'ts:chrome_specs'
    'ts:mocks'
    'jasmine:chrome_extension'
    'jasmine:chrome_app'
  ]

  taskManager.add 'integration_test', [
    'build_chrome'
    'copy:integration'
    'ts:integration'
    'ts:integration_specs'
    'jasmine_chromeapp'
  ]

  taskManager.add 'everything', [
    'tsd:refresh'
    'build'
    'test'
  ]

  # This is the target run by Travis. Targets in here should run locally
  # and on Travis/Sauce Labs.
  taskManager.add 'test', [
    'test_core'
    'test_ui'
    'test_chrome'
  ]

  taskManager.add 'build', [
    'build_chrome'
    'build_firefox'
  ]

  taskManager.add 'default', [
    'build'
  ]

  #-------------------------------------------------------------------------
>>>>>>> 2e32ce51
  # Register the tasks
  taskManager.list().forEach((taskName) =>
    grunt.registerTask taskName, (taskManager.get taskName)
  );<|MERGE_RESOLUTION|>--- conflicted
+++ resolved
@@ -593,8 +593,6 @@
 
     #-------------------------------------------------------------------------
     # All typescript compiles to locations in `build/`
-
-<<<<<<< HEAD
     # Typescript compilation rules
     ts:
       # Compile all non-sample typescript code into the development build
@@ -628,23 +626,6 @@
           declaration: true
           module: 'commonjs'
           fast: 'always'
-=======
-      # Compile typescript for all chrome components.
-      # In the ideal world, there shouldn't be an App/Extension split.
-      # The shell:extract_chrome_tests will pull the specs outside of the
-      # actual distribution directory.
-      chrome_ext: Rule.typescriptSrcLenient 'compile-src/chrome/extension/'
-      chrome_app: Rule.typescriptSrcLenient 'compile-src/chrome/app/'
-      chrome_specs: Rule.typescriptSpecDeclLenient 'compile-src/chrome'
-
-      # uProxy firefox specific typescript
-      firefox: Rule.typescriptSrcLenient 'compile-src/firefox'
-
-      integration_specs: Rule.typescriptSpecDeclLenient 'compile-src/integration'
-      integration: Rule.typescriptSrcLenient 'compile-src/integration'
-
-    }  # typescript
->>>>>>> 2e32ce51
 
     #-------------------------------------------------------------------------
     jasmine:
@@ -834,141 +815,6 @@
   grunt.loadNpmTasks 'grunt-jasmine-chromeapp'
 
   #-------------------------------------------------------------------------
-<<<<<<< HEAD
-=======
-  # Define the tasks
-  taskManager = new TaskManager.Manager();
-
-  taskManager.add 'base', [
-    'verbosity:diminished'
-    'gitinfo'
-    'symlink:uproxyNetworkingThirdPartyTypescriptSrc'
-    'symlink:uproxyNetworkingTypescriptSrc'
-    'symlink:uproxyLibThirdPartyTypescriptSrc'
-    'symlink:uproxyLibTypescriptSrc'
-    'symlink:uproxyChurnTypescriptSrc'
-    'symlink:thirdPartyTypescriptSrc'
-    'symlink:typescriptSrc'
-    'string-replace:version'
-    #'symlink:polymerLib'
-  ]
-
-  # --- Build tasks ---
-  taskManager.add 'build_generic_core', [
-    'base'
-    'ts:generic_core'
-    # 'copy:core_libs'
-  ]
-
-  taskManager.add 'build_generic_ui', [
-    'base'
-    'ts:generic_ui'
-  ]
-
-  taskManager.add 'build_chrome_app', [
-    'build_generic_core'
-    'build_generic_ui'
-    'ts:chrome_app'
-    'symlink:polymerLibToChromeApp'
-    'vulcanize:chromeAppInline'
-    'vulcanize:chromeAppCsp'
-    'copy:chrome_app'
-  ]
-
-  taskManager.add 'build_chrome_ext', [
-    'build_generic_core'
-    'build_generic_ui'
-    'copy:generic_ui_to_chrome'
-    'ts:chrome_ext'
-    'symlink:polymerLibToChromeExt'
-    'vulcanize:chromeExtInline'
-    'vulcanize:chromeExtCsp'
-    'copy:chrome_extension'
-    # 'shell:extract_chrome_tests'
-  ]
-
-  taskManager.add 'build_chrome', [
-    'build_chrome_app'
-    'build_chrome_ext'
-  ]
-
-  # Firefox build tasks.
-  taskManager.add 'build_firefox', [
-    'build_generic_core'
-    'build_generic_ui'
-    'copy:generic_ui_to_firefox'
-    'ts:firefox'
-    'symlink:polymerLibToFirefox'
-    'vulcanize:firefoxInline'
-    'vulcanize:firefoxCsp'
-    'copy:firefox'
-    'concat:firefox_uproxy'
-    'concat:firefox_dependencies'
-  ]
-
-  taskManager.add 'build_firefox_xpi', [
-    'build_firefox'
-    'mozilla-addon-sdk'
-    'mozilla-cfx-xpi:dist'
-  ]
-
-  # --- Testing tasks ---
-  taskManager.add 'test_core', [
-    'build_generic_core'
-    'ts:logging'
-    'ts:webrtc'
-    'ts:generic_core_specs'
-    'ts:mocks'
-    'jasmine:generic_core'
-  ]
-
-  taskManager.add 'test_ui', [
-    'build_generic_ui'
-    'ts:generic_ui_specs'
-    'jasmine:generic_ui'
-  ]
-
-  taskManager.add 'test_chrome', [
-    'build_chrome'
-    'ts:chrome_specs'
-    'ts:mocks'
-    'jasmine:chrome_extension'
-    'jasmine:chrome_app'
-  ]
-
-  taskManager.add 'integration_test', [
-    'build_chrome'
-    'copy:integration'
-    'ts:integration'
-    'ts:integration_specs'
-    'jasmine_chromeapp'
-  ]
-
-  taskManager.add 'everything', [
-    'tsd:refresh'
-    'build'
-    'test'
-  ]
-
-  # This is the target run by Travis. Targets in here should run locally
-  # and on Travis/Sauce Labs.
-  taskManager.add 'test', [
-    'test_core'
-    'test_ui'
-    'test_chrome'
-  ]
-
-  taskManager.add 'build', [
-    'build_chrome'
-    'build_firefox'
-  ]
-
-  taskManager.add 'default', [
-    'build'
-  ]
-
-  #-------------------------------------------------------------------------
->>>>>>> 2e32ce51
   # Register the tasks
   taskManager.list().forEach((taskName) =>
     grunt.registerTask taskName, (taskManager.get taskName)
