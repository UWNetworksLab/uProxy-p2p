--- conflicted
+++ resolved
@@ -328,11 +328,8 @@
       freedomfirefox: grunt.file.readJSON('node_modules/freedom-for-firefox/package.json')
       freedomxmpp: grunt.file.readJSON('node_modules/freedom-social-xmpp/package.json')
       freedomfirebase: grunt.file.readJSON('node_modules/freedom-social-firebase/package.json')
-<<<<<<< HEAD
       freedomGitHub: grunt.file.readJSON('node_modules/freedom-social-github/package.json')
-=======
       freedomwechat: grunt.file.readJSON('node_modules/freedom-social-wechat/package.json')
->>>>>>> 815d18e8
 
     clean: ['build/dev', 'build/dist', '.tscache']
 
@@ -728,15 +725,14 @@
               dest: chromeAppDevPath + '/freedom-social-firebase'
             },
             {
-<<<<<<< HEAD
               expand: true, cwd: 'node_modules/freedom-social-github/dist/',
               src: ['**/*.js', '**/*.json']
               dest: chromeAppDevPath + '/freedom-social-github'
-=======
+            },
+            {
               expand: true, cwd: 'node_modules/freedom-social-wechat/dist/',
               src: ['**']
               dest: chromeAppDevPath + '/freedom-social-wechat'
->>>>>>> 815d18e8
             },
             {
               expand: true, cwd: 'node_modules/freedom-pgp-e2e/dist/',
@@ -806,15 +802,14 @@
               dest: firefoxDevPath + '/data/freedom-social-firebase'
             },
             {
-<<<<<<< HEAD
               expand: true, cwd: 'node_modules/freedom-social-github/dist/',
               src: ['**/*.js', '**/*.json']
               dest: firefoxDevPath + '/data/freedom-social-github'
-=======
+            },
+            {
               expand: true, cwd: 'node_modules/freedom-social-wechat/dist/',
               src: ['**']
               dest: firefoxDevPath + '/data/freedom-social-wechat'
->>>>>>> 815d18e8
             },
             {
               expand: true, cwd: 'node_modules/freedom-pgp-e2e/dist/',
@@ -941,11 +936,8 @@
               'freedom-for-firefox': '<%= pkgs.freedomfirefox.version %>'
               'freedom-social-xmpp': '<%= pkgs.freedomxmpp.version %>'
               'freedom-social-firebase': '<%= pkgs.freedomfirebase.version %>'
-<<<<<<< HEAD
               'freedom-social-github': '<%= pkgs.freedomGitHub.version %>'
-=======
               'freedom-social-wechat': '<%= pkgs.freedomwechat.version %>'
->>>>>>> 815d18e8
           }]
       chromeExtVulcanized:
         finishVulcanized(chromeExtDevPath + '/generic_ui', 'vulcanized')
