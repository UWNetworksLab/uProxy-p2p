--- conflicted
+++ resolved
@@ -529,33 +529,6 @@
         src: ['**']
         dest: '.'
 
-<<<<<<< HEAD
-    polymerPaperCompile:
-      chrome_ui:
-        files: [ {
-            src: 'third_party/lib/paper-*/paper-*.html'
-            dest: chromeExtDevPath + 'lib'
-          }, {
-            src: 'third_party/lib/core-*/core-*.html'
-            dest: chromeExtDevPath + 'lib'
-          } ]
-      firefox_ui:
-        files: [ {
-            src: 'third_party/lib/paper-*/paper-*.html'
-            dest: firefoxDevPath + 'data/lib'
-          }, {
-            src: 'third_party/lib/core-*/core-*.html'
-            dest: firefoxDevPath + 'data/lib'
-          } ]
-      radiatus_ui:
-        files: [ {
-            src: 'third_party/lib/paper-*/paper-*.html'
-            dest: radiatusDevPath + 'lib'
-          }, {
-            src: 'third_party/lib/core-*/core-*.html'
-            dest: radiatusDevPath + 'lib'
-          } ]
-=======
     vulcanize:
       withinline:
         options:
@@ -568,7 +541,6 @@
           strip: true
         files:
           'build/typescript-src/generic_ui/polymer/vulcanized.html': 'build/typescript-src/generic_ui/polymer/vulcanized-inline.html'
->>>>>>> 43f26b51
 
     clean: ['build/**', '.tscache']
 
