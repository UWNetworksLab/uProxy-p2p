--- conflicted
+++ resolved
@@ -577,7 +577,6 @@
                 dir: 'build/coverage/generic_ui'
       }
 
-<<<<<<< HEAD
     jasmine_chromeapp: {
       all: {
         src: ['node_modules/freedom-for-chrome/freedom-for-chrome.js',
@@ -600,12 +599,10 @@
         }
       }
     }
-=======
     'mozilla-addon-sdk':
       'latest':
         options:
           dest_dir: '.mozilla_addon_sdk/'
->>>>>>> 053a1fef
 
     'mozilla-cfx-xpi':
       'dist':
@@ -770,19 +767,18 @@
     'jasmine:chrome_app'
   ]
 
-<<<<<<< HEAD
   taskManager.add 'integration_test', [
     'build_chrome'
     'copy:integration'
     'ts:integration'
     'ts:integration_specs'
     'jasmine_chromeapp'
-=======
+  ]
+
   taskManager.add 'everything', [
     'tsd:refresh'
     'build'
     'test'
->>>>>>> 053a1fef
   ]
 
   # This is the target run by Travis. Targets in here should run locally
