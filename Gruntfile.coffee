###
Gruntfile for uProxy
###

TaskManager = require 'uproxy-lib/build/tools/taskmanager'

#-------------------------------------------------------------------------
# Define the tasks
taskManager = new TaskManager.Manager()

taskManager.add 'base', [
  'copy:dev'
  'ts:devInModuleEnv'
  'ts:generic_ui'
  'version_file'
  'browserify:chromeAppMain'
  'browserify:genericCoreFreedomModule'
  'browserify:ccaMain'
]

#
taskManager.add 'version_file', [
  'gitinfo'
  'string-replace:version'
]

taskManager.add 'build_chrome_app', [
  'base'
  'ts:chrome_app'
  'copy:chrome_app'
  'vulcanize:chromeAppInline'
  'vulcanize:chromeAppCsp'
  'copy:chrome_app'
]

taskManager.add 'build_chrome_ext', [
  'base'
  'ts:chrome_extension'
  'copy:chrome_extension'
  'copy:chrome_extension_additional'
  'vulcanize:chromeExtInline'
  'vulcanize:chromeExtCsp'
  'vulcanize:chromeViewLogsInline'
  'vulcanize:chromeViewLogsCsp'
  'browserify:chromeExtMain'
  'browserify:chromeContext'
  'browserify:chromeVulcanized'
  'browserify:chromeLogsVulcanized'
  'string-replace:chromeExtVulcanized'
  'string-replace:chromeExtLogsVulcanized'
]

taskManager.add 'build_chrome', [
  'build_chrome_app'
  'build_chrome_ext'
]

# Firefox build tasks.
taskManager.add 'build_firefox', [
  'base'
  'ts:firefox'
  'copy:firefox'
  'copy:firefox_additional'
  'vulcanize:firefoxInline'
  'vulcanize:firefoxCsp'
  'vulcanize:firefoxViewLogsInline'
  'vulcanize:firefoxViewLogsCsp'
  'string-replace:firefoxVulcanized'
  'string-replace:firefoxLogsVulcanized'
  'browserify:firefoxContext'
  'browserify:firefoxVulcanized'
  'browserify:firefoxLogsVulcanized'
]

# CCA build tasks.
taskManager.add 'build_cca', [
  'base'
  'ts:cca'
  'copy:cca'
  'copy:cca_additional'
  'vulcanize:ccaInline'
  'vulcanize:ccaCsp'
  'browserify:ccaMain'
  'browserify:ccaContext'
  'browserify:ccaVulcanized'
  'browserify:ccaLogsVulcanized'
  'string-replace:ccaVulcanized'
  'string-replace:ccaLogsVulcanized'
]

# Mobile OS build tasks
taskManager.add 'build_android', [
  'exec:rmAndroidBuild'
  'build_cca'
  'exec:ccaCreate'
  'exec:ccaBuildAndroid'
]

# Emulate the mobile client
taskManager.add 'emulate_android', [
 'build_android'
 'exec:ccaEmulateAndroid'
]

taskManager.add 'build_ios', [
  'exec:rmIosBuild'
  'build_cca'
  'exec:ccaCreateIos'
  'exec:ccaBuildIos'
]

# --- Testing tasks ---
taskManager.add 'test_core', [
  'base'
  'browserify:genericCoreFirewallSpec'
  'browserify:genericCoreUproxyCoreSpec'
  'browserify:genericCoreLocalInstanceSpec'
  'browserify:genericCoreMetricsSpec'
  'browserify:genericCoreRemoteInstanceSpec'
  'browserify:genericCoreRemoteConnectionSpec'
  'browserify:genericCoreRemoteUserSpec'
  'browserify:genericCoreSocialSpec'
  'browserify:genericCoreStorageSpec'
  'jasmine:generic_core'
]

taskManager.add 'test_ui', [
  'base'
  'browserify:genericUiUiSpec'
  'browserify:genericUiUserSpec'
  'jasmine:generic_ui'
]

taskManager.add 'test_chrome', [
  'build_chrome'
  'browserify:chromeExtensionCoreConnectorSpec'
  'jasmine:chrome_extension'
]

taskManager.add 'integration_test', [
  'build_chrome'
  'copy:integration'
  'ts:integration_specs'
  'ts:integration_freedom_module'
  'browserify:integrationSpec'
  'browserify:integrationFreedomModule'
  'jasmine_chromeapp'
]

taskManager.add 'everything', [
  'build'
  'test'
  'integration_test'
]

# This is the target run by Travis. Targets in here should run locally
# and on Travis/Sauce Labs.
taskManager.add 'test', [
  'test_core'
  'test_ui'
  'test_chrome'
]

taskManager.add 'build', [
  'build_chrome'
  'build_firefox'
  'build_cca'
]

taskManager.add 'dist', [
  'build'
  'copy:dist'
  'mozilla-addon-sdk'
  'mozilla-cfx-xpi:dist'
]

taskManager.add 'default', [
  'build'
]

#-------------------------------------------------------------------------
rules = require './build/tools/common-grunt-rules'
path = require 'path'

# Location of where src is copied into and compiled.
devBuildPath = 'build/dev/uproxy'
# Location of where to copy/build third_party source/libs.
thirdPartyBuildPath = 'build/third_party'
# This is used for the copying of uproxy libraries into the target directory.
localLibsDestPath = ''

# Setup our build rules/tools
Rule = new rules.Rule({
  # The path where code in this repository should be built in.
  devBuildPath: devBuildPath,
  # The path from where third party libraries should be copied. e.g. as used by
  # sample apps.
  thirdPartyBuildPath: thirdPartyBuildPath,
  # The path to copy modules from this repository into. e.g. as used by sample
  # apps.
  localLibsDestPath: localLibsDestPath
})

#-------------------------------------------------------------------------
chromeExtDevPath = path.join(devBuildPath, 'chrome/extension/')
chromeAppDevPath = path.join(devBuildPath, 'chrome/app/')
firefoxDevPath = path.join(devBuildPath, 'firefox/')
ccaDevPath = path.join(devBuildPath, 'cca/app/')
androidDevPath = path.join(devBuildPath, 'android/')
iosDevPath = path.join(devBuildPath, 'ios/')

#-------------------------------------------------------------------------
browserifyIntegrationTest = (path) ->
  Rule.browserifySpec(path, {
    browserifyOptions: { standalone: 'browserified_exports' }
  })

#-------------------------------------------------------------------------
ccaPath = path.dirname(require.resolve('cca/package.json'))
freedomForChromePath = path.dirname(require.resolve('freedom-for-chrome/package.json'))
uproxyLibPath = path.dirname(require.resolve('uproxy-lib/package.json'))
freedomSocialGitHubPath = path.dirname(require.resolve('freedom-social-github/package.json'))

#ipaddrjsPath = path.dirname(require.resolve('ipaddr.js/package.json'))
# TODO(ldixon): update utransformers package to uproxy-obfuscators
# uproxyObfuscatorsPath = path.dirname(require.resolve('uproxy-obfuscators/package.json'))
# uproxyObfuscatorsPath = path.dirname(require.resolve('utransformers/package.json'))
# regex2dfaPath = path.dirname(require.resolve('regex2dfa/package.json'))
# Cordova testing
# ccaPath = path.dirname(require.resolve('cca/app/package.json'))
# pgpPath = path.dirname(require.resolve('freedom-pgp-e2e/package.json'))


#-------------------------------------------------------------------------
# TODO: Move more file lists here.
FILES =
  jasmine_helpers: [
    # Help Jasmine's PhantomJS understand promises.
    'node_modules/es6-promise/dist/promise-*.js'
    '!node_modules/es6-promise/dist/promise-*amd.js'
    '!node_modules/es6-promise/dist/promise-*.min.js'
  ]
  # Files which are required at run-time everywhere.
  uproxy_common: [
    'version/version.js'
  ]

  uproxy_lib_common: [
    'ipaddrjs/ipaddr.min.js'
    'logging/logging.js'
    'loggingprovider/loggingprovider.js'
    'loggingprovider/loggingprovider.json'
    'arraybuffers/arraybuffers.js'
    'handler/queue.js'
    'rtc-to-net/rtc-to-net.js'
    'socks-common/socks-headers.js'
    'socks-to-rtc/socks-to-rtc.js'
    'tcp/tcp.js'
    'webrtc/datachannel.js'
    'webrtc/peerconnection.js'
  ]
  thirdPartyUi: [
    'platform/platform.js',
    'polymer/polymer.html',
    'polymer/polymer.js',
    'webcomponentsjs/**.min.js'
  ]

#------------------------------------------------------------------------------
finishVulcanized = (basePath, baseFilename) ->
  files: [
    {
      src: path.join(basePath, '/polymer/' + baseFilename + '.html')
      dest: path.join(basePath, '/polymer/' + baseFilename + '.html')
    }
  ]
  options:
    replacements: [{
      pattern: baseFilename + '.js'
      replacement: baseFilename + '.static.js'
    }, {
      pattern: /<script src=\"[a-zA-Z_./]+third_party\/bower\/([^"]+)"><\/script>/
      replacement: '<script src="../lib/$1"></script>'
    }]

vulcanizeInline = (src, dest) ->
  options:
    inline: true
    excludes:
      scripts: [
        'polymer.js'
      ]
  files: [{
    src: src
    dest: dest
  }]

vulcanizeCsp = (src, dest) ->
  options:
    csp: true
    excludes:
      scripts: [
        'polymer.js'
      ]
  files: [{
    src: src
    dest: dest
  }]

compileTypescript = (files) ->
  src: files.concat('!**/*.d.ts')
  options:
    target: 'es5'
    comments: true
    noImplicitAny: true
    sourceMap: false
    declaration: true
    module: 'commonjs'
    fast: 'always'

module.exports = (grunt) ->
  grunt.initConfig {
    pkg: grunt.file.readJSON('package.json')
    pkgs:
      lib: grunt.file.readJSON('node_modules/uproxy-lib/package.json')
      freedom: grunt.file.readJSON('node_modules/freedom/package.json')
      freedomchrome: grunt.file.readJSON('node_modules/freedom-for-chrome/package.json')
      freedomfirefox: grunt.file.readJSON('node_modules/freedom-for-firefox/package.json')
      freedomxmpp: grunt.file.readJSON('node_modules/freedom-social-xmpp/package.json')
      freedomfirebase: grunt.file.readJSON('node_modules/freedom-social-firebase/package.json')
      freedomGitHub: grunt.file.readJSON('node_modules/freedom-social-github/package.json')

    clean: ['build/dev', 'build/dist', '.tscache']

    #-------------------------------------------------------------------------
    # Import global names into config name space
    ccaJsPath: path.join(ccaPath, 'src/cca.js')
    androidDevPath: androidDevPath
    ccaDevPath: ccaDevPath
    iosDevPath: iosDevPath
    exec: {
      ccaCreate: {
        command: '<%= ccaJsPath %> create <%= androidDevPath %> --link-to=<%= ccaDevPath %>'
      }
      ccaBuildAndroid: {
        cwd: '<%= androidDevPath %>'
        command: '<%= ccaJsPath %> build android'
      }
      ccaEmulateAndroid: {
        cwd: '<%= androidDevPath %>'
        command: '<%= ccaJsPath %> run android --emulator'
      }
      rmAndroidBuild: {
        command: 'rm -rf <%= androidDevPath %>'
      }
      ccaCreateIos: {
        command: '<%= ccaJsPath %> create <%= iosDevPath %> --link-to=<%= ccaDevPath %>'
      }
      ccaBuildIos: {
        cwd: '<%= iosDevPath %>'
        command: '<%= ccaJsPath %> build --webview=system ios'
      }
      rmIosBuild: {
        command: 'rm -rf <%= iosDevPath %>'
      }
    }

    copy: {
      # Copy all needed third party libraries to appropriate locations.
      thirdParty:
        files: [
          # Copy local |third_party| files into dev: so that the third_party
          # dependencies are always in the common |build/third_party| location.
          # This allows path to reference typescript definitions for ambient
          # contexts to always be found, even in generated `.d.ts` files..
          {
              nonull: true,
              expand: true,
              cwd: 'third_party'
              src: ['**/*'],
              dest: thirdPartyBuildPath,
          }
          # Copy distribution directory of uproxy-lib so all paths can always
          # find their dependencies. Note that this also requires uproxy-lib
          # references to find those in |build/third_party/|. These paths
          # are delicate.
          {
              nonull: true,
              expand: true,
              cwd: path.join(uproxyLibPath, 'build/dist'),
              src: ['**/*'],
              dest: path.join(thirdPartyBuildPath, 'uproxy-lib/'),
          },
          # Copy the freedom-social-github to third_party as we use typescript
          # definition from that repo.
          {
              nonull: true,
              expand: true,
              cwd: path.join(freedomSocialGitHubPath, 'dist'),
              src: ['**/*'],
              dest: path.join(thirdPartyBuildPath, 'freedom-social-github/'),
          },
          # Use the third_party definitions from uproxy-lib. Copied to the same
          # location relative to their compiled location in uproxy-lib so they
          # have the same relative path to the created `.d.ts` files from
          # |build/dev|.
          {
              nonull: true,
              expand: true,
              cwd: path.join(uproxyLibPath, 'third_party'),
              src: ['**/*'],
              dest: thirdPartyBuildPath
          }
        ]

      # Copy releveant non-typescript src files to dev build.
      dev:
        files: [
          {
              nonull: true,
              expand: true,
              cwd: 'src/',
              src: [
                '**/*',
                '!generic_core/dist_build/*',
                '!generic_core/dev_build/*'
              ],
              dest: devBuildPath,
              onlyIf: 'modified'
          }
          {
              nonull: true,
              expand: true,
              cwd: 'src/generic_core/dev_build/',
              src: ['*'],
              dest: devBuildPath + '/generic_core',
              onlyIf: 'modified'
          }
        ]

      # Copy releveant files for distribution.
      dist:
        files: [
          { # Chrome extension
            expand: true
            cwd: chromeExtDevPath
            src: [
              'manifest.json'

              'bower/webcomponentsjs/webcomponents.min.js'
              'bower/polymer/polymer.js'

              'generic_ui/*.html'
              'generic_ui/polymer/vulcanized*.{html,js}'
              '!generic_ui/polymer/vulcanized*inline.html'
              '!generic_ui/polymer/vulcanized.js' # vulcanized.html uses vulcanized.static.js

              'generic_ui/scripts/copypaste.js'
              'generic_ui/scripts/get_logs.js'
              'scripts/context.static.js'
              'scripts/background.static.js'
              '!**/*spec*'

              'generic_ui/style/*.css'

              # extra components we use
              'generic_ui/fonts/*'
              'generic_ui/icons/*'
              'icons/*'
              '_locales/**'
            ]
            dest: 'build/dist/chrome/extension'
          }
          { # Chrome app
            expand: true
            cwd: chromeAppDevPath
            src: [
              'manifest.json'
              '*.html'

              'bower/webcomponentsjs/webcomponents.min.js'
              'bower/polymer/polymer.js'

              # UI for not-connected
              # This is not browserified so we use .js instead of .static.js
              'polymer/vulcanized.{html,js}'

              # actual scripts that run things
              'freedomjs-anonymized-metrics/anonmetrics.json'
              'freedomjs-anonymized-metrics/metric.js'

              'freedom-for-chrome/freedom-for-chrome.js'

              'freedom-social-xmpp/social.google.json'
              'freedom-social-xmpp/socialprovider.js'
              'freedom-social-xmpp/vcardstore.js'
              'freedom-social-xmpp/node-xmpp-browser.js'
              'freedom-social-xmpp/google-auth.js'

              'freedom-social-firebase/social.firebase-facebook.json'
              'freedom-social-firebase/firebase-shims.js'
              'freedom-social-firebase/firebase.js'
              'freedom-social-firebase/firebase-social-provider.js'
              'freedom-social-firebase/facebook-social-provider.js'
              'freedom-port-control/port-control.js'
              'freedom-port-control/port-control.json'

              'freedom-social-github/social.github.json'
              'freedom-social-github/github-social-provider.js'

              '**/freedom-module.json'
              '!generic_core/freedom-module.json'
              '**/*.static.js'
              '!**/*spec*'

              'icons/*'
              'fonts/*'
              '_locales/**'
            ]
            dest: 'build/dist/chrome/app'
          }
          { # Chrome app freedom-module
            expand: true
            cwd: 'src/generic_core/dist_build/'
            src: ['*']
            dest: 'build/dist/chrome/app/generic_core'
          }
          { # Firefox
            expand: true
            cwd: firefoxDevPath
            src: [
              'package.json'

              # addon sdk scripts
              'lib/**/*.js'

              'data/freedomjs-anonymized-metrics/anonmetrics.json'
              'data/freedomjs-anonymized-metrics/metric.js'
              'data/freedom-for-firefox/freedom-for-firefox.jsm'

              'data/freedom-social-xmpp/social.google.json'
              'data/freedom-social-xmpp/socialprovider.js'
              'data/freedom-social-xmpp/vcardstore.js'
              'data/freedom-social-xmpp/node-xmpp-browser.js'
              'data/freedom-social-xmpp/google-auth.js'

              'data/freedom-social-firebase/social.firebase-facebook.json'
              'data/freedom-social-firebase/firebase-shims.js'
              'data/freedom-social-firebase/firebase.js'
              'data/freedom-social-firebase/firebase-social-provider.js'
              'data/freedom-social-firebase/facebook-social-provider.js'
              'data/freedom-port-control/port-control.js'
              'data/freedom-port-control/port-control.json'

              'data/freedom-social-github/social.github.json'
              'data/freedom-social-github/github-social-provider.js'

              'data/**/freedom-module.json'
              '!generic_core/freedom-module.json'
              'data/**/*.static.js'
              'data/generic_ui/scripts/get_logs.js'
              'data/scripts/content-proxy.js'
              '!**/*spec*'

              'data/bower/webcomponentsjs/webcomponents.min.js'
              'data/bower/polymer/polymer.js'

              'data/generic_ui/*.html'
              'data/generic_ui/polymer/vulcanized*.{html,js}'
              '!data/generic_ui/polymer/vulcanized*inline.html'
              '!data/generic_ui/polymer/vulcanized.js' # vulcanized.html uses vulcanized.static.js

              'data/generic_ui/style/*.css'

              'data/fonts/*'
              'data/icons/*'
              'data/generic_ui/fonts/*'
              'data/generic_ui/icons/*'
            ]
            dest: 'build/dist/firefox'
          }
          { # Firefox freedom-module
            expand: true
            cwd: 'src/generic_core/dist_build/'
            src: ['*']
            dest: 'build/dist/firefox/data/generic_core/'
          }
          { # CCA app
            expand: true
            cwd: ccaDevPath
            src: [
              'manifest.json'
              '*.html'

              'bower/webcomponentsjs/webcomponents.min.js'
              'bower/polymer/polymer.js'

              'generic_ui/*.html'
              'generic_ui/polymer/vulcanized*.{html,js}'
              '!generic_ui/polymer/vulcanized*inline.html'
              '!generic_ui/polymer/vulcanized.js' # vulcanized.html uses vulcanized.static.js

              'generic_ui/scripts/copypaste.js'
              'generic_ui/scripts/get_logs.js'
              '!**/*spec*'

              'generic_ui/style/*.css'

              # extra components we use
              'generic_ui/fonts/*'
              'generic_ui/icons/*'

              # This is not browserified so we use .js instead of .static.js
              'polymer/vulcanized.{html,js}'

              # actual scripts that run things
              'freedomjs-anonymized-metrics/anonmetrics.json'
              'freedomjs-anonymized-metrics/metric.js'
              'freedom-for-chrome/freedom-for-chrome.js'
              'freedom-social-xmpp/social.google.json'
              'freedom-social-xmpp/socialprovider.js'
              'freedom-social-xmpp/vcardstore.js'
              'freedom-social-xmpp/node-xmpp-browser.js'
              'freedom-social-xmpp/google-auth.js'
              'freedom-social-firebase/social.firebase-facebook.json'
              'freedom-social-firebase/firebase-shims.js'
              'freedom-social-firebase/firebase.js'
              'freedom-social-firebase/firebase-social-provider.js'
              'freedom-social-firebase/facebook-social-provider.js'
              'freedom-port-control/port-control.js'
              'freedom-port-control/port-control.json'

              '**/freedom-module.json'
              '!generic_core/freedom-module.json'
              '**/*.static.js'

              'icons/*'
              'fonts/*'
            ]
            dest: 'build/dist/cca'
          }
          { # Chrome app freedom-module
            expand: true
            cwd: 'src/generic_core/dist_build/'
            src: ['*']
            dest: 'build/dist/cca/app/generic_core'
          }
        ]

      chrome_extension:
        Rule.copyLibs
          npmLibNames: [
          ]
          pathsFromDevBuild: [
            'generic_ui'
            'interfaces'
            'icons'
            'fonts'
          ]
          pathsFromThirdPartyBuild: [
            'bower'
          ]
          files: [
            {
              expand: true, cwd: devBuildPath, flatten: true
              src: FILES.uproxy_common
              dest: chromeExtDevPath + '/generic_ui/scripts'
            }
            {
              expand: true, cwd: devBuildPath, flatten: true
              src: FILES.uproxy_common
              dest: chromeExtDevPath + '/scripts'
            }
          ]
          localDestPath: 'chrome/extension'
      chrome_extension_additional:
        files: [
          { # copy chrome extension panel components from the background
            expand: true, cwd: chromeExtDevPath
            src: ['polymer/*', 'scripts/*', 'icons/*', 'fonts/*', '*.html']
            dest: chromeExtDevPath + '/generic_ui'
          }
        ]

      chrome_app:
        Rule.copyLibs
          npmLibNames: [
            'freedom-for-chrome'
          ]
          pathsFromDevBuild: [
            'generic_core'
          ]
          pathsFromThirdPartyBuild: [
            'bower'
            'sha1'
            'uproxy-lib/loggingprovider'
            'uproxy-lib/churn-pipe'
          ]
          files: [
            {
              expand: true, cwd: 'node_modules/freedomjs-anonymized-metrics/',
              src: ['anonmetrics.json', 'metric.js']
              dest: chromeAppDevPath + '/freedomjs-anonymized-metrics'
            },
            {
              expand: true, cwd: 'node_modules/freedom-social-xmpp/dist/',
              src: ['**']
              dest: chromeAppDevPath + '/freedom-social-xmpp'
            },
            {
              expand: true, cwd: 'node_modules/freedom-social-firebase/dist/',
              src: ['**']
              dest: chromeAppDevPath + '/freedom-social-firebase'
            },
            {
<<<<<<< HEAD
              expand: true, cwd: 'node_modules/freedom-social-github/dist/',
              src: ['**/*.js', '**/*.json']
              dest: chromeAppDevPath + '/freedom-social-github'
=======
              expand: true, cwd: 'node_modules/freedom-pgp-e2e/dist/',
              src: ['**']
              dest: chromeAppDevPath + '/freedom-pgp-e2e'
            },
            {
              expand: true, cwd: 'node_modules/freedom-port-control/dist/',
              src: ['**']
              dest: chromeAppDevPath + '/freedom-port-control'
>>>>>>> b69ff228
            },
            { # uProxy Icons and fonts
              expand: true, cwd: 'src/'
              src: ['icons/128_online.png', 'fonts/*']
              dest: chromeAppDevPath
            }
          ]
          localDestPath: 'chrome/app/'

      # {
      #   # Copy third party UI files required for polymer.
      #   expand: true, cwd: 'third_party/lib'
      #   src: FILES.thirdPartyUi
      #   dest: chromeAppDevPath + 'lib'
      # }, {
      #   # Chrome app polymer.
      #   # (Assumes vulcanize tasks have executed)
      #   expand: true, cwd: 'build/compile-src/chrome/app/polymer'
      #   src: ['vulcanized.*']
      #   dest: chromeAppDevPath + 'polymer'
      # }]

      # Firefox. Assumes the top-level tasks generic_core and generic_ui
      # completed.
      firefox:
        Rule.copyLibs
          npmLibNames: [
            'freedom-for-firefox'
          ]
          pathsFromDevBuild: [
            'generic_core'
            'generic_ui'
            'interfaces'
            'icons'
            'fonts'
          ]
          pathsFromThirdPartyBuild: [
            'bower'
            'sha1'
            'uproxy-lib/loggingprovider'
            'uproxy-lib/churn-pipe'
          ]
          files: [
            {
              expand: true, cwd: 'node_modules/freedomjs-anonymized-metrics/',
              src: ['anonmetrics.json', 'metric.js']
              dest: firefoxDevPath + 'data/freedomjs-anonymized-metrics'
            },
            {
              expand: true, cwd: 'node_modules/freedom-social-xmpp/dist/',
              src: ['**']
              dest: firefoxDevPath + '/data/freedom-social-xmpp'
            },
            {
              expand: true, cwd: 'node_modules/freedom-social-firebase/dist/',
              src: ['**']
              dest: firefoxDevPath + '/data/freedom-social-firebase'
            },
            {
<<<<<<< HEAD
              expand: true, cwd: 'node_modules/freedom-social-github/dist/',
              src: ['**/*.js', '**/*.json']
              dest: firefoxDevPath + '/data/freedom-social-github'
=======
              expand: true, cwd: 'node_modules/freedom-pgp-e2e/dist/',
              src: ['**']
              dest: firefoxDevPath + '/data/freedom-pgp-e2e'
            },
            {
              expand: true, cwd: 'node_modules/freedom-port-control/dist/',
              src: ['**']
              dest: firefoxDevPath + '/data/freedom-port-control'
>>>>>>> b69ff228
            },
            { # lib
              expand: true, cwd: devBuildPath
              src: ['interfaces/*.js']
              dest: firefoxDevPath + '/lib'
            }
          ]
          localDestPath: 'firefox/data'
      firefox_additional:
        files: [
          { # copy chrome extension panel components from the background
            expand: true, cwd: firefoxDevPath + '/data'
            src: ['polymer/*', 'scripts/*', 'icons/*', 'fonts/*']
            dest: firefoxDevPath + '/data/generic_ui'
          }
        ]
      cca:
        Rule.copyLibs
          npmLibNames: [
            'freedom-for-chrome'
          ]
          pathsFromDevBuild: [
            'generic_core'
            'generic_ui'
            'interfaces'
            'icons'
            'fonts'
          ]
          pathsFromThirdPartyBuild: [
            'bower'
            'sha1'
            'uproxy-lib/loggingprovider'
            'uproxy-lib/churn-pipe'
          ]
          files: [
            {
              expand: true, cwd: 'node_modules/freedomjs-anonymized-metrics/',
              src: ['anonmetrics.json', 'metric.js']
              dest: ccaDevPath + '/freedomjs-anonymized-metrics'
            },
            {
              expand: true, cwd: 'node_modules/freedom-social-xmpp/dist/',
              src: ['**']
              dest: ccaDevPath + '/freedom-social-xmpp'
            },
            {
              expand: true, cwd: 'node_modules/freedom-social-firebase/dist/',
              src: ['**']
              dest: ccaDevPath + '/freedom-social-firebase'
            },
            {
              expand: true, cwd: 'node_modules/freedom-port-control/dist/',
              src: ['**']
              dest: ccaDevPath + '/freedom-port-control'
            },
            { # uProxy Icons and fonts
              expand: true, cwd: 'src/'
              src: ['icons/128_online.png', 'fonts/*']
              dest: ccaDevPath
            }
          ]
          localDestPath: 'cca/app/'
      cca_additional:
        files: [
          { # copy chrome extension panel components from the background
            expand: true, cwd: ccaDevPath
            src: ['polymer/*', 'scripts/*', 'icons/*', 'fonts/*', '*.html']
            dest: ccaDevPath + '/generic_ui'
          }
        ]

      integration:
        files: [ {
          # Copy compiled Chrome App code, required for integration tests
          expand: true, cwd: chromeAppDevPath
          src: ['**', '!**/spec', '!**/*.md', '!**/*.ts']
          dest: devBuildPath + '/integration'
        }]
    }  # copy

    # Only currently used for "./setup.sh third_party" because npm package is
    # not official yet.
    subgrunt: {
      freedomSocialGitHub: {
        projects: {
          'node_modules/freedom-social-github': 'default',
        }
      }
    }

    #-------------------------------------------------------------------------
    'string-replace':
      version:
        files: [
          {
            src: path.join(devBuildPath, 'version/version.js')
            dest: path.join(devBuildPath, 'version/version.js')
          }
        ]
        options:
          replacements: [{
            pattern: /\"___VERSION_TEMPLATE___\"/g
            replacement: JSON.stringify
              version: '<%= pkg.version %>'
              gitcommit: '<%= gitinfo.local.branch.current.SHA %>'
              'uproxy-lib': '<%= pkgs.lib.version %>'
              freedom: '<%= pkgs.freedom.version %>'
              'freedom-for-chrome': '<%= pkgs.freedomchrome.version %>'
              'freedom-for-firefox': '<%= pkgs.freedomfirefox.version %>'
              'freedom-social-xmpp': '<%= pkgs.freedomxmpp.version %>'
              'freedom-social-firebase': '<%= pkgs.freedomfirebase.version %>'
              'freedom-social-github': '<%= pkgs.freedomGitHub.version %>'
          }]
      chromeExtVulcanized:
        finishVulcanized(chromeExtDevPath + '/generic_ui', 'vulcanized')

      firefoxVulcanized:
        finishVulcanized(firefoxDevPath + '/data/generic_ui', 'vulcanized')

      chromeExtLogsVulcanized:
        finishVulcanized(chromeExtDevPath + '/generic_ui', 'vulcanized-view-logs')

      firefoxLogsVulcanized:
        finishVulcanized(firefoxDevPath + '/data/generic_ui', 'vulcanized-view-logs')

      ccaVulcanized:
        finishVulcanized(ccaDevPath + '/generic_ui', 'vulcanized')

      ccaLogsVulcanized:
        finishVulcanized(ccaDevPath + '/generic_ui', 'vulcanized-view-logs')
    #-------------------------------------------------------------------------
    # All typescript compiles to locations in `build/`
    # Typescript compilation rules
    ts:
      # Compile all non-sample typescript code into the development build
      # directory.
      devInModuleEnv: compileTypescript [
        devBuildPath + '/interfaces/**/*.ts'
        devBuildPath + '/generic_core/**/*.ts'
        '!' + devBuildPath + '/**/*.core-env.ts'
        '!' + devBuildPath + '/**/*.core-env.spec.ts'
      ]

      generic_ui: compileTypescript [
        devBuildPath + '/generic_ui/**/*.ts'
        devBuildPath + '/**/*.core-env.spec.ts'
        devBuildPath + '/**/*.core-env.ts'
      ]

      chrome_extension: compileTypescript [
        devBuildPath + '/chrome/extension/**/*.ts'
      ]

      chrome_app: compileTypescript [
        devBuildPath + '/chrome/app/**/*.ts'
      ]

      firefox: compileTypescript [
        devBuildPath + '/firefox/**/*.ts'
      ]

      cca: compileTypescript [
        devBuildPath + '/cca/**/*.ts'
      ]

      integration_specs: compileTypescript [
      	devBuildPath + '/integration/*.ts'
      	'!' + devBuildPath + '/integration/test_connection.ts'
      ]
      integration_freedom_module: compileTypescript [
      	devBuildPath + '/integration/test_connection.ts'
      ]


    browserify:
      chromeAppMain: Rule.browserify 'chrome/app/scripts/main.core-env'
      chromeExtMain: Rule.browserify('chrome/extension/scripts/background',
        browserifyOptions:
          standalone: 'ui_context'
      )
      chromeContext: Rule.browserify('chrome/extension/scripts/context',
        browserifyOptions:
          standalone: 'ui_context'
      )

      chromeVulcanized: Rule.browserify('chrome/extension/generic_ui/polymer/vulcanized', {})# no exports from this
      chromeLogsVulcanized: Rule.browserify('chrome/extension/generic_ui/polymer/vulcanized-view-logs', {})
      firefoxContext:
        src: [
          firefoxDevPath + '/data/scripts/background.js'
        ]
        dest: firefoxDevPath + '/data/scripts/context.static.js'
        options:
          browserifyOptions:
            standalone: 'ui_context'
      firefoxVulcanized: Rule.browserify('firefox/data/generic_ui/polymer/vulcanized', {})# no exports from this
      firefoxLogsVulcanized: Rule.browserify('firefox/data/generic_ui/polymer/vulcanized-view-logs', {})

      ccaMain: Rule.browserify('cca/app/scripts/main.core-env',
        browserifyOptions:
          standalone: 'ui_context'
      )
      ccaContext: Rule.browserify('cca/app/scripts/context',
        browserifyOptions:
          standalone: 'ui_context'
      )
      ccaVulcanized: Rule.browserify('cca/app/generic_ui/polymer/vulcanized', {})# no exports from this
      ccaLogsVulcanized: Rule.browserify('cca/app/generic_ui/polymer/vulcanized-view-logs', {})

      chromeExtensionCoreConnector: Rule.browserify 'chrome/extension/scripts/chrome_core_connector'
      chromeExtensionCoreConnectorSpec: Rule.browserifySpec 'chrome/extension/scripts/chrome_core_connector'
      genericCoreFirewall: Rule.browserify 'generic_core/firewall'
      genericCoreFirewallSpec: Rule.browserifySpec 'generic_core/firewall'
      genericCoreFreedomModule: Rule.browserify 'generic_core/freedom-module'
      genericCoreUproxyCoreSpec: Rule.browserifySpec 'generic_core/uproxy_core'
      genericCoreLocalInstanceSpec: Rule.browserifySpec 'generic_core/local-instance'
      genericCoreMetricsSpec: Rule.browserifySpec 'generic_core/metrics'
      genericCoreRemoteConnectionSpec: Rule.browserifySpec 'generic_core/remote-connection'
      genericCoreRemoteInstanceSpec: Rule.browserifySpec 'generic_core/remote-instance'
      genericCoreRemoteUserSpec: Rule.browserifySpec 'generic_core/remote-user'
      genericCoreSocialSpec: Rule.browserifySpec 'generic_core/social'
      genericCoreStorageSpec: Rule.browserifySpec 'generic_core/storage'

      genericUiUiSpec: Rule.browserifySpec 'generic_ui/scripts/ui'
      genericUiUserSpec: Rule.browserifySpec 'generic_ui/scripts/user'
      integrationSpec: Rule.browserifySpec 'integration/core'
      integrationFreedomModule: Rule.browserify 'integration/test_connection'

    #-------------------------------------------------------------------------
    jasmine:
      chrome_extension: Rule.jasmineSpec('chrome/extension/scripts/',
          [path.join('build/dev/uproxy/mocks/chrome_mocks.js')]);
      generic_core: Rule.jasmineSpec 'generic_core'
      generic_ui: Rule.jasmineSpec 'generic_ui/scripts'


    jasmine_chromeapp: {
      all: {
        files: [
          {
            cwd: devBuildPath + '/integration/',
            src: ['**/*'],
            dest: './',
            expand: true
          }
        ],
        scripts: ['freedom-for-chrome/freedom-for-chrome.js',
                  'core.spec.static.js'
        ],
        options: {
          outdir: 'build/dev/uproxy/integration/'
          # Uncomment this for debugging
          # keepRunner: true,
        }
      }
    }
    'mozilla-addon-sdk':
      'latest':
        options:
          dest_dir: '.mozilla_addon_sdk/'

    'mozilla-cfx-xpi':
      'dist':
        options:
          'mozilla-addon-sdk': 'latest'
          extension_dir: 'build/dist/firefox'
          dist_dir: 'build/dist'

    vulcanize:
      chromeExtInline:
        vulcanizeInline(
            chromeExtDevPath + '/generic_ui/polymer/root.html',
            chromeExtDevPath + '/generic_ui/polymer/vulcanized-inline.html')
      chromeExtCsp:
        vulcanizeCsp(
            chromeExtDevPath + '/generic_ui/polymer/vulcanized-inline.html',
            chromeExtDevPath + '/generic_ui/polymer/vulcanized.html')
      chromeAppInline:
        vulcanizeInline(
            chromeAppDevPath + '/polymer/ext-missing.html',
            chromeAppDevPath + '/polymer/vulcanized-inline.html')
      chromeAppCsp:
        vulcanizeCsp(
            chromeAppDevPath + '/polymer/vulcanized-inline.html',
            chromeAppDevPath + '/polymer/vulcanized.html')
      firefoxInline:
        vulcanizeInline(
            firefoxDevPath + '/data/generic_ui/polymer/root.html',
            firefoxDevPath + '/data/generic_ui/polymer/vulcanized-inline.html')
      firefoxCsp:
        vulcanizeCsp(
            firefoxDevPath + '/data/generic_ui/polymer/vulcanized-inline.html',
            firefoxDevPath + '/data/generic_ui/polymer/vulcanized.html')
      ccaInline:
        vulcanizeInline(
            ccaDevPath + '/generic_ui/polymer/root.html',
            ccaDevPath + '/generic_ui/polymer/vulcanized-inline.html',
            ccaDevPath + '/polymer/ext-missing.html',
            ccaDevPath + '/polymer/vulcanized-inline.html')
      ccaCsp:
        vulcanizeCsp(
            ccaDevPath + '/generic_ui/polymer/vulcanized-inline.html',
            ccaDevPath + '/generic_ui/polymer/vulcanized.html',
            ccaDevPath + '/polymer/vulcanized-inline.html',
            ccaDevPath + '/polymer/vulcanized.html')
      chromeViewLogsInline:
        vulcanizeInline(
            chromeExtDevPath + '/generic_ui/polymer/logs.html',
            chromeExtDevPath + '/generic_ui/polymer/vulcanized-view-logs-inline.html')
      chromeViewLogsCsp:
        vulcanizeCsp(
            chromeExtDevPath + '/generic_ui/polymer/vulcanized-view-logs-inline.html',
            chromeExtDevPath + '/generic_ui/polymer/vulcanized-view-logs.html')
      firefoxViewLogsInline:
        vulcanizeInline(
            firefoxDevPath + '/data/generic_ui/polymer/logs.html',
            firefoxDevPath + '/data/generic_ui/polymer/vulcanized-view-logs-inline.html')
      firefoxViewLogsCsp:
        vulcanizeCsp(
            firefoxDevPath + '/data/generic_ui/polymer/vulcanized-view-logs-inline.html',
            firefoxDevPath + '/data/generic_ui/polymer/vulcanized-view-logs.html')
  }  # grunt.initConfig

  #-------------------------------------------------------------------------
  grunt.loadNpmTasks 'grunt-browserify'
  grunt.loadNpmTasks 'grunt-contrib-clean'
  grunt.loadNpmTasks 'grunt-contrib-copy'
  grunt.loadNpmTasks 'grunt-contrib-jasmine'
  grunt.loadNpmTasks 'grunt-exec'
  grunt.loadNpmTasks 'grunt-gitinfo'
  grunt.loadNpmTasks 'grunt-jasmine-chromeapp'
  grunt.loadNpmTasks 'grunt-mozilla-addon-sdk'
  grunt.loadNpmTasks 'grunt-string-replace'
  grunt.loadNpmTasks 'grunt-subgrunt'
  grunt.loadNpmTasks 'grunt-ts'
  grunt.loadNpmTasks 'grunt-vulcanize'

  #-------------------------------------------------------------------------
  # Register the tasks
  taskManager.list().forEach((taskName) =>
    grunt.registerTask taskName, (taskManager.get taskName)
  )<|MERGE_RESOLUTION|>--- conflicted
+++ resolved
@@ -713,11 +713,11 @@
               dest: chromeAppDevPath + '/freedom-social-firebase'
             },
             {
-<<<<<<< HEAD
               expand: true, cwd: 'node_modules/freedom-social-github/dist/',
               src: ['**/*.js', '**/*.json']
               dest: chromeAppDevPath + '/freedom-social-github'
-=======
+            },
+            {
               expand: true, cwd: 'node_modules/freedom-pgp-e2e/dist/',
               src: ['**']
               dest: chromeAppDevPath + '/freedom-pgp-e2e'
@@ -726,7 +726,6 @@
               expand: true, cwd: 'node_modules/freedom-port-control/dist/',
               src: ['**']
               dest: chromeAppDevPath + '/freedom-port-control'
->>>>>>> b69ff228
             },
             { # uProxy Icons and fonts
               expand: true, cwd: 'src/'
@@ -786,11 +785,11 @@
               dest: firefoxDevPath + '/data/freedom-social-firebase'
             },
             {
-<<<<<<< HEAD
               expand: true, cwd: 'node_modules/freedom-social-github/dist/',
               src: ['**/*.js', '**/*.json']
               dest: firefoxDevPath + '/data/freedom-social-github'
-=======
+            },
+            {
               expand: true, cwd: 'node_modules/freedom-pgp-e2e/dist/',
               src: ['**']
               dest: firefoxDevPath + '/data/freedom-pgp-e2e'
@@ -799,7 +798,6 @@
               expand: true, cwd: 'node_modules/freedom-port-control/dist/',
               src: ['**']
               dest: firefoxDevPath + '/data/freedom-port-control'
->>>>>>> b69ff228
             },
             { # lib
               expand: true, cwd: devBuildPath
