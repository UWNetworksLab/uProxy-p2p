--- conflicted
+++ resolved
@@ -136,54 +136,6 @@
     module: 'commonjs'
     fast: 'always'
 
-<<<<<<< HEAD
-module.exports = (grunt) ->
-  grunt.initConfig {
-    pkg: grunt.file.readJSON('package.json')
-    pkgs:
-      lib: grunt.file.readJSON('node_modules/uproxy-lib/package.json')
-      freedom: grunt.file.readJSON('node_modules/freedom/package.json')
-      freedomchrome: grunt.file.readJSON('node_modules/freedom-for-chrome/package.json')
-      freedomfirefox: grunt.file.readJSON('node_modules/freedom-for-firefox/package.json')
-      freedomxmpp: grunt.file.readJSON('node_modules/freedom-social-xmpp/package.json')
-      freedomfirebase: grunt.file.readJSON('node_modules/freedom-social-firebase/package.json')
-      freedomGitHub: grunt.file.readJSON('node_modules/freedom-social-github/package.json')
-      freedomwechat: grunt.file.readJSON('node_modules/freedom-social-wechat/package.json')
-
-    clean: ['build/dev', 'build/dist', '.tscache']
-
-    #-------------------------------------------------------------------------
-    # Import global names into config name space
-    ccaJsPath: path.join(ccaPath, 'src/cca.js')
-    androidDevPath: androidDevPath
-    ccaDevPath: ccaDevPath
-    iosDevPath: iosDevPath
-    exec: {
-      ccaCreate: {
-        command: '<%= ccaJsPath %> create <%= androidDevPath %> --link-to=<%= ccaDevPath %>'
-      }
-      ccaBuildAndroid: {
-        cwd: '<%= androidDevPath %>'
-        command: '<%= ccaJsPath %> build android'
-      }
-      ccaEmulateAndroid: {
-        cwd: '<%= androidDevPath %>'
-        command: '<%= ccaJsPath %> run android --emulator'
-      }
-      rmAndroidBuild: {
-        command: 'rm -rf <%= androidDevPath %>'
-      }
-      ccaCreateIos: {
-        command: '<%= ccaJsPath %> create <%= iosDevPath %> --link-to=<%= ccaDevPath %>'
-      }
-      ccaBuildIos: {
-        cwd: '<%= iosDevPath %>'
-        command: '<%= ccaJsPath %> build --webview=system ios'
-      }
-      rmIosBuild: {
-        command: 'rm -rf <%= iosDevPath %>'
-      }
-=======
 readJSONFile = (file) -> JSON.parse(fs.readFileSync(file, 'utf8'))
 
 gruntConfig = {
@@ -195,6 +147,7 @@
     freedomfirefox: readJSONFile('node_modules/freedom-for-firefox/package.json')
     freedomxmpp: readJSONFile('node_modules/freedom-social-xmpp/package.json')
     freedomfirebase: readJSONFile('node_modules/freedom-social-firebase/package.json')
+    freedomGitHub: grunt.file.readJSON('node_modules/freedom-social-github/package.json')
     freedomwechat: readJSONFile('node_modules/freedom-social-wechat/package.json')
 
   clean: ['build/dev', 'build/dist', '.tscache']
@@ -222,7 +175,6 @@
     }
     ccaCreateIos: {
       command: '<%= ccaJsPath %> create <%= iosDevPath %> --link-to=<%= ccaDevPath %>'
->>>>>>> f801b795
     }
     ccaBuildIos: {
       cwd: '<%= iosDevPath %>'
@@ -353,6 +305,8 @@
             'freedom-social-xmpp/vcardstore.js'
             'freedom-social-xmpp/node-xmpp-browser.js'
             'freedom-social-xmpp/google-auth.js'
+            'freedom-social-github/social.github.json'
+            'freedom-social-github/github-social-provider.js'
             'freedom-social-firebase/social.firebase-facebook.json'
             'freedom-social-firebase/firebase-shims.js'
             'freedom-social-firebase/firebase.js'
@@ -400,6 +354,8 @@
             'data/freedom-social-xmpp/vcardstore.js'
             'data/freedom-social-xmpp/node-xmpp-browser.js'
             'data/freedom-social-xmpp/google-auth.js'
+            'data/freedom-social-github/social.github.json'
+            'data/freedom-social-github/github-social-provider.js'
             'data/freedom-social-firebase/social.firebase-facebook.json'
             'data/freedom-social-firebase/firebase-shims.js'
             'data/freedom-social-firebase/firebase.js'
@@ -577,6 +533,11 @@
             dest: chromeAppDevPath + '/freedom-social-firebase'
           },
           {
+            expand: true, cwd: 'node_modules/freedom-social-github/dist/',
+            src: ['**/*.js', '**/*.json']
+            dest: chromeAppDevPath + '/freedom-social-github'
+          },
+          {
             expand: true, cwd: 'node_modules/freedom-social-wechat/dist/',
             src: ['**']
             dest: chromeAppDevPath + '/freedom-social-wechat'
@@ -597,220 +558,6 @@
             dest: chromeAppDevPath
           }
         ]
-<<<<<<< HEAD
-
-      # Copy releveant files for distribution.
-      dist:
-        files: [
-          { # Chrome extension
-            expand: true
-            cwd: chromeExtDevPath
-            src: [
-              'manifest.json'
-
-              'bower/webcomponentsjs/webcomponents.min.js'
-              'bower/polymer/polymer.js'
-
-              'generic_ui/*.html'
-              'generic_ui/polymer/vulcanized*.{html,js}'
-              '!generic_ui/polymer/vulcanized*inline.html'
-              '!generic_ui/polymer/vulcanized.js' # vulcanized.html uses vulcanized.static.js
-
-              'generic_ui/scripts/copypaste.js'
-              'generic_ui/scripts/get_logs.js'
-              'scripts/context.static.js'
-              'scripts/background.static.js'
-              '!**/*spec*'
-
-              'generic_ui/style/*.css'
-
-              # extra components we use
-              'generic_ui/fonts/*'
-              'generic_ui/icons/*'
-              'icons/*'
-              '_locales/**'
-            ]
-            dest: 'build/dist/chrome/extension'
-          }
-          { # Chrome app
-            expand: true
-            cwd: chromeAppDevPath
-            src: [
-              'manifest.json'
-              '*.html'
-
-              'bower/webcomponentsjs/webcomponents.min.js'
-              'bower/polymer/polymer.js'
-
-              # UI for not-connected
-              # This is not browserified so we use .js instead of .static.js
-              'polymer/vulcanized.{html,js}'
-
-              # actual scripts that run things
-              'freedomjs-anonymized-metrics/anonmetrics.json'
-              'freedomjs-anonymized-metrics/metric.js'
-              'freedom-for-chrome/freedom-for-chrome.js'
-              'freedom-social-xmpp/social.google.json'
-              'freedom-social-xmpp/socialprovider.js'
-              'freedom-social-xmpp/vcardstore.js'
-              'freedom-social-xmpp/node-xmpp-browser.js'
-              'freedom-social-xmpp/google-auth.js'
-              'freedom-social-github/social.github.json'
-              'freedom-social-github/github-social-provider.js'
-              'freedom-social-firebase/social.firebase-facebook.json'
-              'freedom-social-firebase/firebase-shims.js'
-              'freedom-social-firebase/firebase.js'
-              'freedom-social-firebase/firebase-social-provider.js'
-              'freedom-social-firebase/facebook-social-provider.js'
-              'freedom-social-wechat/social.wechat.json'
-              'freedom-port-control/port-control.js'
-              'freedom-port-control/port-control.json'
-              'freedom-pgp-e2e/end-to-end.compiled.js'
-              'freedom-pgp-e2e/googstorage.js'
-              'freedom-pgp-e2e/e2e.js'
-              'freedom-pgp-e2e/pgpapi.json'
-
-              '**/freedom-module.json'
-              '!generic_core/freedom-module.json'
-              '**/*.static.js'
-              '!**/*spec*'
-
-              'icons/*'
-              'fonts/*'
-              '_locales/**'
-            ]
-            dest: 'build/dist/chrome/app'
-          }
-          { # Chrome app freedom-module
-            expand: true
-            cwd: 'src/generic_core/dist_build/'
-            src: ['*']
-            dest: 'build/dist/chrome/app/generic_core'
-          }
-          { # Firefox
-            expand: true
-            cwd: firefoxDevPath
-            src: [
-              'package.json'
-
-              # addon sdk scripts
-              'lib/**/*.js'
-
-              'data/freedomjs-anonymized-metrics/anonmetrics.json'
-              'data/freedomjs-anonymized-metrics/metric.js'
-              'data/freedom-for-firefox/freedom-for-firefox.jsm'
-              'data/freedom-social-xmpp/social.google.json'
-              'data/freedom-social-xmpp/socialprovider.js'
-              'data/freedom-social-xmpp/vcardstore.js'
-              'data/freedom-social-xmpp/node-xmpp-browser.js'
-              'data/freedom-social-xmpp/google-auth.js'
-              'data/freedom-social-github/social.github.json'
-              'data/freedom-social-github/github-social-provider.js'
-              'data/freedom-social-firebase/social.firebase-facebook.json'
-              'data/freedom-social-firebase/firebase-shims.js'
-              'data/freedom-social-firebase/firebase.js'
-              'data/freedom-social-firebase/firebase-social-provider.js'
-              'data/freedom-social-firebase/facebook-social-provider.js'
-              'data/freedom-social-wechat/social.wechat.json'
-              'data/freedom-port-control/port-control.js'
-              'data/freedom-port-control/port-control.json'
-              'data/freedom-pgp-e2e/end-to-end.compiled.js'
-              'data/freedom-pgp-e2e/googstorage.js'
-              'data/freedom-pgp-e2e/e2e.js'
-              'data/freedom-pgp-e2e/pgpapi.json'
-
-              'data/**/freedom-module.json'
-              '!generic_core/freedom-module.json'
-              'data/**/*.static.js'
-              'data/generic_ui/scripts/get_logs.js'
-              'data/scripts/content-proxy.js'
-              '!**/*spec*'
-
-              'data/bower/webcomponentsjs/webcomponents.min.js'
-              'data/bower/polymer/polymer.js'
-
-              'data/generic_ui/*.html'
-              'data/generic_ui/polymer/vulcanized*.{html,js}'
-              '!data/generic_ui/polymer/vulcanized*inline.html'
-              '!data/generic_ui/polymer/vulcanized.js' # vulcanized.html uses vulcanized.static.js
-
-              'data/generic_ui/style/*.css'
-
-              'data/fonts/*'
-              'data/icons/*'
-              'data/generic_ui/fonts/*'
-              'data/generic_ui/icons/*'
-            ]
-            dest: 'build/dist/firefox'
-          }
-          { # Firefox freedom-module
-            expand: true
-            cwd: 'src/generic_core/dist_build/'
-            src: ['*']
-            dest: 'build/dist/firefox/data/generic_core/'
-          }
-          { # CCA app
-            expand: true
-            cwd: ccaDevPath
-            src: [
-              'manifest.json'
-              '*.html'
-
-              'bower/webcomponentsjs/webcomponents.min.js'
-              'bower/polymer/polymer.js'
-
-              'generic_ui/*.html'
-              'generic_ui/polymer/vulcanized*.{html,js}'
-              '!generic_ui/polymer/vulcanized*inline.html'
-              '!generic_ui/polymer/vulcanized.js' # vulcanized.html uses vulcanized.static.js
-
-              'generic_ui/scripts/copypaste.js'
-              'generic_ui/scripts/get_logs.js'
-              '!**/*spec*'
-
-              'generic_ui/style/*.css'
-
-              # extra components we use
-              'generic_ui/fonts/*'
-              'generic_ui/icons/*'
-
-              # This is not browserified so we use .js instead of .static.js
-              'polymer/vulcanized.{html,js}'
-
-              # actual scripts that run things
-              'freedomjs-anonymized-metrics/anonmetrics.json'
-              'freedomjs-anonymized-metrics/metric.js'
-              'freedom-for-chrome/freedom-for-chrome.js'
-              'freedom-social-xmpp/social.google.json'
-              'freedom-social-xmpp/socialprovider.js'
-              'freedom-social-xmpp/vcardstore.js'
-              'freedom-social-xmpp/node-xmpp-browser.js'
-              'freedom-social-xmpp/google-auth.js'
-              'freedom-social-firebase/social.firebase-facebook.json'
-              'freedom-social-firebase/firebase-shims.js'
-              'freedom-social-firebase/firebase.js'
-              'freedom-social-firebase/firebase-social-provider.js'
-              'freedom-social-firebase/facebook-social-provider.js'
-              'freedom-social-wechat/social.wechat.json'
-              'freedom-port-control/port-control.js'
-              'freedom-port-control/port-control.json'
-
-              '**/freedom-module.json'
-              '!generic_core/freedom-module.json'
-              '**/*.static.js'
-
-              'icons/*'
-              'fonts/*'
-            ]
-            dest: 'build/dist/cca'
-          }
-          { # Chrome app freedom-module
-            expand: true
-            cwd: 'src/generic_core/dist_build/'
-            src: ['*']
-            dest: 'build/dist/cca/app/generic_core'
-          }
-=======
         localDestPath: 'chrome/app/'
 
     # {
@@ -832,7 +579,6 @@
       Rule.copyLibs
         npmLibNames: [
           'freedom-for-firefox'
->>>>>>> f801b795
         ]
         pathsFromDevBuild: [
           'generic_core'
@@ -841,161 +587,11 @@
           'icons'
           'fonts'
         ]
-<<<<<<< HEAD
-
-      chrome_app:
-        Rule.copyLibs
-          npmLibNames: [
-            'freedom-for-chrome'
-          ]
-          pathsFromDevBuild: [
-            'generic_core'
-          ]
-          pathsFromThirdPartyBuild: [
-            'bower'
-            'sha1'
-            'uproxy-lib/loggingprovider'
-            'uproxy-lib/churn-pipe'
-          ]
-          files: [
-            {
-              expand: true, cwd: 'node_modules/freedomjs-anonymized-metrics/',
-              src: ['anonmetrics.json', 'metric.js']
-              dest: chromeAppDevPath + '/freedomjs-anonymized-metrics'
-            },
-            {
-              expand: true, cwd: 'node_modules/freedom-social-xmpp/dist/',
-              src: ['**']
-              dest: chromeAppDevPath + '/freedom-social-xmpp'
-            },
-            {
-              expand: true, cwd: 'node_modules/freedom-social-firebase/dist/',
-              src: ['**']
-              dest: chromeAppDevPath + '/freedom-social-firebase'
-            },
-            {
-              expand: true, cwd: 'node_modules/freedom-social-github/dist/',
-              src: ['**/*.js', '**/*.json']
-              dest: chromeAppDevPath + '/freedom-social-github'
-            },
-            {
-              expand: true, cwd: 'node_modules/freedom-social-wechat/dist/',
-              src: ['**']
-              dest: chromeAppDevPath + '/freedom-social-wechat'
-            },
-            {
-              expand: true, cwd: 'node_modules/freedom-pgp-e2e/dist/',
-              src: ['**']
-              dest: chromeAppDevPath + '/freedom-pgp-e2e'
-            },
-            {
-              expand: true, cwd: 'node_modules/freedom-port-control/dist/',
-              src: ['**']
-              dest: chromeAppDevPath + '/freedom-port-control'
-            },
-            { # uProxy Icons and fonts
-              expand: true, cwd: 'src/'
-              src: ['icons/128_online.png', 'fonts/*']
-              dest: chromeAppDevPath
-            }
-          ]
-          localDestPath: 'chrome/app/'
-
-      # {
-      #   # Copy third party UI files required for polymer.
-      #   expand: true, cwd: 'third_party/lib'
-      #   src: FILES.thirdPartyUi
-      #   dest: chromeAppDevPath + 'lib'
-      # }, {
-      #   # Chrome app polymer.
-      #   # (Assumes vulcanize tasks have executed)
-      #   expand: true, cwd: 'build/compile-src/chrome/app/polymer'
-      #   src: ['vulcanized.*']
-      #   dest: chromeAppDevPath + 'polymer'
-      # }]
-
-      # Firefox. Assumes the top-level tasks generic_core and generic_ui
-      # completed.
-      firefox:
-        Rule.copyLibs
-          npmLibNames: [
-            'freedom-for-firefox'
-          ]
-          pathsFromDevBuild: [
-            'generic_core'
-            'generic_ui'
-            'interfaces'
-            'icons'
-            'fonts'
-          ]
-          pathsFromThirdPartyBuild: [
-            'bower'
-            'sha1'
-            'uproxy-lib/loggingprovider'
-            'uproxy-lib/churn-pipe'
-          ]
-          files: [
-            {
-              expand: true, cwd: 'node_modules/freedomjs-anonymized-metrics/',
-              src: ['anonmetrics.json', 'metric.js']
-              dest: firefoxDevPath + 'data/freedomjs-anonymized-metrics'
-            },
-            {
-              expand: true, cwd: 'node_modules/freedom-social-xmpp/dist/',
-              src: ['**']
-              dest: firefoxDevPath + '/data/freedom-social-xmpp'
-            },
-            {
-              expand: true, cwd: 'node_modules/freedom-social-firebase/dist/',
-              src: ['**']
-              dest: firefoxDevPath + '/data/freedom-social-firebase'
-            },
-            {
-              expand: true, cwd: 'node_modules/freedom-social-github/dist/',
-              src: ['**/*.js', '**/*.json']
-              dest: firefoxDevPath + '/data/freedom-social-github'
-            },
-            {
-              expand: true, cwd: 'node_modules/freedom-social-wechat/dist/',
-              src: ['**']
-              dest: firefoxDevPath + '/data/freedom-social-wechat'
-            },
-            {
-              expand: true, cwd: 'node_modules/freedom-pgp-e2e/dist/',
-              src: ['**']
-              dest: firefoxDevPath + '/data/freedom-pgp-e2e'
-            },
-            {
-              expand: true, cwd: 'node_modules/freedom-port-control/dist/',
-              src: ['**']
-              dest: firefoxDevPath + '/data/freedom-port-control'
-            },
-            { # lib
-              expand: true, cwd: devBuildPath
-              src: ['interfaces/*.js']
-              dest: firefoxDevPath + '/lib'
-            }
-          ]
-          localDestPath: 'firefox/data'
-      firefox_additional:
-        files: [
-          { # copy chrome extension panel components from the background
-            expand: true, cwd: firefoxDevPath + '/data'
-            src: ['polymer/*', 'scripts/*', 'icons/*', 'fonts/*']
-            dest: firefoxDevPath + '/data/generic_ui'
-          }
-          { # copy generic files used by core and UI
-            expand: true, cwd: genericPath
-            src: ['*.js']
-            dest: firefoxDevPath + '/data/generic'
-          }
-=======
         pathsFromThirdPartyBuild: [
           'bower'
           'sha1'
           'uproxy-lib/loggingprovider'
           'uproxy-lib/churn-pipe'
->>>>>>> f801b795
         ]
         files: [
           {
@@ -1012,6 +608,11 @@
             expand: true, cwd: 'node_modules/freedom-social-firebase/dist/',
             src: ['**']
             dest: firefoxDevPath + '/data/freedom-social-firebase'
+          },
+          {
+            expand: true, cwd: 'node_modules/freedom-social-github/dist/',
+            src: ['**/*.js', '**/*.json']
+            dest: firefoxDevPath + '/data/freedom-social-github'
           },
           {
             expand: true, cwd: 'node_modules/freedom-social-wechat/dist/',
@@ -1034,21 +635,6 @@
             dest: firefoxDevPath + '/lib'
           }
         ]
-<<<<<<< HEAD
-
-      integration:
-        files: [ {
-          # Copy compiled Chrome App code, required for integration tests
-          expand: true, cwd: chromeAppDevPath
-          src: ['**', '!**/spec', '!**/*.md', '!**/*.ts']
-          dest: devBuildPath + '/integration'
-        }]
-    }  # copy
-
-    #-------------------------------------------------------------------------
-    'string-replace':
-      version:
-=======
         localDestPath: 'firefox/data'
     firefox_additional:
       files: [
@@ -1081,7 +667,6 @@
           'uproxy-lib/loggingprovider'
           'uproxy-lib/churn-pipe'
         ]
->>>>>>> f801b795
         files: [
           {
             expand: true, cwd: 'node_modules/freedomjs-anonymized-metrics/',
@@ -1114,51 +699,6 @@
             dest: ccaDevPath
           }
         ]
-<<<<<<< HEAD
-        options:
-          replacements: [{
-            pattern: /\"___VERSION_TEMPLATE___\"/g
-            replacement: JSON.stringify
-              version: '<%= pkg.version %>'
-              gitcommit: '<%= gitinfo.local.branch.current.SHA %>'
-              'uproxy-lib': '<%= pkgs.lib.version %>'
-              freedom: '<%= pkgs.freedom.version %>'
-              'freedom-for-chrome': '<%= pkgs.freedomchrome.version %>'
-              'freedom-for-firefox': '<%= pkgs.freedomfirefox.version %>'
-              'freedom-social-xmpp': '<%= pkgs.freedomxmpp.version %>'
-              'freedom-social-firebase': '<%= pkgs.freedomfirebase.version %>'
-              'freedom-social-github': '<%= pkgs.freedomGitHub.version %>'
-              'freedom-social-wechat': '<%= pkgs.freedomwechat.version %>'
-          }]
-      chromeExtVulcanized:
-        finishVulcanized(chromeExtDevPath + '/generic_ui', 'vulcanized')
-
-      firefoxVulcanized:
-        finishVulcanized(firefoxDevPath + '/data/generic_ui', 'vulcanized')
-
-      chromeExtLogsVulcanized:
-        finishVulcanized(chromeExtDevPath + '/generic_ui', 'vulcanized-view-logs')
-
-      firefoxLogsVulcanized:
-        finishVulcanized(firefoxDevPath + '/data/generic_ui', 'vulcanized-view-logs')
-
-      ccaVulcanized:
-        finishVulcanized(ccaDevPath + '/generic_ui', 'vulcanized')
-
-      ccaLogsVulcanized:
-        finishVulcanized(ccaDevPath + '/generic_ui', 'vulcanized-view-logs')
-    #-------------------------------------------------------------------------
-    # All typescript compiles to locations in `build/`
-    # Typescript compilation rules
-    ts:
-      # Compile all non-sample typescript code into the development build
-      # directory.
-      devInModuleEnv: compileTypescript [
-        devBuildPath + '/interfaces/**/*.ts'
-        devBuildPath + '/generic_core/**/*.ts'
-        '!' + devBuildPath + '/**/*.core-env.ts'
-        '!' + devBuildPath + '/**/*.core-env.spec.ts'
-=======
         localDestPath: 'cca/app/'
     cca_additional:
       files: [
@@ -1172,7 +712,6 @@
           src: ['*.js']
           dest: ccaDevPath + '/generic'
         }
->>>>>>> f801b795
       ]
 
 
@@ -1207,6 +746,7 @@
             'freedom-for-firefox': '<%= pkgs.freedomfirefox.version %>'
             'freedom-social-xmpp': '<%= pkgs.freedomxmpp.version %>'
             'freedom-social-firebase': '<%= pkgs.freedomfirebase.version %>'
+            'freedom-social-github': '<%= pkgs.freedomGitHub.version %>'
             'freedom-social-wechat': '<%= pkgs.freedomwechat.version %>'
         }]
     chromeExtVulcanized:
@@ -1605,7 +1145,6 @@
   grunt.loadNpmTasks 'grunt-jasmine-chromeapp'
   grunt.loadNpmTasks 'grunt-mozilla-addon-sdk'
   grunt.loadNpmTasks 'grunt-string-replace'
-  grunt.loadNpmTasks 'grunt-subgrunt'
   grunt.loadNpmTasks 'grunt-ts'
   grunt.loadNpmTasks 'grunt-vulcanize'
 
