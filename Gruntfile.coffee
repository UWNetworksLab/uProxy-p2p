###
Gruntfile for uProxy
###

_ = require('lodash')
fs = require('fs')
rules = require './build/tools/common-grunt-rules'
path = require 'path'
TaskManager = require './build/tools/taskmanager'

#-------------------------------------------------------------------------

# Location of where src is copied into and compiled.
devBuildPath = 'build/dev/uproxy'
distBuildPath = 'build/dist'
# Location of where to copy/build third_party source/libs.
thirdPartyBuildPath = 'build/third_party'
# This is used for the copying of uproxy libraries into the target directory.
localLibsDestPath = ''

# Setup our build rules/tools
Rule = new rules.Rule({
  # The path where code in this repository should be built in.
  devBuildPath: devBuildPath,
  # The path from where third party libraries should be copied. e.g. as used by
  # sample apps.
  thirdPartyBuildPath: thirdPartyBuildPath,
  # The path to copy modules from this repository into. e.g. as used by sample
  # apps.
  localLibsDestPath: localLibsDestPath
})

#-------------------------------------------------------------------------
chromeExtDevPath = path.join(devBuildPath, 'chrome/extension/')
chromeAppDevPath = path.join(devBuildPath, 'chrome/app/')
firefoxDevPath = path.join(devBuildPath, 'firefox/')
ccaDevPath = path.join(devBuildPath, 'cca/app/')
androidDevPath = path.join(devBuildPath, 'android/')
iosDevPath = path.join(devBuildPath, 'ios/')
genericPath = path.join(devBuildPath, 'generic/')

ccaDistPath = path.join(distBuildPath, 'cca/app/')
androidDistPath = path.join(distBuildPath, 'android/')
iosDistPath = path.join(distBuildPath, 'ios/')


#-------------------------------------------------------------------------
browserifyIntegrationTest = (path) ->
  Rule.browserifySpec(path, {
    browserifyOptions: { standalone: 'browserified_exports' }
  })

#-------------------------------------------------------------------------
basePath = process.cwd()
ccaPath = path.join(basePath, 'node_modules/cca/')
freedomForChromePath = path.dirname(require.resolve('freedom-for-chrome/package.json'))

#-------------------------------------------------------------------------
# TODO: Move more file lists here.
FILES =
  jasmine_helpers: [
    # Help Jasmine's PhantomJS understand promises.
    'node_modules/es6-promise/dist/promise-*.js'
    '!node_modules/es6-promise/dist/promise-*amd.js'
    '!node_modules/es6-promise/dist/promise-*.min.js'
  ]
  # Files which are required at run-time everywhere.
  uproxy_common: [
    'generic/network-options.js'
    'generic/version.js'
  ]

  thirdPartyUi: [
    'platform/platform.js',
    'polymer/polymer.html',
    'polymer/polymer.js',
    'webcomponentsjs/**.min.js'
  ]

#------------------------------------------------------------------------------
finishVulcanized = (basePath, baseFilename) ->
  files: [
    {
      src: path.join(basePath, baseFilename + '.html')
      dest: path.join(basePath, baseFilename + '.html')
    }
  ]
  options:
    replacements: [{
      pattern: baseFilename + '.js'
      replacement: baseFilename + '.static.js'
    }, {
      pattern: /<script src=\"[a-zA-Z_./]+third_party\/bower\/([^"]+)"><\/script>/
      replacement: '<script src="../lib/$1"></script>'
    }]

doVulcanize = (src, dest, inline, csp) ->
  options:
    inline: inline
    csp: csp
    excludes:
      scripts: [
        'polymer.js'
      ]
  files: [{
    src: src
    dest: dest
  }]

compileTypescript = (files) ->
  src: files.concat('!**/*.d.ts')
  options:
    target: 'es5'
    comments: true
    noImplicitAny: true
    sourceMap: false
    declaration: true
    module: 'commonjs'
    fast: 'always'

readJSONFile = (file) -> JSON.parse(fs.readFileSync(file, 'utf8'))

getWithBasePath = (files, base = '') ->
  for file in files
    if file[0] == '!'
      '!' + path.join(base, file[1..])
    else
      path.join(base, file)

backendThirdPartyBuildPaths = [
  'bower'
  'sha1'
]

backendFreedomModulePaths = [
  'lib/loggingprovider'
  'lib/churn-pipe'
  'lib/cloud/digitalocean'
  'lib/cloud/install'
  'lib/cloud/social'
]

uiDistFiles = [
  'generic_ui/*.html'
  'generic_ui/style/*.css'
  'generic_ui/polymer/vulcanized*.{html,js}'
  'generic_ui/fonts/*'
  'generic_ui/icons/*'
  'generic_ui/scripts/get_logs.js'
  'generic_ui/scripts/content_digitalocean.js'
]

coreDistFiles = [
  'fonts/*'
  '*.html' # technically does not exist in Firefox

  'freedomjs-anonymized-metrics/anonmetrics.json'
  'freedomjs-anonymized-metrics/metric.js'
  'freedom-social-github/social.github.json'
  'freedom-social-github/github-social-provider.js'
  'freedom-social-firebase/social.firebase-facebook.json'
  'freedom-social-firebase/social.firebase-google.json'
  'freedom-social-firebase/firebase-shims.js'
  'freedom-social-firebase/firebase.js'
  'freedom-social-firebase/firebase-social-provider.js'
  'freedom-social-firebase/facebook-social-provider.js'
  'freedom-social-firebase/google-social-provider.js'
  'freedom-social-firebase/google-auth.js'
  'freedom-social-quiver/socketio.quiver.json'
  'freedom-social-quiver/socketio.quiver.js'
  'freedom-port-control/port-control.js'
  'freedom-port-control/port-control.json'
  'freedom-pgp-e2e/end-to-end.compiled.js'
  'freedom-pgp-e2e/googstorage.js'
  'freedom-pgp-e2e/hex2words.js'
  'freedom-pgp-e2e/e2e.js'
  'freedom-pgp-e2e/pgpapi.json'

  'forge-min/forge.min.js'  # for cloud social provider

  '**/freedom-module.json'
  '**/*.static.js'
]

# this should always be added to arrays of files to copy last
universalDistFiles = [
  'icons/**/*'
  'bower/webcomponentsjs/webcomponents.min.js'
  'bower/polymer/polymer.js'

  '!generic_core/freedom-module.json' # not actually needed for the UI builds
  '!generic_ui/polymer/vulcanized*inline.html'
  '!generic_ui/polymer/vulcanized.js' # vulcanized.html uses vulcanized.static.js
  '!**/*spec*'
]

extraFilesForCoreBuilds = [
  'freedomjs-anonymized-metrics',
  'freedom-social-firebase',
  'freedom-social-github',
  'freedom-social-wechat',
  'freedom-social-quiver',
  'freedom-pgp-e2e',
  'freedom-port-control',
]

getExtraFilesForCoreBuild = (basePath) ->
  for spec in extraFilesForCoreBuilds
    expand: true,
    cwd: path.join('node_modules', spec, 'dist'),
    src: ['**'],
    dest: path.join(basePath, spec)

gruntConfig = {
  pkg: readJSONFile('package.json')
  pkgs:
    freedom: readJSONFile('node_modules/freedom/package.json')
    freedomchrome: readJSONFile('node_modules/freedom-for-chrome/package.json')
    freedomfirefox: readJSONFile('node_modules/freedom-for-firefox/package.json')
    freedomfirebase: readJSONFile('node_modules/freedom-social-firebase/package.json')
    freedomGitHub: readJSONFile('node_modules/freedom-social-github/package.json')
    freedomwechat: readJSONFile('node_modules/freedom-social-wechat/package.json')
    freedomquiver: readJSONFile('node_modules/freedom-social-quiver/package.json')

  clean: ['build/dev', 'build/dist', '.tscache']

  #-------------------------------------------------------------------------
  # Import global names into config name space
  ccaJsPath: path.join(ccaPath, 'src/cca.js')
  androidDevPath: androidDevPath
  ccaDevPath: ccaDevPath
  iosDevPath: iosDevPath
  androidDistPath: androidDistPath
  ccaDistPath: ccaDistPath
  iosDistPath: iosDistPath

  # Create commands to run in different directories
  ccaPlatformAndroidCmd: '<%= ccaJsPath %> platform add android'
  ccaAddPluginsCmd: '<%= ccaJsPath %> plugin add https://github.com/bemasc/cordova-plugin-themeablebrowser.git https://github.com/bemasc/cordova-plugin-splashscreen cordova-custom-config https://github.com/Initsogar/cordova-webintent.git'

  # Temporarily remove cordova-plugin-chrome-apps-proxy and add the MobileChromeApps version until the new version is released
  ccaAddPluginsIosCmd: '<%= ccaJsPath %> plugin remove cordova-plugin-chrome-apps-proxy && <%= ccaJsPath %> plugin add https://github.com/bemasc/cordova-plugin-themeablebrowser.git https://github.com/gitlaura/cordova-plugin-iosrtc.git https://github.com/MobileChromeApps/cordova-plugin-chrome-apps-proxy.git'

  # Hook needed to use 'cca run ios' command. Can only run after cordova-plugin-iosrtc has been added.
  addIosrtcHookCmd: 'cp plugins/cordova-plugin-iosrtc/extra/hooks/iosrtc-swift-support.js hooks/iosrtc-swift-support.js'

  exec: {
    ccaCreateDev: {
      command: '<%= ccaJsPath %> create <%= androidDevPath %> org.uproxy.uProxy "uProxy" --link-to=<%= ccaDevPath %>'
    }
    ccaCreateDist: {
      command: '<%= ccaJsPath %> create <%= androidDistPath %> org.uproxy.uProxy "uProxy" --link-to=<%= ccaDistPath %>'
    }
    ccaPlatformAndroidDev: {
      cwd: '<%= androidDevPath %>'
      command: '<%= ccaPlatformAndroidCmd %>'
    }
    ccaPlatformAndroidDist: {
      cwd: '<%= androidDistPath %>'
      command: '<%= ccaPlatformAndroidCmd %>'
    }
    ccaAddPluginsAndroidDev: {
      cwd: '<%= androidDevPath %>'
      command: '<%= ccaAddPluginsCmd %>'
    }
    ccaAddPluginsAndroidDist: {
      cwd: '<%= androidDistPath %>'
      command: '<%= ccaAddPluginsCmd %>'
    }
    # This pair of "cca build" commands is exactly as recommended at
    # https://github.com/MobileChromeApps/mobile-chrome-apps/blob/master/docs/Publish.md
    ccaBuildAndroid: {
      cwd: '<%= androidDevPath %>'
      command: '<%= ccaJsPath %> build android --debug --webview=system --android-minSdkVersion=21; <%= ccaJsPath %> build android --debug --webview=crosswalk'
    }
    ccaReleaseAndroid: {
      cwd: '<%= androidDistPath %>'
      command: '<%= ccaJsPath %> build android --release --webview=system --android-minSdkVersion=21; <%= ccaJsPath %> build android --release --webview=crosswalk'
    }
    ccaEmulateAndroid: {
      cwd: '<%= androidDevPath %>'
      command: '<%= ccaJsPath %> run android --emulator'
    }
    rmAndroidBuild: {
      command: 'rm -rf <%= androidDevPath %>; rm -rf <%= androidDistPath %>'
    }
    ccaCreateIosDev: {
      command: '<%= ccaJsPath %> create <%= iosDevPath %> org.uproxy.uProxy "uProxy" --link-to=<%= ccaDevPath %>'
    }
    ccaCreateIosDist: {
      command: '<%= ccaJsPath %> create <%= iosDistPath %> org.uproxy.uProxy "uProxy" --link-to=<%= ccaDevPath %>'
    }
    ccaAddPluginsIosBuild: {
      cwd: '<%= iosDevPath %>'
      command: '<%= ccaAddPluginsIosCmd %>'
    }
    addIosrtcHook: {
      cwd: '<%= iosDevPath %>'
      command: '<%= addIosrtcHookCmd %>'
    }
    ccaPrepareIosDev: {
      cwd: '<%= iosDevPath %>'
      command: '<%= ccaJsPath %> prepare'
    }
    ccaPrepareIosDist: {
      cwd: '<%= iosDistPath %>'
      command: '<%= ccaJsPath %> prepare'
    }
    rmIosBuild: {
      command: 'rm -rf <%= iosDevPath %>; rm -rf <%= iosDistPath %>'
    }
    lintFirefoxJs: {
      command: 'jshint src/firefox/lib/*.js'
    }
  }

  copy: {
    # Copy releveant non-typescript src files to dev build.
    dev:
      files: [
        {
            nonull: true,
            expand: true,
            cwd: 'src/',
            src: [
              '**/*',
              '!generic_core/dist_build/*',
              '!generic_core/dev_build/*'
            ],
            dest: devBuildPath,
            onlyIf: 'modified'
        }
        {
            nonull: true,
            expand: true,
            cwd: 'src/generic_core/dev_build/',
            src: ['*'],
            dest: devBuildPath + '/generic_core',
            onlyIf: 'modified'
        }
      ]

    # Copy releveant files for distribution.
    dist:
      files: [
        { # Chrome extension
          expand: true
          cwd: chromeExtDevPath
          src: [
            'manifest.json'
            '_locales/**'

            'generic_ui/scripts/copypaste.js'
            'scripts/context.static.js'
            'scripts/background.static.js'
          ].concat(uiDistFiles, universalDistFiles)
          dest: 'build/dist/chrome/extension'
        }
        { # Chrome app
          expand: true
          cwd: chromeAppDevPath
          src: [
            'manifest.json'
            '_locales/**'

            # UI for not-connected
            # This is not browserified so we use .js instead of .static.js
            'polymer/vulcanized.{html,js}'

            'freedom-for-chrome/freedom-for-chrome.js'
          ].concat(coreDistFiles, universalDistFiles)
          dest: 'build/dist/chrome/app'
        }
        { # Chrome app freedom-module
          expand: true
          cwd: 'src/generic_core/dist_build/'
          src: ['*']
          dest: 'build/dist/chrome/app/generic_core'
        }
        { # Firefox
          expand: true
          cwd: firefoxDevPath
          src: [
            'package.json'

            # addon sdk scripts
            'lib/**/*.js'

            'data/scripts/content-proxy.js'

            'data/freedom-for-firefox/freedom-for-firefox.jsm'
          ].concat(
            getWithBasePath(uiDistFiles, 'data'),
            getWithBasePath(coreDistFiles, 'data'),
            getWithBasePath(universalDistFiles, 'data'))
          dest: 'build/dist/firefox'
        }
        { # Firefox freedom-module
          expand: true
          cwd: 'src/generic_core/dist_build/'
          src: ['*']
          dest: 'build/dist/firefox/data/generic_core/'
        }
        { # CCA app
          expand: true
          cwd: ccaDevPath
          src: [
            'manifest.json'
            'config.xml'

            # This is not browserified so we use .js instead of .static.js
            'polymer/vulcanized.{html,js}'

            'freedom-for-chrome/freedom-for-chrome.js'
          ].concat(uiDistFiles, coreDistFiles, universalDistFiles)
          dest: ccaDistPath
        }
        { # CCA dist freedom-module.json
          expand: true
          cwd: 'src/generic_core/cca_dist_build/'
          src: ['*']
          dest: path.join(ccaDistPath, 'generic_core')
        }
      ]

    cca_splash_dev:
      files: [
        {
          expand: true
          cwd: 'src/cca'
          src: [ 'splashscreen.png' ]
          dest: path.join(androidDevPath, 'platforms/android/res/drawable-port-xhdpi')
        }
      ]

    cca_splash_dist:
      files: [
        {
          expand: true
          cwd: 'src/cca'
          src: [ 'splashscreen.png' ]
          dest: path.join(androidDistPath, 'platforms/android/res/drawable-port-xhdpi')
        }
      ]

    chrome_extension:
      Rule.copyLibs
        npmLibNames: [
        ]
        pathsFromDevBuild: [
          'generic_ui'
          'interfaces'
          'icons'
          'fonts'
        ]
        pathsFromThirdPartyBuild: [
          'bower'
        ]
        files: [
          {
            expand: true, cwd: devBuildPath, flatten: true
            src: FILES.uproxy_common
            dest: chromeExtDevPath + '/generic_ui/scripts'
          }
          {
            expand: true, cwd: devBuildPath, flatten: true
            src: FILES.uproxy_common
            dest: chromeExtDevPath + '/scripts'
          }
          {
            expand: true, cwd: devBuildPath, flatten: true
            src: FILES.uproxy_common
            dest: chromeExtDevPath + '/generic'
          }
        ]
        localDestPath: 'chrome/extension'
    chrome_extension_additional:
      files: [
        { # copy chrome extension panel components from the background
          expand: true, cwd: chromeExtDevPath
          src: ['polymer/*', 'scripts/*', 'icons/*', 'fonts/*', '*.html']
          dest: chromeExtDevPath + '/generic_ui'
        }
      ]

    chrome_app:
      Rule.copyLibs
        npmLibNames: [
          'freedom-for-chrome'
          'forge-min'
        ]
        pathsFromDevBuild: [
          'generic_core'
        ].concat(backendFreedomModulePaths)
        pathsFromThirdPartyBuild: backendThirdPartyBuildPaths
        files: getExtraFilesForCoreBuild(chromeAppDevPath).concat({ # uProxy Icons and fonts
          expand: true, cwd: 'src/'
          src: ['icons/128_online.png', 'fonts/*']
          dest: chromeAppDevPath
        })
        localDestPath: 'chrome/app/'

    # {
    #   # Copy third party UI files required for polymer.
    #   expand: true, cwd: 'third_party/lib'
    #   src: FILES.thirdPartyUi
    #   dest: chromeAppDevPath + 'lib'
    # }, {
    #   # Chrome app polymer.
    #   # (Assumes vulcanize tasks have executed)
    #   expand: true, cwd: 'build/compile-src/chrome/app/polymer'
    #   src: ['vulcanized.*']
    #   dest: chromeAppDevPath + 'polymer'
    # }]

    # Firefox. Assumes the top-level tasks generic_core and generic_ui
    # completed.
    firefox:
      Rule.copyLibs
        npmLibNames: [
          'freedom-for-firefox'
          'forge-min'
        ]
        pathsFromDevBuild: [
          'generic_core'
          'generic_ui'
          'interfaces'
          'icons'
          'fonts'
        ].concat(backendFreedomModulePaths)
        pathsFromThirdPartyBuild: backendThirdPartyBuildPaths
        files: getExtraFilesForCoreBuild(path.join(firefoxDevPath, 'data')).concat({ #lib
          expand: true, cwd: devBuildPath
          src: ['interfaces/*.js']
          dest: firefoxDevPath + '/lib'
        })
        localDestPath: 'firefox/data'
    firefox_additional:
      files: [
        { # copy chrome extension panel components from the background
          expand: true, cwd: firefoxDevPath + '/data'
          src: ['polymer/*', 'scripts/*', 'icons/*', 'fonts/*']
          dest: firefoxDevPath + '/data/generic_ui'
        }
        { # copy generic files used by core and UI
          expand: true, cwd: genericPath
          src: ['*.js']
          dest: firefoxDevPath + '/data/generic'
        }
      ]
    cca:
      Rule.copyLibs
        npmLibNames: [
          'freedom-for-chrome'
          'forge-min'
        ]
        pathsFromDevBuild: [
          'generic_core'
          'generic_ui'
          'interfaces'
          'icons'
          'fonts'
        ].concat(backendFreedomModulePaths)
        pathsFromThirdPartyBuild: backendThirdPartyBuildPaths
        files: getExtraFilesForCoreBuild(ccaDevPath).concat({ # uProxy Icons and fonts
          expand: true, cwd: 'src/'
          src: ['icons/128_online.png', 'fonts/*']
          dest: ccaDevPath
        })
        localDestPath: 'cca/app/'
    cca_additional:
      files: [
        { # copy chrome extension panel components from the background
          expand: true, cwd: ccaDevPath
          src: ['polymer/*', 'scripts/*', 'icons/*', 'fonts/*', '*.html']
          dest: ccaDevPath + '/generic_ui'
        }
        { # copy generic files used by core and UI
          expand: true, cwd: genericPath
          src: ['*.js']
          dest: ccaDevPath + '/generic'
        }
      ]

    integration:
      files: [ {
        # Copy compiled Chrome App code, required for integration tests
        expand: true, cwd: chromeAppDevPath
        src: ['**', '!**/spec', '!**/*.md', '!**/*.ts']
        dest: devBuildPath + '/integration'
      }]

    # uproxy-lib sample apps.
    libsForDeployerChromeApp:
      Rule.copyLibs
        npmLibNames: ['freedom-for-chrome', 'forge-min']
        pathsFromDevBuild: ['lib/loggingprovider', 'lib/cloud/deployer', 'lib/cloud/digitalocean', 'lib/cloud/install']
        localDestPath: 'lib/samples/deployer-chromeapp/'
    libsForDeployerFirefoxApp:
      Rule.copyLibs
        npmLibNames: ['freedom-for-firefox', 'forge-min']
        pathsFromDevBuild: ['lib/loggingprovider', 'lib/cloud/deployer', 'lib/cloud/digitalocean', 'lib/cloud/install']
        localDestPath: 'lib/samples/deployer-firefoxapp/data'

    libsForZorkChromeApp:
      Rule.copyLibs
        npmLibNames: ['freedom-for-chrome']
        pathsFromDevBuild: ['lib/churn-pipe', 'lib/loggingprovider', 'lib/zork']
        pathsFromThirdPartyBuild: [
          'uproxy-obfuscators',
          'freedom-port-control'
        ]
        localDestPath: 'lib/samples/zork-chromeapp/'
    libsForZorkFirefoxApp:
      Rule.copyLibs
        npmLibNames: ['freedom-for-firefox']
        pathsFromDevBuild: ['lib/churn-pipe', 'lib/loggingprovider', 'lib/zork']
        pathsFromThirdPartyBuild: [
          'uproxy-obfuscators',
          'freedom-port-control'
        ]
        localDestPath: 'lib/samples/zork-firefoxapp/data/'
    libsForZorkNode:
      Rule.copyLibs
        npmLibNames: ['freedom-for-node']
        pathsFromDevBuild: ['lib/churn-pipe', 'lib/loggingprovider', 'lib/zork']
        pathsFromThirdPartyBuild: [
          'uproxy-obfuscators',
          'freedom-port-control'
        ]
        localDestPath: 'lib/samples/zork-node/'

    libsForEchoServerChromeApp:
      Rule.copyLibs
        npmLibNames: ['freedom-for-chrome']
        pathsFromDevBuild: ['lib/echo', 'lib/loggingprovider']
        localDestPath: 'lib/samples/echo-server-chromeapp/'
    libsForEchoServerFirefoxApp:
      Rule.copyLibs
        npmLibNames: ['freedom-for-firefox']
        pathsFromDevBuild: ['lib/echo', 'lib/loggingprovider']
        localDestPath: 'lib/samples/echo-server-firefoxapp/data/'

    libsForCopypasteChatChromeApp:
      Rule.copyLibs
        npmLibNames: ['freedom-for-chrome']
        pathsFromDevBuild: ['lib/copypaste-chat', 'lib/churn-pipe', 'lib/loggingprovider']
        pathsFromThirdPartyBuild: [
          'freedom-port-control'
        ]
        localDestPath: 'lib/samples/copypaste-chat-chromeapp/'
    libsForCopypasteChatFirefoxApp:
      Rule.copyLibs
        npmLibNames: ['freedom-for-firefox']
        pathsFromDevBuild: ['lib/copypaste-chat', 'lib/churn-pipe', 'lib/loggingprovider']
        pathsFromThirdPartyBuild: [
          'freedom-port-control'
        ]
        localDestPath: 'lib/samples/copypaste-chat-firefoxapp/data'
    libsForCopypasteChatWebApp:
      Rule.copyLibs
        npmLibNames: ['freedom']
        pathsFromDevBuild: ['lib/copypaste-chat', 'lib/churn-pipe', 'lib/loggingprovider']
        pathsFromThirdPartyBuild: [
          'freedom-port-control'
        ]
        localDestPath: 'lib/samples/copypaste-chat-webapp/'

    libsForCopyPasteSocksChromeApp:
      Rule.copyLibs
        npmLibNames: [
          'freedom-for-chrome'
        ]
        pathsFromDevBuild: ['lib/copypaste-socks', 'lib/churn-pipe', 'lib/loggingprovider']
        pathsFromThirdPartyBuild: [
          'uproxy-obfuscators'
          'i18n'
          'bower/polymer'
          'freedom-pgp-e2e'
          'freedom-port-control'
        ]
        localDestPath: 'lib/samples/copypaste-socks-chromeapp/'
    libsForCopyPasteSocksFirefoxApp:
      Rule.copyLibs
        npmLibNames: [
          'freedom-for-firefox'
        ]
        pathsFromDevBuild: ['lib/copypaste-socks', 'lib/churn-pipe', 'lib/loggingprovider']
        pathsFromThirdPartyBuild: [
          'uproxy-obfuscators'
          'i18n'
          'bower'
          'freedom-pgp-e2e'
          'freedom-port-control'
        ]
        localDestPath: 'lib/samples/copypaste-socks-firefoxapp/data'

    libsForSimpleSocksChromeApp:
      Rule.copyLibs
        npmLibNames: ['freedom-for-chrome']
        pathsFromDevBuild: ['lib/simple-socks', 'lib/churn-pipe', 'lib/loggingprovider']
        pathsFromThirdPartyBuild: [
          'uproxy-obfuscators'
          'freedom-port-control'
        ]
        localDestPath: 'lib/samples/simple-socks-chromeapp/'
    libsForSimpleSocksFirefoxApp:
      Rule.copyLibs
        npmLibNames: ['freedom-for-firefox']
        pathsFromDevBuild: ['lib/simple-socks', 'lib/churn-pipe', 'lib/loggingprovider']
        pathsFromThirdPartyBuild: [
          'uproxy-obfuscators'
          'freedom-port-control'
        ]
        localDestPath: 'lib/samples/simple-socks-firefoxapp/data/'

    libsForSimpleChatChromeApp:
      Rule.copyLibs
        npmLibNames: ['freedom-for-chrome']
        pathsFromDevBuild: ['lib/simple-chat', 'lib/churn-pipe', 'lib/loggingprovider']
        pathsFromThirdPartyBuild: [
          'freedom-port-control'
        ]
        localDestPath: 'lib/samples/simple-chat-chromeapp/'
    libsForSimpleChatFirefoxApp:
      Rule.copyLibs
        npmLibNames: ['freedom-for-firefox']
        pathsFromDevBuild: ['lib/simple-chat', 'lib/churn-pipe', 'lib/loggingprovider']
        pathsFromThirdPartyBuild: [
          'freedom-port-control'
        ]
        localDestPath: 'lib/samples/simple-chat-firefoxapp/data'
    # While neither churn-pipe nor freedom-port-control can be used in a
    # regular web page environment, they are included so that obfuscation
    # may be easily enabled in the Chrome and Firefox samples.
    libsForSimpleChatWebApp:
      Rule.copyLibs
        npmLibNames: ['freedom']
        pathsFromDevBuild: ['lib/simple-chat', 'lib/churn-pipe', 'lib/loggingprovider']
        pathsFromThirdPartyBuild: [
          'freedom-port-control'
        ]
        localDestPath: 'lib/samples/simple-chat-webapp/'

    libsForUprobeChromeApp:
      Rule.copyLibs
        npmLibNames: ['freedom-for-chrome']
        pathsFromDevBuild: ['lib/uprobe', 'lib/loggingprovider']
        localDestPath: 'lib/samples/uprobe-chromeapp/'
    libsForUprobeFirefoxApp:
      Rule.copyLibs
        npmLibNames: ['freedom-for-firefox']
        pathsFromDevBuild: ['lib/uprobe', 'lib/loggingprovider']
        localDestPath: 'lib/samples/uprobe-firefoxapp/data/'

    # uproxy-lib integration tests.
    libsForIntegrationTcp:
      Rule.copyLibs
        npmLibNames: ['freedom-for-chrome']
        pathsFromDevBuild: ['lib/loggingprovider']
        localDestPath: 'lib/integration-tests/tcp'
    libsForIntegrationSocksEcho:
      Rule.copyLibs
        npmLibNames: ['freedom-for-chrome']
        pathsFromDevBuild: ['lib/churn-pipe', 'lib/loggingprovider']
        pathsFromThirdPartyBuild: ['freedom-port-control']
        localDestPath: 'lib/integration-tests/socks-echo'
  }  # copy

  symlink: {
    cca_keys:
      files: [
        {
          expand: true
          cwd: 'keys'
          src: [
            'android-release-keys.properties'
            'play_store_keys.p12'
          ]
          dest: androidDistPath
        }
      ]
  }

  #-------------------------------------------------------------------------
  'string-replace':
    version:
      files: [
        {
          src: path.join(devBuildPath, 'generic/version.js')
          dest: path.join(devBuildPath, 'generic/version.js')
        }
      ]
      options:
        replacements: [{
          pattern: /\"___VERSION_TEMPLATE___\"/g
          replacement: JSON.stringify
            version: '<%= pkg.version %>'
            gitcommit: '<%= gitinfo.local.branch.current.SHA %>'
            freedom: '<%= pkgs.freedom.version %>'
            'freedom-for-chrome': '<%= pkgs.freedomchrome.version %>'
            'freedom-for-firefox': '<%= pkgs.freedomfirefox.version %>'
            'freedom-social-firebase': '<%= pkgs.freedomfirebase.version %>'
            'freedom-social-github': '<%= pkgs.freedomGitHub.version %>'
            'freedom-social-wechat': '<%= pkgs.freedomwechat.version %>'
            'freedom-social-quiver': '<%= pkgs.freedomquiver.version %>'
        }]
  #-------------------------------------------------------------------------
  # All typescript compiles to locations in `build/`
  # Typescript compilation rules
  ts:
    # Compile all non-sample typescript code into the development build
    # directory.
    devInModuleEnv: compileTypescript [
      devBuildPath + '/lib/**/*.ts'
      devBuildPath + '/interfaces/**/*.ts'
      devBuildPath + '/generic_core/**/*.ts'
      '!' + devBuildPath + '/lib/build-tools/**/*.ts'
      '!' + devBuildPath + '/**/*.core-env.ts'
      '!' + devBuildPath + '/**/*.core-env.spec.ts'
    ]

    generic_ui: compileTypescript [
      devBuildPath + '/generic_ui/**/*.ts'
      devBuildPath + '/**/*.core-env.spec.ts'
      devBuildPath + '/**/*.core-env.ts'
    ]

    chrome_extension: compileTypescript [
      devBuildPath + '/chrome/extension/**/*.ts'
    ]

    chrome_app: compileTypescript [
      devBuildPath + '/chrome/app/**/*.ts'
    ]

    firefox: compileTypescript [
      devBuildPath + '/firefox/**/*.ts'
    ]

    cca: compileTypescript [
      devBuildPath + '/cca/**/*.ts'
    ]

    integration_specs: compileTypescript [
      devBuildPath + '/integration/*.ts'
      '!' + devBuildPath + '/integration/test_connection.ts'
    ]
    integration_freedom_module: compileTypescript [
      devBuildPath + '/integration/test_connection.ts'
    ]


  browserify:
    chromeAppMain: Rule.browserify 'chrome/app/scripts/main.core-env'
    chromeExtMain: Rule.browserify('chrome/extension/scripts/background',
      browserifyOptions:
        standalone: 'ui_context'
    )
    chromeContext: Rule.browserify('chrome/extension/scripts/context',
      browserifyOptions:
        standalone: 'ui_context'
    )

    firefoxContext:
      src: [
        firefoxDevPath + '/data/scripts/background.js'
      ]
      dest: firefoxDevPath + '/data/scripts/context.static.js'
      options:
        browserifyOptions:
          standalone: 'ui_context'

    ccaMain: Rule.browserify('cca/app/scripts/main.core-env',
      browserifyOptions:
        standalone: 'ui_context'
    )
    ccaContext: Rule.browserify('cca/app/scripts/context',
      browserifyOptions:
        standalone: 'ui_context'
    )

    chromeExtensionCoreConnector: Rule.browserify 'chrome/extension/scripts/chrome_core_connector'
    chromeExtensionCoreConnectorSpec: Rule.browserifySpec 'chrome/extension/scripts/chrome_core_connector'
    genericCoreFirewall: Rule.browserify 'generic_core/firewall'
    genericCoreFreedomModule: Rule.browserify 'generic_core/freedom-module'
    integrationSpec: Rule.browserifySpec 'integration/core'
    integrationFreedomModule: Rule.browserify 'integration/test_connection'

    # uproxy-lib
    loggingProvider: Rule.browserify 'lib/loggingprovider/freedom-module'
    churnPipeFreedomModule: Rule.browserify 'lib/churn-pipe/freedom-module'
    cloudInstallerFreedomModule: Rule.browserify('lib/cloud/install/freedom-module', {
      alias : [
        # Shims for node's dns and net modules from freedom-social-xmpp,
        # with a couple of fixes.
        './src/lib/cloud/social/shim/net.js:net'
        './src/lib/cloud/social/shim/dns.js:dns'
        # Alternative that works for freedomjs modules.
        './src/lib/cloud/social/alias/brorand.js:brorand'
        # Fallback for crypto-browserify's randombytes, for Firefox.
        './src/lib/cloud/social/alias/randombytes.js:randombytes'
      ]
    })
    cloudSocialProviderFreedomModule: Rule.browserify('lib/cloud/social/freedom-module', {
      alias : [
        # Shims for node's dns and net modules from freedom-social-xmpp,
        # with a couple of fixes.
        './src/lib/cloud/social/shim/net.js:net'
        './src/lib/cloud/social/shim/dns.js:dns'
        # Alternative that works for freedomjs modules.
        './src/lib/cloud/social/alias/brorand.js:brorand'
        # Fallback for crypto-browserify's randombytes, for Firefox.
        './src/lib/cloud/social/alias/randombytes.js:randombytes'
      ]
    })
    digitalOceanFreedomModule: Rule.browserify 'lib/cloud/digitalocean/freedom-module'

    # uproxy-lib sample apps.
    copypasteChatFreedomModule: Rule.browserify 'lib/copypaste-chat/freedom-module'
    copypasteSocksFreedomModule: Rule.browserify 'lib/copypaste-socks/freedom-module'
    deployerFreedomModule: Rule.browserify 'lib/cloud/deployer/freedom-module'
    echoServerFreedomModule: Rule.browserify 'lib/echo/freedom-module'
    simpleChatFreedomModule: Rule.browserify 'lib/simple-chat/freedom-module'
    simpleSocksFreedomModule: Rule.browserify 'lib/simple-socks/freedom-module'
    uprobeFreedomModule: Rule.browserify 'lib/uprobe/freedom-module'
    zorkFreedomModule: Rule.browserify 'lib/zork/freedom-module'
    # uproxy-lib sample apps (with UI).
    copypasteChatMain: Rule.browserify 'lib/copypaste-chat/main.core-env'
    copypasteSocksMain: Rule.browserify 'lib/copypaste-socks/main.core-env'
    simpleChatMain: Rule.browserify 'lib/simple-chat/main.core-env'

    integrationTcpFreedomModule: Rule.browserify 'lib/integration-tests/tcp/freedom-module'
    integrationTcpSpec: browserifyIntegrationTest 'lib/integration-tests/tcp/tcp.core-env'
    integrationSocksEchoFreedomModule: Rule.browserify 'lib/integration-tests/socks-echo/freedom-module'
    integrationSocksEchoChurnSpec: browserifyIntegrationTest 'lib/integration-tests/socks-echo/churn.core-env'
    integrationSocksEchoNochurnSpec: browserifyIntegrationTest 'lib/integration-tests/socks-echo/nochurn.core-env'
    integrationSocksEchoSlowSpec: browserifyIntegrationTest 'lib/integration-tests/socks-echo/slow.core-env'

  tslint:
    options:
      configuration: 'src/tslint.json'
    files:
      src: [
        'src/**/*.ts'
      ]

  #-------------------------------------------------------------------------
  jasmine:
    chrome_extension: Rule.jasmineSpec('chrome/extension/scripts/',
        [path.join('build/dev/uproxy/mocks/chrome_mocks.js')])

  jasmine_chromeapp: {
    all: {
      files: [
        {
          cwd: devBuildPath + '/integration/',
          src: ['**/*'],
          dest: './',
          expand: true
        }
      ],
      scripts: ['freedom-for-chrome/freedom-for-chrome.js',
                'core.spec.static.js'
      ],
      options: {
        outdir: 'build/dev/uproxy/integration/'
        # Uncomment this for debugging
        # keepRunner: true,
      }
    }
    tcp:
      files: [
        {
          cwd: devBuildPath + '/lib/integration-tests/tcp/',
          src: ['**/*', '!jasmine_chromeapp/**/*']
          dest: './',
          expand: true
        }
      ]
      scripts: [
        'freedom-for-chrome/freedom-for-chrome.js'
        'tcp.core-env.spec.static.js'
      ]
      options:
        outDir: devBuildPath + '/lib/integration-tests/tcp/jasmine_chromeapp/'
        keepRunner: false
    socksEcho:
      files: [
        {
          cwd: devBuildPath + '/lib/integration-tests/socks-echo/',
          src: ['**/*', '!jasmine_chromeapp*/**']
          dest: './',
          expand: true
        }
      ]
      scripts: [
        'freedom-for-chrome/freedom-for-chrome.js'
        'churn.core-env.spec.static.js'
        'nochurn.core-env.spec.static.js'
      ]
      options:
        outDir: devBuildPath + '/lib/integration-tests/socks-echo/jasmine_chromeapp/'
        keepRunner: false
    socksEchoSlow:
      files: [
        {
          cwd: devBuildPath + '/lib/integration-tests/socks-echo/',
          src: ['**/*', '!jasmine_chromeapp*/**']
          dest: './',
          expand: true
        }
      ]
      scripts: [
        'freedom-for-chrome/freedom-for-chrome.js'
        'slow.core-env.spec.static.js'
      ]
      options:
        outDir: devBuildPath + '/lib/integration-tests/socks-echo/jasmine_chromeapp_slow/'
        keepRunner: true
  }
  'jpm':
    options:
      src: 'build/dist/firefox/'
      xpi: 'build/dist/'
      debug: true

  vulcanize:
    copypasteSocks:
      options:
        inline: true
        csp: true
      files: [
        {
          src: path.join(devBuildPath, 'lib/copypaste-socks/polymer-components/root.html')
          dest: path.join(devBuildPath, 'lib/copypaste-socks/polymer-components/vulcanized.html')
        }
      ]
}  # grunt.initConfig

#-------------------------------------------------------------------------
# Helper functions for different components

fullyVulcanize = (basePath, srcFilename, destFilename, browserify = false) ->
  tasks = []

  # this adds the rule to the task to the global gruntConfig object as well as
  # adding the text needed to run it in a rule to the list of rules that will be
  # returned
  addTask = (component, task, rule) ->
    gruntConfig[component][task] = rule
    tasks.push(component + ':' + task)

  realBasePath = path.join(devBuildPath, basePath)
  srcFile = path.join(realBasePath, srcFilename + '.html')
  intermediateFile = path.join(realBasePath, destFilename + '-inline.html')
  destFile = path.join(realBasePath, destFilename + '.html')

  # The basic vulcanize tasks, we do both steps in order to get all the
  # javascript into a separate file
  addTask('vulcanize', destFile + 'Inline', doVulcanize(srcFile, intermediateFile, true, false))
  addTask('vulcanize', destFile + 'Csp', doVulcanize(intermediateFile, destFile, false, true))

  if browserify
    # If we need to brewserify the file, there also needs to be a step to replace
    # some of the strings in the vulcanized html file to refer to the static version
    browserifyPath = path.join(basePath, destFilename)
    addTask('string-replace', destFile + 'Vulcanized', finishVulcanized(realBasePath, destFilename))
    addTask('browserify', browserifyPath, Rule.browserify(browserifyPath, {}))

  return tasks

#-------------------------------------------------------------------------
# Define the tasks
taskManager = new TaskManager.Manager()

taskManager.add 'base', [
  'copy:dev'
  'ts:devInModuleEnv'
  'ts:generic_ui'
  'version_file'
  'browserify:chromeAppMain'
  'browserify:genericCoreFreedomModule'
  'browserify:ccaMain'
  'browserify:loggingProvider'
  'browserify:churnPipeFreedomModule'
  'browserify:cloudInstallerFreedomModule'
  'browserify:cloudSocialProviderFreedomModule'
  'browserify:digitalOceanFreedomModule'
]

# uproxy-lib sample apps.
taskManager.add 'echoServer', [
  'base'
  'browserify:echoServerFreedomModule'
  'copy:libsForEchoServerChromeApp'
  'copy:libsForEchoServerFirefoxApp'
]

taskManager.add 'copypasteChat', [
  'base'
  'browserify:copypasteChatFreedomModule'
  'browserify:copypasteChatMain'
  'copy:libsForCopypasteChatChromeApp'
  'copy:libsForCopypasteChatFirefoxApp'
  'copy:libsForCopypasteChatWebApp'
]

taskManager.add 'copypasteSocks', [
  'base'
  'browserify:copypasteSocksFreedomModule'
  'browserify:copypasteSocksMain'
  'vulcanize:copypasteSocks'
  'copy:libsForCopyPasteSocksChromeApp'
  'copy:libsForCopyPasteSocksFirefoxApp'
]

taskManager.add 'deployer', [
  'base'
  'browserify:deployerFreedomModule'
  'copy:libsForDeployerChromeApp'
  'copy:libsForDeployerFirefoxApp'
]

taskManager.add 'simpleChat', [
  'base'
  'browserify:simpleChatFreedomModule'
  'browserify:simpleChatMain'
  'copy:libsForSimpleChatChromeApp'
  'copy:libsForSimpleChatFirefoxApp'
  'copy:libsForSimpleChatWebApp'
]

taskManager.add 'simpleSocks', [
  'base'
  'browserify:simpleSocksFreedomModule'
  'copy:libsForSimpleSocksChromeApp'
  'copy:libsForSimpleSocksFirefoxApp'
]

taskManager.add 'uprobe', [
  'base'
  'browserify:uprobeFreedomModule'
  'copy:libsForUprobeChromeApp'
  'copy:libsForUprobeFirefoxApp'
]

taskManager.add 'zork', [
  'base'
  'browserify:zorkFreedomModule'
  'copy:libsForZorkChromeApp'
  'copy:libsForZorkFirefoxApp'
  'copy:libsForZorkNode'
]

taskManager.add 'samples', [
  'echoServer'
  'copypasteChat'
  'copypasteSocks'
  'deployer'
  'simpleChat'
  'simpleSocks'
  'uprobe'
  'zork'
]

taskManager.add 'version_file', [
  'gitinfo'
  'string-replace:version'
]

taskManager.add 'build_chrome_app', [
  'base'
  'ts:chrome_app'
  'copy:chrome_app'
].concat fullyVulcanize('chrome/app/polymer', 'ext-missing', 'vulcanized')

taskManager.add('build_chrome_ext', [
  'base'
  'ts:chrome_extension'
  'copy:chrome_extension'
  'copy:chrome_extension_additional'
  'browserify:chromeExtMain'
  'browserify:chromeContext'
].concat fullyVulcanize('chrome/extension/generic_ui/polymer', 'root', 'vulcanized', true)
.concat fullyVulcanize('chrome/extension/generic_ui/polymer', 'logs', 'vulcanized-view-logs', true))

taskManager.add 'build_chrome', [
  'build_chrome_app'
  'build_chrome_ext'
]

# Firefox build tasks.
taskManager.add('build_firefox', [
  'base'
  'exec:lintFirefoxJs'
  'ts:firefox'
  'copy:firefox'
  'copy:firefox_additional'
  'browserify:firefoxContext'
].concat fullyVulcanize('firefox/data/generic_ui/polymer', 'root', 'vulcanized', true)
.concat fullyVulcanize('firefox/data/generic_ui/polymer', 'logs', 'vulcanized-view-logs', true))

# CCA build tasks.
taskManager.add 'build_cca', [
  'base'
  'ts:cca'
  'copy:cca'
  'copy:cca_additional'
  'browserify:ccaMain'
  'browserify:ccaContext'
].concat fullyVulcanize('cca/app/generic_ui/polymer', 'root', 'vulcanized', true)

# Mobile OS build tasks
taskManager.add 'build_android', [
  'exec:rmAndroidBuild'
  'build_cca'
  'exec:ccaCreateDev'
  'exec:ccaPlatformAndroidDev'
  'exec:ccaAddPluginsAndroidDev'
  'copy:cca_splash_dev'
  'exec:ccaBuildAndroid'
]

taskManager.add 'release_android', [
  'build_cca'
  'copy:dist'
  'exec:ccaCreateDist'
  'exec:ccaPlatformAndroidDist'
  'exec:ccaAddPluginsAndroidDist'
  'copy:cca_splash_dist'
  'symlink:cca_keys'
  'exec:ccaReleaseAndroid'
]

# Emulate the mobile client for android
taskManager.add 'emulate_android', [
 'build_android'
 'exec:ccaEmulateAndroid'
]

taskManager.add 'build_ios', [
  'exec:rmIosBuild'
  'build_cca'
  'exec:ccaCreateIosDev'
  'exec:ccaAddPluginsIosBuild'
  'exec:addIosrtcHook'
  'exec:ccaPrepareIosDev'
]

# --- Testing tasks ---
taskManager.add 'test_lib', [
  'base'
].concat _.flatten(
  Rule.buildAndRunTest(spec, gruntConfig) for spec in Rule.getTests('src', 'lib', ['build-tools', 'integration-tests'])
)

taskManager.add 'test_core', [
  'base'
].concat _.flatten(
  Rule.buildAndRunTest(spec, gruntConfig) for spec in Rule.getTests('src', 'generic_core')
)

taskManager.add 'test_ui', [
  'base'
].concat _.flatten(
  Rule.buildAndRunTest(spec, gruntConfig) for spec in Rule.getTests('src', 'generic_ui/scripts')
)

taskManager.add 'test_chrome', [
  'build_chrome'
  'browserify:chromeExtensionCoreConnectorSpec'
  'jasmine:chrome_extension'
]

taskManager.add 'tcpIntegrationTestModule', [
  'base'
  'copy:libsForIntegrationTcp'
  'browserify:integrationTcpFreedomModule'
  'browserify:integrationTcpSpec'
]

taskManager.add 'tcpIntegrationTest', [
  'tcpIntegrationTestModule'
  'jasmine_chromeapp:tcp'
]

taskManager.add 'socksEchoIntegrationTestModule', [
  'base'
  'copy:libsForIntegrationSocksEcho'
  'browserify:integrationSocksEchoFreedomModule'
  'browserify:integrationSocksEchoChurnSpec'
  'browserify:integrationSocksEchoNochurnSpec'
  'browserify:integrationSocksEchoSlowSpec'
]

taskManager.add 'socksEchoIntegrationTest', [
  'socksEchoIntegrationTestModule'
  'jasmine_chromeapp:socksEcho'
]

# TODO: add test_chrome once it passes reliably
taskManager.add 'integration_test', [
  'tcpIntegrationTest'
  'socksEchoIntegrationTest'
]

taskManager.add 'everything', [
  'build'
  'test'
  'integration_test'
]

# This is the target run by Travis. Targets in here should run locally
# and on Travis/Sauce Labs.
taskManager.add 'test', [
<<<<<<< HEAD
  'exec:lintFirefoxJs'
=======
  'test_lib'
>>>>>>> 0e3c4634
  'test_core'
  'test_ui'
  'test_chrome'
]

taskManager.add 'build', [
  'exec:rmIosBuild'
  'exec:rmAndroidBuild'
  'build_chrome'
  'build_firefox'
  'build_cca'
]

taskManager.add 'lint', [
  'tslint'
]

taskManager.add 'dist', [
  'build'
  'lint'
  'copy:dist'
  'jpm:xpi'
]

taskManager.add 'default', [
  'build'
]

module.exports = (grunt) ->
  grunt.initConfig(gruntConfig)
  #-------------------------------------------------------------------------
  grunt.loadNpmTasks 'grunt-browserify'
  grunt.loadNpmTasks 'grunt-contrib-clean'
  grunt.loadNpmTasks 'grunt-contrib-copy'
  grunt.loadNpmTasks 'grunt-contrib-jasmine'
  grunt.loadNpmTasks 'grunt-contrib-symlink'
  grunt.loadNpmTasks 'grunt-exec'
  grunt.loadNpmTasks 'grunt-gitinfo'
  grunt.loadNpmTasks 'grunt-jasmine-chromeapp'
  grunt.loadNpmTasks 'grunt-jpm'
  grunt.loadNpmTasks 'grunt-string-replace'
  grunt.loadNpmTasks 'grunt-ts'
  grunt.loadNpmTasks 'grunt-tslint'
  grunt.loadNpmTasks 'grunt-vulcanize'

  #-------------------------------------------------------------------------
  # Register the tasks
  taskManager.list().forEach((taskName) =>
    grunt.registerTask taskName, (taskManager.get taskName)
  )<|MERGE_RESOLUTION|>--- conflicted
+++ resolved
@@ -1314,11 +1314,8 @@
 # This is the target run by Travis. Targets in here should run locally
 # and on Travis/Sauce Labs.
 taskManager.add 'test', [
-<<<<<<< HEAD
   'exec:lintFirefoxJs'
-=======
   'test_lib'
->>>>>>> 0e3c4634
   'test_core'
   'test_ui'
   'test_chrome'
