###
Gruntfile for uProxy
###

TaskManager = require 'uproxy-lib/build/tools/taskmanager'

#-------------------------------------------------------------------------
# Define the tasks
taskManager = new TaskManager.Manager()

taskManager.add 'base', [
  'copy:dev'
  'ts:devInModuleEnv'
  'ts:generic_ui'
  'version_file'
  'browserify:chromeAppMain'
  'browserify:genericCoreFreedomModule'
]

#
taskManager.add 'version_file', [
  'gitinfo'
  'string-replace:version'
]

taskManager.add 'build_chrome_app', [
  'base'
  'ts:chrome_app'
  'copy:chrome_app'
  'vulcanize:chromeAppInline'
  'vulcanize:chromeAppCsp'
  'copy:chrome_app'
]

taskManager.add 'build_chrome_ext', [
  'base'
  'ts:chrome_extension'
  'copy:chrome_extension'
  'copy:chrome_extension_additional'
  'vulcanize:chromeExtInline'
  'vulcanize:chromeExtCsp'
  'browserify:chromeExtMain'
  'browserify:chromeContext'
  'browserify:chromeVulcanized'
  'string-replace:chromeExtVulcanized'
]

taskManager.add 'build_chrome', [
  'build_chrome_app'
  'build_chrome_ext'
]

# Firefox build tasks.
taskManager.add 'build_firefox', [
  'base'
  'ts:firefox'
  'copy:firefox'
  'copy:firefox_additional'
  'vulcanize:firefoxInline'
  'vulcanize:firefoxCsp'
  'string-replace:firefoxVulcanized'
  'browserify:firefoxContext'
  'browserify:firefoxVulcanized'
]

taskManager.add 'build_firefox_xpi', [
  'build_firefox'
  'mozilla-addon-sdk'
  'mozilla-cfx-xpi:dist'
]

# --- Testing tasks ---
taskManager.add 'test_core', [
  'base'
  'browserify:genericCoreFirewallSpec'
  'browserify:genericCoreUproxyCoreSpec'
  'browserify:genericCoreLocalInstanceSpec'
  'browserify:genericCoreRemoteInstanceSpec'
  'browserify:genericCoreRemoteConnectionSpec'
  'browserify:genericCoreRemoteUserSpec'
  'browserify:genericCoreSocialSpec'
  'browserify:genericCoreStorageSpec'
  'jasmine:generic_core'
]

taskManager.add 'test_ui', [
  'base'
  'browserify:genericUiUiSpec'
  'browserify:genericUiUserSpec'
  'jasmine:generic_ui'
]

taskManager.add 'test_chrome', [
  'build_chrome'
  'browserify:chromeExtensionCoreConnectorSpec'
  'jasmine:chrome_extension'
]

taskManager.add 'everything', [
  'build'
  'test'
]

# This is the target run by Travis. Targets in here should run locally
# and on Travis/Sauce Labs.
taskManager.add 'test', [
  'test_core'
  'test_ui'
  'test_chrome'
]

taskManager.add 'build', [
  'build_chrome'
  'build_firefox'
]

taskManager.add 'default', [
  'build'
]

#-------------------------------------------------------------------------
rules = require './build/tools/common-grunt-rules'
path = require 'path'

# Location of where src is copied into and compiled.
devBuildPath = 'build/dev/uproxy'
# Location of where to copy/build third_party source/libs.
thirdPartyBuildPath = 'build/third_party'
# This is used for the copying of uproxy libraries into the target directory.
localLibsDestPath = ''

# Setup our build rules/tools
Rule = new rules.Rule({
  # The path where code in this repository should be built in.
  devBuildPath: devBuildPath,
  # The path from where third party libraries should be copied. e.g. as used by
  # sample apps.
  thirdPartyBuildPath: thirdPartyBuildPath,
  # The path to copy modules from this repository into. e.g. as used by sample
  # apps.
  localLibsDestPath: localLibsDestPath
})

#-------------------------------------------------------------------------
chromeExtDevPath = path.join(devBuildPath, 'chrome/extension/')
chromeAppDevPath = path.join(devBuildPath, 'chrome/app/')
firefoxDevPath = path.join(devBuildPath, 'firefox/')


#-------------------------------------------------------------------------
browserifyIntegrationTest = (path) ->
  Rule.browserifySpec(path, {
    browserifyOptions: { standalone: 'browserified_exports' }
  })

#-------------------------------------------------------------------------
freedomForChromePath = path.dirname(require.resolve('freedom-for-chrome/package.json'))
uproxyLibPath = path.dirname(require.resolve('uproxy-lib/package.json'))
uproxyNetworkingPath = path.dirname(require.resolve('uproxy-networking/package.json'))

#ipaddrjsPath = path.dirname(require.resolve('ipaddr.js/package.json'))
# TODO(ldixon): update utransformers package to uproxy-obfuscators
# uproxyObfuscatorsPath = path.dirname(require.resolve('uproxy-obfuscators/package.json'))
# uproxyObfuscatorsPath = path.dirname(require.resolve('utransformers/package.json'))
# regex2dfaPath = path.dirname(require.resolve('regex2dfa/package.json'))
# Cordova testing
# ccaPath = path.dirname(require.resolve('cca/package.json'))
# pgpPath = path.dirname(require.resolve('freedom-pgp-e2e/package.json'))


#-------------------------------------------------------------------------
# TODO: Move more file lists here.
FILES =
  jasmine_helpers: [
    # Help Jasmine's PhantomJS understand promises.
    'node_modules/es6-promise/dist/promise-*.js'
    '!node_modules/es6-promise/dist/promise-*amd.js'
    '!node_modules/es6-promise/dist/promise-*.min.js'
  ]
  # Files which are required at run-time everywhere.
  uproxy_common: [
    'version/version.js'
  ]

  uproxy_networking_common: [
    'ipaddrjs/ipaddr.min.js'
    'tcp/tcp.js'
    'socks-common/socks-headers.js'
    'socks-to-rtc/socks-to-rtc.js'
    'rtc-to-net/rtc-to-net.js'
  ]
  uproxy_lib_common: [
    'logging/logging.js'
    'loggingprovider/loggingprovider.js'
    'loggingprovider/loggingprovider.json'
    'arraybuffers/arraybuffers.js'
    'handler/queue.js'
    'webrtc/datachannel.js'
    'webrtc/peerconnection.js'
  ]
  thirdPartyUi: [
    'platform/platform.js',
    'polymer/polymer.html',
    'polymer/polymer.js',
    'webcomponentsjs/**.min.js'
  ]

#------------------------------------------------------------------------------
finishVulcanized = (basePath) ->
  files: [
    {
      src: path.join(basePath, '/polymer/vulcanized.html')
      dest: path.join(basePath, '/polymer/vulcanized.html')
    }
  ]
  options:
    replacements: [{
      pattern: /vulcanized\.js/
      replacement: 'vulcanized.static.js'
    }, {
      pattern: /<script src=\"[a-zA-Z_./]+third_party\/bower\/([^"]+)"><\/script>/
      replacement: '<script src="../lib/$1"></script>'
    }]

compileTypescript = (files) ->
  src: files.concat('!**/*.d.ts')
  options:
    target: 'es5'
    comments: true
    noImplicitAny: true
    sourceMap: false
    declaration: true
    module: 'commonjs'
    fast: 'always'

module.exports = (grunt) ->
  grunt.initConfig {
    pkg: grunt.file.readJSON('package.json')
    pkgs:
      lib: grunt.file.readJSON('node_modules/uproxy-lib/package.json')
      net: grunt.file.readJSON('node_modules/uproxy-networking/package.json')
      freedom: grunt.file.readJSON('node_modules/freedom/package.json')
      freedomchrome: grunt.file.readJSON('node_modules/freedom-for-chrome/package.json')
      freedomfirefox: grunt.file.readJSON('node_modules/freedom-for-firefox/package.json')
      freedomxmpp: grunt.file.readJSON('node_modules/freedom-social-xmpp/package.json')
      freedomfirebase: grunt.file.readJSON('node_modules/freedom-social-firebase/package.json')

    #-------------------------------------------------------------------------
    copy: {
      # Copy all needed third party libraries to appropriate locations.
      thirdParty:
        files: [
          # Copy local |third_party| files into dev: so that the third_party
          # dependencies are always in the common |build/third_party| location.
          # This allows path to reference typescript definitions for ambient
          # contexts to always be found, even in generated `.d.ts` files..
          {
              nonull: true,
              expand: true,
              cwd: 'third_party'
              src: ['**/*'],
              dest: thirdPartyBuildPath,
          }
          # Copy distribution directory of uproxy-lib so all paths can always
          # find their dependencies. Note that this also requires uproxy-lib
          # references to find those in |build/third_party/|. These paths
          # are delicate.
          {
              nonull: true,
              expand: true,
              cwd: path.join(uproxyLibPath, 'build/dist'),
              src: ['**/*'],
              dest: path.join(thirdPartyBuildPath, 'uproxy-lib/'),
          },
          # Use the third_party definitions from uproxy-lib. Copied to the same
          # location relative to their compiled location in uproxy-lib so they
          # have the same relative path to the created `.d.ts` files from
          # |build/dev|.
          {
              nonull: true,
              expand: true,
              cwd: path.join(uproxyLibPath, 'third_party'),
              src: ['freedom-typings/**/*', 'promise-polyfill.js'],
              dest: thirdPartyBuildPath
          },
          # Copy the distirbution directory of uproxy-networking into third
          # party.
          {
              nonull: true,
              expand: true,
              cwd: path.join(uproxyNetworkingPath, 'build/dist'),
              src: ['**/*'],
              dest: path.join(thirdPartyBuildPath, 'uproxy-networking/'),
          },
          # Use the third_party definitions from uproxy-networking.
          {
              nonull: true,
              expand: true,
              cwd: path.join(uproxyNetworkingPath, 'build/third_party'),
              src: ['i18n/**', 'ipaddrjs/**', 'ipaddrjs/**', 'regex2dfa/**',
                    'polymer/**', 'sha1/**', 'socks5-http-client/**',
                    'uTransformers/**'],
              dest: thirdPartyBuildPath
          }
        ]

      # Copy releveant non-typescript src files to dev build.
      dev:
        files: [
          {
              nonull: true,
              expand: true,
              cwd: 'src/',
              src: ['**/*'],
              dest: devBuildPath,
              onlyIf: 'modified'
          }
        ]

      # Copy releveant files for distribution.
      dist:
        files: [
          {
              nonull: true,
              expand: true,
              cwd: devBuildPath,
              src: ['**/*',
                    '!**/*.spec.js',
                    '!**/*.spec.*.js',
                    '!samples/**/*',],
              dest: 'build/dist/',
              onlyIf: 'modified'
          }
        ]

      chrome_extension:
        Rule.copyLibs
          npmLibNames: [
          ]
          pathsFromDevBuild: [
            'generic_ui'
            'interfaces'
            'icons'
            'fonts'
          ]
          pathsFromThirdPartyBuild: [
            'bower'
          ]
          files: [
            {
              expand: true, cwd: devBuildPath, flatten: true
              src: FILES.uproxy_common
              dest: chromeExtDevPath + '/generic_ui/scripts'
            }
            {
              expand: true, cwd: devBuildPath, flatten: true
              src: FILES.uproxy_common
              dest: chromeExtDevPath + '/scripts'
            }
          ]
          localDestPath: 'chrome/extension'
      chrome_extension_additional:
        files: [
          { # copy chrome extension panel components from the background
            expand: true, cwd: chromeExtDevPath
            src: ['polymer/*', 'scripts/*', 'icons/*', 'fonts/*']
            dest: chromeExtDevPath + '/generic_ui'
          }
        ]

      chrome_app:
        Rule.copyLibs
          npmLibNames: [
            'freedom-for-chrome'
          ]
          pathsFromDevBuild: [
            'generic_core'
          ]
          pathsFromThirdPartyBuild: [
            'bower'
            'sha1'
            'uproxy-lib/loggingprovider'
            'uproxy-networking/churn-pipe'
          ]
          files: [
            {
              expand: true, cwd: 'node_modules/freedom-social-xmpp/dist/',
              src: ['**']
              dest: chromeAppDevPath + '/freedom-social-xmpp'
            },
            {
              expand: true, cwd: 'node_modules/freedom-social-firebase/dist/',
              src: ['**']
              dest: chromeAppDevPath + '/freedom-social-firebase'
            },
            { # uProxy Icons and fonts
              expand: true, cwd: 'src/'
              src: ['icons/128_online.png', 'fonts/*']
              dest: chromeAppDevPath
            }
          ]
          localDestPath: 'chrome/app/'

      # {
      #   # Copy third party UI files required for polymer.
      #   expand: true, cwd: 'third_party/lib'
      #   src: FILES.thirdPartyUi
      #   dest: chromeAppDevPath + 'lib'
      # }, {
      #   # Chrome app polymer.
      #   # (Assumes vulcanize tasks have executed)
      #   expand: true, cwd: 'build/compile-src/chrome/app/polymer'
      #   src: ['vulcanized.*']
      #   dest: chromeAppDevPath + 'polymer'
      # }]

      # Firefox. Assumes the top-level tasks generic_core and generic_ui
      # completed.
      firefox:
        Rule.copyLibs
          npmLibNames: [
            'freedom-for-firefox'
          ]
          pathsFromDevBuild: [
            'generic_core'
            'generic_ui'
            'interfaces'
            'icons'
            'fonts'
          ]
          pathsFromThirdPartyBuild: [
            'bower'
            'sha1'
            'uproxy-lib/loggingprovider'
            'uproxy-networking/churn-pipe'
          ]
          files: [
            {
              expand: true, cwd: 'node_modules/freedom-social-xmpp/dist/',
              src: ['**']
              dest: firefoxDevPath + '/data/freedom-social-xmpp'
            },
            {
              expand: true, cwd: 'node_modules/freedom-social-firebase/dist/',
              src: ['**']
              dest: firefoxDevPath + '/data/freedom-social-firebase'
            },
            { # lib
              expand: true, cwd: devBuildPath
              src: ['interfaces/*.js']
              dest: firefoxDevPath + '/lib'
            }
          ]
          localDestPath: 'firefox/data'
      firefox_additional:
        files: [
          { # copy chrome extension panel components from the background
            expand: true, cwd: firefoxDevPath + '/data'
            src: ['polymer/*', 'scripts/*', 'icons/*', 'fonts/*']
            dest: firefoxDevPath + '/data/generic_ui'
          }
        ]



      integration:
        files: [ {
          # Copy compiled Chrome App code, required for integration tests
          expand: true, cwd: chromeAppDevPath
          src: ['**', '!**/spec', '!**/*.md', '!**/*.ts']
          dest: 'build/compile-src/integration'
        }, {
          expand: true, cwd: 'src/integration/'
          src: ['gtalk_credentials.js', 'integration.json']
          dest: 'build/compile-src/integration'
        }]
    }  # copy

    #-------------------------------------------------------------------------
    'string-replace':
      version:
        files: [
          {
            src: path.join(devBuildPath, 'version/version.js')
            dest: path.join(devBuildPath, 'version/version.js')
          }
        ]
        options:
          replacements: [{
            pattern: /\"___VERSION_TEMPLATE___\"/g
            replacement: JSON.stringify
              version: '<%= pkg.version %>'
              gitcommit: '<%= gitinfo.local.branch.current.SHA %>'
              'uproxy-lib': '<%= pkgs.lib.version %>'
              'uproxy-networking': '<%= pkgs.net.version %>'
              freedom: '<%= pkgs.freedom.version %>'
              'freedom-for-chrome': '<%= pkgs.freedomchrome.version %>'
              'freedom-for-firefox': '<%= pkgs.freedomfirefox.version %>'
              'freedom-social-xmpp': '<%= pkgs.freedomxmpp.version %>'
              'freedom-social-firebase': '<%= pkgs.freedomfirebase.version %>'
          }]
      chromeExtVulcanized:
        finishVulcanized(chromeExtDevPath + '/generic_ui')
      firefoxVulcanized:
        finishVulcanized(firefoxDevPath + '/data/generic_ui')


    #-------------------------------------------------------------------------
    # All typescript compiles to locations in `build/`
    # Typescript compilation rules
    ts:
      # Compile all non-sample typescript code into the development build
      # directory.
      devInModuleEnv: compileTypescript [
        devBuildPath + '/interfaces/**/*.ts'
        devBuildPath + '/generic_core/**/*.ts'
        '!' + devBuildPath + '/**/*.core-env.ts'
        '!' + devBuildPath + '/**/*.core-env.spec.ts'
      ]

      generic_ui: compileTypescript [
        devBuildPath + '/generic_ui/**/*.ts'
        devBuildPath + '/**/*.core-env.spec.ts'
        devBuildPath + '/**/*.core-env.ts'
      ]

      chrome_extension: compileTypescript [
        devBuildPath + '/chrome/extension/**/*.ts'
      ]

      chrome_app: compileTypescript [
        devBuildPath + '/chrome/app/**/*.ts'
      ]

      firefox: compileTypescript [
        devBuildPath + '/firefox/**/*.ts'
      ]


    browserify:
      chromeAppMain: Rule.browserify 'chrome/app/scripts/main.core-env'
      chromeExtMain: Rule.browserify 'chrome/extension/scripts/background'
      chromeContext: Rule.browserify 'chrome/extension/generic_ui/scripts/context'
      chromeVulcanized: Rule.browserify('chrome/extension/generic_ui/polymer/vulcanized', {})# no exports from this
      firefoxContext:
        src: [
          firefoxDevPath + '/data/scripts/background.js'
        ]
        dest: firefoxDevPath + '/data/generic_ui/scripts/context.static.js'
        options:
          browserifyOptions:
            standalone: 'browserified_exports'
      firefoxVulcanized: Rule.browserify('firefox/data/generic_ui/polymer/vulcanized', {})# no exports from this

      chromeExtensionCoreConnector: Rule.browserify 'chrome/extension/scripts/chrome_core_connector'
      chromeExtensionCoreConnectorSpec: Rule.browserifySpec 'chrome/extension/scripts/chrome_core_connector'
      genericCoreFirewall: Rule.browserify 'generic_core/firewall'
      genericCoreFirewallSpec: Rule.browserifySpec 'generic_core/firewall'
      genericCoreFreedomModule: Rule.browserify 'generic_core/freedom-module'
      genericCoreUproxyCoreSpec: Rule.browserifySpec 'generic_core/uproxy_core'
      genericCoreLocalInstanceSpec: Rule.browserifySpec 'generic_core/local-instance'
      genericCoreRemoteConnectionSpec: Rule.browserifySpec 'generic_core/remote-connection'
      genericCoreRemoteInstanceSpec: Rule.browserifySpec 'generic_core/remote-instance'
      genericCoreRemoteUserSpec: Rule.browserifySpec 'generic_core/remote-user'
      genericCoreSocialSpec: Rule.browserifySpec 'generic_core/social'
      genericCoreStorageSpec: Rule.browserifySpec 'generic_core/storage'

      genericUiUiSpec: Rule.browserifySpec 'generic_ui/scripts/ui'
      genericUiUserSpec: Rule.browserifySpec 'generic_ui/scripts/user'

    #-------------------------------------------------------------------------
    jasmine:
<<<<<<< HEAD
      chrome_extension: Rule.jasmineSpec('chrome/extension/scripts/',
          [path.join('build/dev/uproxy/mocks/chrome_mocks.js')]);
      generic_core: Rule.jasmineSpec('generic_core',
          [path.join(thirdPartyBuildPath, 'bower/lodash/lodash.js')]);
      generic_ui: Rule.jasmineSpec('generic_ui/scripts',
          [path.join(thirdPartyBuildPath, 'bower/lodash/lodash.js')])
=======
      chrome_extension: Rule.jasmineSpec 'chrome/extension/scripts/'
      generic_core: Rule.jasmineSpec 'generic_core'
      generic_ui: Rule.jasmineSpec 'generic_ui/scripts'
>>>>>>> 6bc8b4af


    jasmine_chromeapp: {
      all: {
        src: ['node_modules/freedom-for-chrome/freedom-for-chrome.js',
              'build/compile-src/integration/scripts/uproxy.js',
              'build/compile-src/integration/gtalk_credentials.js',
              'build/compile-src/integration/**/*.js',
              'build/compile-src/integration/**/*.json',
              'build/compile-src/integration/core.spec.js']
        options: {
          paths: ['node_modules/freedom-for-chrome/freedom-for-chrome.js',
                  'build/compile-src/integration/scripts/uproxy.js',
                  'build/compile-src/integration/scripts/uproxy-lib/arraybuffers/arraybuffers.js',
                  'build/compile-src/integration/gtalk_credentials.js',
                  'build/compile-src/integration/core.spec.js'
          ],
          # Uncomment this for debugging
          # keepRunner: true,
        }
      }
    }
    'mozilla-addon-sdk':
      'latest':
        options:
          dest_dir: '.mozilla_addon_sdk/'

    'mozilla-cfx-xpi':
      'dist':
        options:
          'mozilla-addon-sdk': 'latest'
          extension_dir: 'build/dev/firefox'
          dist_dir: 'build/dist/'

    vulcanize:
      chromeExtInline:
        options:
          inline: true
          excludes:
            scripts: [
              'polymer.js'
            ]
        files: [{
          src: chromeExtDevPath + '/generic_ui/polymer/root.html'
          dest: chromeExtDevPath + '/generic_ui/polymer/vulcanized-inline.html'
        }]
      chromeExtCsp:
        options:
          csp: true
          excludes:
            scripts: [
              'polymer.js'
            ]
        files: [{
          src: chromeExtDevPath + '/generic_ui/polymer/vulcanized-inline.html'
          dest: chromeExtDevPath + '/generic_ui/polymer/vulcanized.html'
        }]
      chromeAppInline:
        options: { inline: true }
        files: [{
          src: chromeAppDevPath + '/polymer/ext-missing.html'
          dest: 'build/dev/uproxy/chrome/app/polymer/vulcanized-inline.html'
        }]
      chromeAppCsp:
        options: { csp: true }
        files: [{
          src: chromeAppDevPath + '/polymer/vulcanized-inline.html'
          dest: 'build/dev/uproxy/chrome/app/polymer/vulcanized.html'
        }]
      firefoxInline:
        options:
          inline: true
          excludes:
            scripts: [
              'polymer.js'
            ]
        files: [{
          src: firefoxDevPath + '/data/generic_ui/polymer/root.html'
          dest: firefoxDevPath + '/data/generic_ui/polymer/vulcanized-inline.html'
        }]
      firefoxCsp:
        options:
          csp: true
          excludes:
            scripts: [
              'polymer.js'
            ]
        files: [{
          src: firefoxDevPath + '/data/generic_ui/polymer/vulcanized-inline.html'
          dest: firefoxDevPath + '/data/generic_ui/polymer/vulcanized.html'
        }]

    clean: ['build/dev', '.tscache']
  }  # grunt.initConfig

  #-------------------------------------------------------------------------
  grunt.loadNpmTasks 'grunt-browserify'
  grunt.loadNpmTasks 'grunt-contrib-clean'
  grunt.loadNpmTasks 'grunt-contrib-copy'
  grunt.loadNpmTasks 'grunt-contrib-jasmine'
  grunt.loadNpmTasks 'grunt-gitinfo'
  grunt.loadNpmTasks 'grunt-jasmine-chromeapp'
  grunt.loadNpmTasks 'grunt-mozilla-addon-sdk'
  grunt.loadNpmTasks 'grunt-string-replace'
  grunt.loadNpmTasks 'grunt-ts'
  grunt.loadNpmTasks 'grunt-vulcanize'

  #-------------------------------------------------------------------------
  # Register the tasks
  taskManager.list().forEach((taskName) =>
    grunt.registerTask taskName, (taskManager.get taskName)
  )<|MERGE_RESOLUTION|>--- conflicted
+++ resolved
@@ -570,18 +570,12 @@
 
     #-------------------------------------------------------------------------
     jasmine:
-<<<<<<< HEAD
       chrome_extension: Rule.jasmineSpec('chrome/extension/scripts/',
           [path.join('build/dev/uproxy/mocks/chrome_mocks.js')]);
       generic_core: Rule.jasmineSpec('generic_core',
           [path.join(thirdPartyBuildPath, 'bower/lodash/lodash.js')]);
       generic_ui: Rule.jasmineSpec('generic_ui/scripts',
           [path.join(thirdPartyBuildPath, 'bower/lodash/lodash.js')])
-=======
-      chrome_extension: Rule.jasmineSpec 'chrome/extension/scripts/'
-      generic_core: Rule.jasmineSpec 'generic_core'
-      generic_ui: Rule.jasmineSpec 'generic_ui/scripts'
->>>>>>> 6bc8b4af
 
 
     jasmine_chromeapp: {
