--- conflicted
+++ resolved
@@ -557,15 +557,14 @@
               dest: chromeAppDevPath + '/freedom-social-firebase'
             },
             {
-<<<<<<< HEAD
               expand: true, cwd: 'node_modules/freedom-pgp-e2e/dist/',
               src: ['**']
               dest: chromeAppDevPath + '/freedom-pgp-e2e'
-=======
+            },
+            {
               expand: true, cwd: 'node_modules/freedom-port-control/dist/',
               src: ['**']
               dest: chromeAppDevPath + '/freedom-port-control'
->>>>>>> 8fcf27b3
             },
             { # uProxy Icons and fonts
               expand: true, cwd: 'src/'
@@ -625,15 +624,14 @@
               dest: firefoxDevPath + '/data/freedom-social-firebase'
             },
             {
-<<<<<<< HEAD
               expand: true, cwd: 'node_modules/freedom-pgp-e2e/dist/',
               src: ['**']
               dest: firefoxDevPath + '/data/freedom-pgp-e2e'
-=======
+            },
+            {
               expand: true, cwd: 'node_modules/freedom-port-control/dist/',
               src: ['**']
               dest: firefoxDevPath + '/data/freedom-port-control'
->>>>>>> 8fcf27b3
             },
             { # lib
               expand: true, cwd: devBuildPath
