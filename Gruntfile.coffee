--- conflicted
+++ resolved
@@ -338,13 +338,6 @@
           src: ['**']
           dest: firefoxDevPath + 'data/lib/freedom-social-xmpp'
         }, {
-<<<<<<< HEAD
-          expand: true, cwd: 'node_modules/freedom-social-facebook/build/src/',
-          src: ['**']
-          dest: firefoxDevPath + 'data/lib/freedom-social-facebook'
-        }, {
-=======
->>>>>>> 9c8e1515
           expand: true, cwd: 'node_modules/freedom/providers/storage/shared'
           src: ['**']
           dest: firefoxDevPath + 'data/lib/storage'
@@ -417,7 +410,7 @@
       generic_core:
         src: FILES.jasmine_helpers
             .concat [
-<<<<<<< HEAD
+              'node_modules/uproxy-lib/dist/logging/logging.js'
               'build/compile-src/mocks/freedom-mocks.js'
               'build/compile-src/socks-to-rtc/socks-to-rtc.js'
               'build/compile-src/rtc-to-net/rtc-to-net.js'
@@ -434,25 +427,6 @@
               'build/compile-src/generic_core/storage.js'
               'build/compile-src/generic_core/social.js'
               'build/compile-src/generic_core/core.js'
-=======
-              'build/typescript-src/mocks/freedom-mocks.js'
-              'node_modules/uproxy-lib/dist/logging/logging.js'
-              'build/typescript-src/socks-to-rtc/socks-to-rtc.js'
-              'build/typescript-src/rtc-to-net/rtc-to-net.js'
-              'build/typescript-src/uproxy.js'
-              'build/typescript-src/generic_core/util.js'
-              'build/typescript-src/generic_core/nouns-and-adjectives.js'
-              'build/typescript-src/generic_core/constants.js'
-              'build/typescript-src/generic_core/consent.js'
-              'build/typescript-src/generic_core/auth.js'
-              'build/typescript-src/generic_core/social-enum.js'
-              'build/typescript-src/generic_core/local-instance.js'
-              'build/typescript-src/generic_core/remote-instance.js'
-              'build/typescript-src/generic_core/user.js'
-              'build/typescript-src/generic_core/storage.js'
-              'build/typescript-src/generic_core/social.js'
-              'build/typescript-src/generic_core/core.js'
->>>>>>> 9c8e1515
             ]
         options:
           specs: 'build/compile-src/generic_core/**/*.spec.js'
