import social = require('../interfaces/social');

export var NETWORK_OPTIONS :{[name:string]:social.NetworkOptions} = {
  'Google': {  // Old GTalk XMPP provider, being deprecated.
    displayName: 'Google Hangouts',
    isFirebase: false,
    enableMonitoring: true,
    areAllContactsUproxy: false,
    supportsReconnect: true,
    supportsInvites: false,
    isExperimental: true
  },
  'Facebook': {  // Old "v1" Facebook Firebase provider, being deprecated.
    isFirebase: true,
    enableMonitoring: true,
    areAllContactsUproxy: true,
    supportsReconnect: true,
    supportsInvites: false
  },
  'Facebook-Firebase-V2': {
    displayName: 'Facebook',
    isFirebase: true,
    enableMonitoring: true,
    areAllContactsUproxy: true,
    supportsReconnect: true,
    supportsInvites: true
  },
  'GMail': {
    isFirebase: true,
    enableMonitoring: true,
    areAllContactsUproxy: true,
    supportsReconnect: true,
    supportsInvites: true
  },
  'WeChat': {
    isFirebase: false,
    enableMonitoring: false,
    areAllContactsUproxy: false,
    supportsReconnect: false,
    supportsInvites: false,
    isExperimental: true
  },
  'GitHub': {
    isFirebase: false,
    enableMonitoring: false,
    areAllContactsUproxy: true,
    supportsReconnect: false,
    supportsInvites: true,
    isExperimental: true
  },
<<<<<<< HEAD
  'Cloud': {
=======
  'Quiver': {
>>>>>>> 5c1e8aa7
    isFirebase: false,
    enableMonitoring: false,
    areAllContactsUproxy: true,
    supportsReconnect: false,
    supportsInvites: true,
    isExperimental: true
  }
};<|MERGE_RESOLUTION|>--- conflicted
+++ resolved
@@ -48,11 +48,15 @@
     supportsInvites: true,
     isExperimental: true
   },
-<<<<<<< HEAD
+  'Quiver': {
+    isFirebase: false,
+    enableMonitoring: false,
+    areAllContactsUproxy: true,
+    supportsReconnect: false,
+    supportsInvites: true,
+    isExperimental: true
+  },
   'Cloud': {
-=======
-  'Quiver': {
->>>>>>> 5c1e8aa7
     isFirebase: false,
     enableMonitoring: false,
     areAllContactsUproxy: true,
