--- conflicted
+++ resolved
@@ -187,13 +187,6 @@
     return this.promiseCommand(uproxy_core_api.Command.LOGOUT, networkInfo);
   }
 
-<<<<<<< HEAD
-  sendFeedback = (feedback :uproxy_core_api.UserFeedback) : Promise<void> => {
-    return this.promiseCommand(uproxy_core_api.Command.SEND_FEEDBACK, feedback);
-  }
-
-=======
->>>>>>> 99ece460
   restart = () => {
     this.browserConnector_.restart();
   }
