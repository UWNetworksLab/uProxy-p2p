--- conflicted
+++ resolved
@@ -205,13 +205,6 @@
     return this.promiseCommand(uproxy_core_api.Command.LOGOUT, networkInfo);
   }
 
-<<<<<<< HEAD
-  addUser = (networkId: string, userId: string): Promise<void> => {
-    return this.promiseCommand(uproxy_core_api.Command.ADD_USER,
-      { networkId: networkId, userId: userId });
-    console.log('addUser:' +
-      JSON.stringify({ networkId: networkId, userId: userId }));
-=======
   addUser = (inviteUrl: string): Promise<void> => {
     return this.promiseCommand(uproxy_core_api.Command.ADD_USER, inviteUrl);
   }
@@ -225,7 +218,6 @@
   // TODO: this should probably take the network path, including userId
   sendEmail = (emailData :uproxy_core_api.EmailData): void => {
     this.sendCommand(uproxy_core_api.Command.SEND_EMAIL, emailData);
->>>>>>> 815d18e8
   }
 
   restart = () => {
