--- conflicted
+++ resolved
@@ -71,13 +71,9 @@
     enforceProxyServerValidity: false,
     validProxyServers: [],
     activePromoId: null,
-<<<<<<< HEAD
-    crypto: true,
-    enabledExperiments: []
-=======
+    enabledExperiments: [],
     shouldHijackDO: true,
     crypto: true
->>>>>>> e1e76388
   };
 
   public reconnecting = false;
