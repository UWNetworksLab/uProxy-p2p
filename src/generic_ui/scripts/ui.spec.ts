/// <reference path='../../third_party/typings/jasmine/jasmine.d.ts' />
/// <reference path='../../generic_core/consent.ts' />
/// <reference path='ui.ts' />

// TODO: move model, mockCore, and mockBrowserApi to a file
// where they can be re-used.
var model :UI.Model = {
  networks: [
  ],
  contacts: {
    'getAccessContacts' : {
      'onlinePending': [],
      'offlinePending': [],
      'onlineTrustedUproxy': [],
      'offlineTrustedUproxy': [],
      'onlineUntrustedUproxy': [],
      'offlineUntrustedUproxy': [],
      'onlineNonUproxy': [],
      'offlineNonUproxy': []
    },
    'shareAccessContacts' : {
      'onlinePending': [],
      'offlinePending': [],
      'onlineTrustedUproxy': [],
      'offlineTrustedUproxy': [],
      'onlineUntrustedUproxy': [],
      'offlineUntrustedUproxy': [],
      'onlineNonUproxy': [],
      'offlineNonUproxy': []
    }
  },
  description: ''
};

describe('UI.UserInterface', () => {

  var ui :UI.UserInterface;
  var mockBrowserApi;
  var updateToHandlerMap = {};
  var giveIcon :string = 'sharing-19.png';
  var getIcon :string = 'getting-19.png';
  var defaultIcon :string = 'default-19.png';

  beforeEach(() => {
    // Create a fresh UI object before each test.
    var mockCore = jasmine.createSpyObj('core', ['reset', 'onUpdate']);

    // Store all the handlers for Updates from core in a map.
    // These functions will be called directly from tests
    // instead of being triggered by events emitted from the core.
    mockCore.onUpdate.and.callFake((key :any, handler : any) => {
      updateToHandlerMap[key] = handler;
    });

    mockBrowserApi = jasmine.createSpyObj('browserApi',
        ['setIcon', 'startUsingProxy', 'stopUsingProxy', 'openFaq']);
    ui = new UI.UserInterface(mockCore, mockBrowserApi);
    ui['mapInstanceIdToUserName_'] = {
      'testInstanceId': 'Alice'
    };
  });

  describe('syncUser', () => {

    it('Adds users to roster and contacts list', () => {
      updateToHandlerMap[uProxy.Update.NETWORK]
          .call(ui, {name: 'testNetwork',
                     userId: 'fakeUser',
                     online: true,
                     roster: {}});
      var payload :UI.UserMessage = {
        network: 'testNetwork',
        user: {
          userId: 'testUserId',
          name: 'Alice',
          imageData: 'testImageData',
          isOnline: true
        },
        instances: []
      };
      ui.syncUser(payload);
      var user :UI.User = model.onlineNetwork.roster['testUserId'];
      expect(user).toBeDefined();
      expect(model.contacts.getAccessContacts.onlineNonUproxy.length).toEqual(1);
      expect(model.contacts.getAccessContacts.onlineNonUproxy[0]).toEqual(user);
      expect(model.contacts.getAccessContacts.offlineNonUproxy.length).toEqual(0);
      expect(model.contacts.getAccessContacts.onlineTrustedUproxy.length).toEqual(0);
      expect(model.contacts.getAccessContacts.offlineTrustedUproxy.length).toEqual(0);
      expect(model.contacts.getAccessContacts.onlineUntrustedUproxy.length).toEqual(0);
      expect(model.contacts.getAccessContacts.offlineUntrustedUproxy.length).toEqual(0);
      expect(model.contacts.shareAccessContacts.onlineNonUproxy.length).toEqual(1);
      expect(model.contacts.shareAccessContacts.onlineNonUproxy[0]).toEqual(user);
      expect(model.contacts.shareAccessContacts.offlineNonUproxy.length).toEqual(0);
      expect(model.contacts.shareAccessContacts.onlineTrustedUproxy.length).toEqual(0);
      expect(model.contacts.shareAccessContacts.offlineTrustedUproxy.length).toEqual(0);
      expect(model.contacts.shareAccessContacts.onlineUntrustedUproxy.length).toEqual(0);
      expect(model.contacts.shareAccessContacts.offlineUntrustedUproxy.length).toEqual(0);
    });

    it('Sets correct flags for uProxy users', () => {
      updateToHandlerMap[uProxy.Update.NETWORK]
          .call(ui, {name: 'testNetwork',
                     userId: 'fakeUser',
                     online: true,
                     roster: {}});
      var clientInstance :UI.Instance = {
        instanceId: 'instance1',
        description: 'description1',
        consent: new Consent.State(),
        access: {asClient: false, asProxy: false},
        isOnline: true,
        bytesSent: 0,
        bytesReceived: 0
      };
      clientInstance.consent.localRequestsAccessFromRemote = true;
      clientInstance.consent.remoteGrantsAccessToLocal = true;
      var serverInstance :UI.Instance = {
        instanceId: 'instance2',
        description: 'description2',
        consent: new Consent.State(),
        access: {asClient: false, asProxy: false},
        isOnline: true,
        bytesSent: 0,
        bytesReceived: 0
      };
      serverInstance.consent.localGrantsAccessToRemote = true;
      serverInstance.consent.remoteRequestsAccessFromLocal = true;
      var payload :UI.UserMessage = {
        network: 'testNetwork',
        user: {
          userId: 'testUserId',
          name: 'Alice',
          imageData: 'testImageData',
          isOnline: true
        },
        instances: [clientInstance, serverInstance]
      };
      ui.syncUser(payload);
      var user :UI.User = model.onlineNetwork.roster['testUserId'];
      expect(user).toBeDefined();
      expect(ui['mapInstanceIdToUserName_']['instance1']).toEqual('Alice');
      expect(ui['mapInstanceIdToUserName_']['instance2']).toEqual('Alice');
    });
  }); // syncUser

  describe('Update giving and getting state in UI', () => {

    // TODO (lucyhe): Add tests for users who are giving and getting
    // simultaneously.

    it('isGivingAccess updates when you start and stop giving', () => {
      expect(ui.isGivingAccess()).toEqual(false);
      updateToHandlerMap[uProxy.Update.START_GIVING_TO_FRIEND]
          .call(ui, 'testGetterId');
      expect(ui.isGivingAccess()).toEqual(true);
      updateToHandlerMap[uProxy.Update.STOP_GIVING_TO_FRIEND]
          .call(ui, 'testGetterId');
      expect(ui.isGivingAccess()).toEqual(false);
    });

    it('isGettingAccess updates when you start and stop getting', () => {
      // Note that setting and clearing instanceGettingAccessFrom is done in
      // ui.ts.
      expect(ui.isGettingAccess()).toEqual(false);
      ui.instanceGettingAccessFrom = 'testGiverId';
      expect(ui.isGettingAccess()).toEqual(true);
      ui.instanceGettingAccessFrom = null;
      expect(ui.isGettingAccess()).toEqual(false);
    });

    it('Extension icon changes when you start giving access', () => {
      updateToHandlerMap[uProxy.Update.START_GIVING_TO_FRIEND]
          .call(ui, 'testGetterId');
      expect(mockBrowserApi.setIcon)
          .toHaveBeenCalledWith(giveIcon);
    });

    it('Extension icon doesnt change if you stop giving to 1 of several ' +
        'getters', () => {
      updateToHandlerMap[uProxy.Update.START_GIVING_TO_FRIEND]
          .call(ui, 'testGetterId');
      expect(mockBrowserApi.setIcon)
          .toHaveBeenCalledWith(giveIcon);
      expect(mockBrowserApi.setIcon.calls.count()).toEqual(1);
      updateToHandlerMap[uProxy.Update.START_GIVING_TO_FRIEND]
          .call(ui, 'testGetterId2');
      // The icon should not be reset if it's already displaying the correct
      // icon.
      expect(mockBrowserApi.setIcon.calls.count()).toEqual(1);
      updateToHandlerMap[uProxy.Update.STOP_GIVING_TO_FRIEND]
          .call(ui, 'testGetterId');
      expect(mockBrowserApi.setIcon)
          .not.toHaveBeenCalledWith(defaultIcon);
    });

    it('Extension icon changes if you stop giving to all getters',
        () => {
      updateToHandlerMap[uProxy.Update.START_GIVING_TO_FRIEND]
          .call(ui, 'testGetterId');
      expect(mockBrowserApi.setIcon)
          .toHaveBeenCalledWith(giveIcon);
      expect(mockBrowserApi.setIcon.calls.count()).toEqual(1);
      updateToHandlerMap[uProxy.Update.START_GIVING_TO_FRIEND]
          .call(ui, 'testGetterId2');
      // The icon should not be reset if it's already displaying the correct
      // icon.
      expect(mockBrowserApi.setIcon.calls.count()).toEqual(1);
      updateToHandlerMap[uProxy.Update.STOP_GIVING_TO_FRIEND]
          .call(ui, 'testGetterId');
      updateToHandlerMap[uProxy.Update.STOP_GIVING_TO_FRIEND]
          .call(ui, 'testGetterId2');
      expect(mockBrowserApi.setIcon)
          .toHaveBeenCalledWith(defaultIcon);
    });

    it('Extension icon changes when you start getting access', () => {
      // Right now, the user can only start getting access by clicking the
      // start button, which directly calls ui.startGettingInUiAndConfig
      // if the core.start promise fulfills. (see polymer/instance.ts)
      // TODO (lucyhe): update this test if we add new ways to start
      // getting access.
      ui.startGettingInUiAndConfig({ address : 'testAddress' , port : 0 });
      expect(mockBrowserApi.setIcon)
          .toHaveBeenCalledWith(getIcon);
    });

    it('Extension icon changes when you stop getting access', () => {
      ui.startGettingInUiAndConfig({ address : 'testAddress' , port : 0 });
      ui.instanceGettingAccessFrom = 'testGiverId';
      expect(mockBrowserApi.setIcon)
          .toHaveBeenCalledWith(getIcon);
      updateToHandlerMap[uProxy.Update.STOP_GETTING_FROM_FRIEND]
          .call(ui, {instanceId: 'testGiverId', error: false});
      expect(mockBrowserApi.setIcon)
          .toHaveBeenCalledWith(defaultIcon);
    });

    it('Sharing status updates when you start and stop sharing', () => {
      updateToHandlerMap[uProxy.Update.START_GIVING_TO_FRIEND]
          .call(ui, 'testInstanceId');
      expect(ui.sharingStatus).toEqual('Sharing access with Alice');
      updateToHandlerMap[uProxy.Update.STOP_GIVING_TO_FRIEND]
          .call(ui, 'testInstanceId');
      expect(ui.sharingStatus).toEqual(null);
    });

    it('Getting status updates when you start and stop getting', () => {
      // Note that setting and clearing instanceGettingAccessFrom is done in
      // polymer/instance.ts.
      expect(ui.gettingStatus).toEqual(null);
      ui.instanceGettingAccessFrom = 'testInstanceId';
      ui.updateGettingStatusBar();
      expect(ui.gettingStatus).toEqual('Getting access from Alice');
      ui.instanceGettingAccessFrom = null;
      ui.updateGettingStatusBar();
      expect(ui.gettingStatus).toEqual(null);
    });
  });  // Update giving and/or getting state in UI

<<<<<<< HEAD
=======
  describe('Sync network list', () => {

    var networkName0 = 'MockNetwork0';
    var networkName1 = 'MockNetwork1';

    var networkMessage = {
      name: networkName0,
      online: false,
      userId : ''
    };

    it('Add networks', () => {
      // Add a network
      updateToHandlerMap[uProxy.Update.NETWORK]
          .call(ui, networkMessage);
      expect(model.networks.length).toEqual(1);
      expect(model.networks[0].name).toEqual(networkName0);

      // Add a new network
      networkMessage.name = networkName1;
      updateToHandlerMap[uProxy.Update.NETWORK]
          .call(ui, networkMessage);
      expect(model.networks.length).toEqual(2);
      expect(model.networks[1].name).toEqual(networkName1);

      // Update existing network;
      networkMessage.online = true;
      networkMessage.userId = 'fakeUserID';
      updateToHandlerMap[uProxy.Update.NETWORK]
          .call(ui, networkMessage);
      expect(model.networks.length).toEqual(2);
      expect(model.networks[0].online).toEqual(false);
      expect(model.networks[1].online).toEqual(true);

      // Log in with mockNetwork0.
      networkMessage.name = networkName0;
      updateToHandlerMap[uProxy.Update.NETWORK]
          .call(ui, networkMessage);
      expect(model.networks.length).toEqual(2);
      expect(model.networks[0].online).toEqual(true);
      expect(model.networks[1].online).toEqual(true);
      expect(model.networks[0].roster).toEqual({});
      expect(model.networks[1].roster).toEqual({});

      // Add some users for both networks;
      // TODO(salomegeo): move this to beforeEach
      model.contacts.getAccessContacts.onlineNonUproxy = [];
      model.contacts.shareAccessContacts.onlineNonUproxy = [];
      var payload :UI.UserMessage = {
        network: networkName0,
        user: {
          userId: 'testUserId',
          name: 'Alice',
          imageData: 'testImageData',
          isOnline: true
        },
        instances: []
      };
      ui.syncUser(payload);
      expect(model.contacts.getAccessContacts.onlineNonUproxy.length).toEqual(1);
      expect(model.contacts.shareAccessContacts.onlineNonUproxy.length).toEqual(1);

      payload.network = networkName1;
      for (var i = 0; i < 10; i++) {
        payload.user.userId = 'testUserId' + i;
        ui.syncUser(payload);
      }
      expect(Object.keys(model.networks[0].roster).length).toEqual(1);
      expect(Object.keys(model.networks[1].roster).length).toEqual(10);
      expect(model.contacts.getAccessContacts.onlineNonUproxy.length).toEqual(11);
      expect(model.contacts.shareAccessContacts.onlineNonUproxy.length).toEqual(11);

      // Log out from network1, make sure roster is clear
      // Check that it doesn't clear network0 buddylist
      networkMessage.online = false;
      networkMessage.name = networkName1;
      updateToHandlerMap[uProxy.Update.NETWORK]
          .call(ui, networkMessage);
      expect(Object.keys(model.networks[0].roster).length).toEqual(1);
      expect(Object.keys(model.networks[1].roster).length).toEqual(0);
      expect(model.contacts.getAccessContacts.onlineNonUproxy.length).toEqual(1);
      expect(model.contacts.shareAccessContacts.onlineNonUproxy.length).toEqual(1);
    });

    it('Clear roster after log out', () => {
    });
  });

>>>>>>> 0e23c917
  describe('syncNetwork_', () => {

    it('Updates onlineNetwork', () => {
      var networkMessage :UI.NetworkMessage = {
        name:   'Facebook',
        userId: '1234',
        online: true
      };
      ui['syncNetwork_'](networkMessage);
      expect(model.onlineNetwork).toBeDefined();
      expect(model.onlineNetwork.name).toEqual(networkMessage.name);
      expect(model.onlineNetwork.userId).toEqual(networkMessage.userId);
      expect(model.onlineNetwork.online).toEqual(networkMessage.online);
    });

    it('Clears fields when network goes offline', () => {
      // Login
      var networkMessage :UI.NetworkMessage = {
        name:   'Facebook',
        userId: '1234',
        online: true
      };
      ui['syncNetwork_'](networkMessage);

      // Simulate a USER_SELF update to set name and imageData
      updateToHandlerMap[uProxy.Update.USER_SELF]
          .call(ui,
                {
                  network: 'Facebook',
                  user: {
                    name: 'testName',
                    userId: '1234',
                    imageData: 'imageData'
                  }
                });
      expect(model.onlineNetwork.userName).toEqual('testName');
      expect(model.onlineNetwork.imageData).toEqual('imageData');

      // Logout
      networkMessage  = {name: 'Facebook', userId: '', online: false};
      ui['syncNetwork_'](networkMessage);
      expect(model.onlineNetwork).toEqual(null);
    });

  });  // syncNetwork_

  // TODO: more specs
});  // UI.UserInterface<|MERGE_RESOLUTION|>--- conflicted
+++ resolved
@@ -257,97 +257,6 @@
     });
   });  // Update giving and/or getting state in UI
 
-<<<<<<< HEAD
-=======
-  describe('Sync network list', () => {
-
-    var networkName0 = 'MockNetwork0';
-    var networkName1 = 'MockNetwork1';
-
-    var networkMessage = {
-      name: networkName0,
-      online: false,
-      userId : ''
-    };
-
-    it('Add networks', () => {
-      // Add a network
-      updateToHandlerMap[uProxy.Update.NETWORK]
-          .call(ui, networkMessage);
-      expect(model.networks.length).toEqual(1);
-      expect(model.networks[0].name).toEqual(networkName0);
-
-      // Add a new network
-      networkMessage.name = networkName1;
-      updateToHandlerMap[uProxy.Update.NETWORK]
-          .call(ui, networkMessage);
-      expect(model.networks.length).toEqual(2);
-      expect(model.networks[1].name).toEqual(networkName1);
-
-      // Update existing network;
-      networkMessage.online = true;
-      networkMessage.userId = 'fakeUserID';
-      updateToHandlerMap[uProxy.Update.NETWORK]
-          .call(ui, networkMessage);
-      expect(model.networks.length).toEqual(2);
-      expect(model.networks[0].online).toEqual(false);
-      expect(model.networks[1].online).toEqual(true);
-
-      // Log in with mockNetwork0.
-      networkMessage.name = networkName0;
-      updateToHandlerMap[uProxy.Update.NETWORK]
-          .call(ui, networkMessage);
-      expect(model.networks.length).toEqual(2);
-      expect(model.networks[0].online).toEqual(true);
-      expect(model.networks[1].online).toEqual(true);
-      expect(model.networks[0].roster).toEqual({});
-      expect(model.networks[1].roster).toEqual({});
-
-      // Add some users for both networks;
-      // TODO(salomegeo): move this to beforeEach
-      model.contacts.getAccessContacts.onlineNonUproxy = [];
-      model.contacts.shareAccessContacts.onlineNonUproxy = [];
-      var payload :UI.UserMessage = {
-        network: networkName0,
-        user: {
-          userId: 'testUserId',
-          name: 'Alice',
-          imageData: 'testImageData',
-          isOnline: true
-        },
-        instances: []
-      };
-      ui.syncUser(payload);
-      expect(model.contacts.getAccessContacts.onlineNonUproxy.length).toEqual(1);
-      expect(model.contacts.shareAccessContacts.onlineNonUproxy.length).toEqual(1);
-
-      payload.network = networkName1;
-      for (var i = 0; i < 10; i++) {
-        payload.user.userId = 'testUserId' + i;
-        ui.syncUser(payload);
-      }
-      expect(Object.keys(model.networks[0].roster).length).toEqual(1);
-      expect(Object.keys(model.networks[1].roster).length).toEqual(10);
-      expect(model.contacts.getAccessContacts.onlineNonUproxy.length).toEqual(11);
-      expect(model.contacts.shareAccessContacts.onlineNonUproxy.length).toEqual(11);
-
-      // Log out from network1, make sure roster is clear
-      // Check that it doesn't clear network0 buddylist
-      networkMessage.online = false;
-      networkMessage.name = networkName1;
-      updateToHandlerMap[uProxy.Update.NETWORK]
-          .call(ui, networkMessage);
-      expect(Object.keys(model.networks[0].roster).length).toEqual(1);
-      expect(Object.keys(model.networks[1].roster).length).toEqual(0);
-      expect(model.contacts.getAccessContacts.onlineNonUproxy.length).toEqual(1);
-      expect(model.contacts.shareAccessContacts.onlineNonUproxy.length).toEqual(1);
-    });
-
-    it('Clear roster after log out', () => {
-    });
-  });
-
->>>>>>> 0e23c917
   describe('syncNetwork_', () => {
 
     it('Updates onlineNetwork', () => {
