/// <reference path='../../../../third_party/typings/jasmine/jasmine.d.ts' />

import user_interface = require('./ui');
import ui_constants = require('../../interfaces/ui');
import browser_api = require('../../interfaces/browser_api');
import BrowserAPI = browser_api.BrowserAPI;
import browser_connector = require('../../interfaces/browser_connector');
import uproxy_core_api = require('../../interfaces/uproxy_core_api');
import CoreConnector = require('./core_connector');
import social = require('../../interfaces/social');
import user = require('./user');
import User = user.User;
import Constants = require('./constants');

describe('UI.UserInterface', () => {
  var ui :user_interface.UserInterface;
  var mockBrowserApi :BrowserAPI;
  var updateToHandlerMap :{[name :string] :Function} = {};
  var mockCore :CoreConnector;

  beforeEach(() => {
    // Create a fresh UI object before each test.
    mockCore = jasmine.createSpyObj(
        'core',
        ['reset', 'onUpdate', 'sendCommand', 'on', 'connect', 'getFullState']);

    // assume connect always resolves immediately
    (<jasmine.Spy>mockCore.connect).and.returnValue(Promise.resolve());

    (<jasmine.Spy>mockCore.getFullState).and.returnValue(Promise.resolve({
      networkNames: [
        'testNetwork'
      ],
      globalSettings: {
      }
    }));

    // Store all the handlers for Updates from core in a map.
    // These functions will be called directly from tests
    // instead of being triggered by events emitted from the core.
    (<jasmine.Spy>mockCore.onUpdate).and.callFake((key :any, handler : any) => {
      updateToHandlerMap[key] = handler;
    });

    mockBrowserApi = jasmine.createSpyObj('browserApi',
<<<<<<< HEAD
        ['setIcon',
         'startUsingProxy',
         'stopUsingProxy',
         'openTab',
         'showNotification',
         'on',
         'bringUproxyToFront']);
=======
        ['setIcon', 'startUsingProxy', 'stopUsingProxy', 'openTab', 'showNotification', 'on', 'handlePopupLaunch']);
>>>>>>> af9f7819
    ui = new user_interface.UserInterface(mockCore, mockBrowserApi);
    spyOn(console, 'log');
  });

  function getUserAndInstance(
      userId :string, userName :string, instanceId :string) : social.UserData {
    return {
      network: 'testNetwork',
      user: {
        userId: userId,
        name: userName,
        imageData: 'testImageData',
        isOnline: true
      },
      allInstanceIds: [instanceId],
      offeringInstances: [],
      consent: {
        localGrantsAccessToRemote: false,
        localRequestsAccessFromRemote: false,
        remoteRequestsAccessFromLocal: false,
        ignoringRemoteUserRequest: false,
        ignoringRemoteUserOffer: false
      },
      isOnline: true,
      instancesSharingWithLocal: []
    };
  }

  function syncUserAndInstance(
      userId :string, userName :string, instanceId :string) {
    ui.syncUser(getUserAndInstance(userId, userName, instanceId));
  }

  function login() {
    updateToHandlerMap[uproxy_core_api.Update.NETWORK]
        .call(ui, {name: 'testNetwork',
                   userId: 'fakeUser',
                   online: true,
                  });
  }

  function logout() {
    updateToHandlerMap[uproxy_core_api.Update.NETWORK]
        .call(ui, {name: 'testNetwork',
                   userId: 'fakeUser',
                   online: false,
                  });
  }

  describe('synced users are correctly exposed', () => {
    beforeEach(login);
    afterEach(logout);

    it('Adding a user with no information is categorized as untrusted', () => {
      ui.syncUser(getUserAndInstance('testUserId', 'Alice', 'instance1'));
      var network = user_interface.model.getNetwork('testNetwork');
      var user = user_interface.model.getUser(network, 'testUsedId');

      expect(user).toBeDefined();
      var contacts = user_interface.model.contacts;

      expect(contacts.getAccessContacts.trustedUproxy.length).toEqual(0);
      expect(contacts.getAccessContacts.untrustedUproxy.length).toEqual(1);
      expect(contacts.shareAccessContacts.trustedUproxy.length).toEqual(0);
      expect(contacts.shareAccessContacts.untrustedUproxy.length).toEqual(1);
    });
  });


  describe('syncNetwork_', () => {
    beforeEach(login);
    afterEach(logout);

    it('Network visible in model', () => {
      expect(user_interface.model.onlineNetworks.length).toEqual(1);

      var network = user_interface.model.getNetwork('testNetwork');
      expect(network.name).toEqual('testNetwork');
      expect(network.userId).toEqual('fakeUser');
    });

    it('Updates user after user_sync message', () => {
      // Simulate a USER_SELF update to set name and imageData
      updateToHandlerMap[uproxy_core_api.Update.USER_SELF]
          .call(ui,
                {
                  network: 'testNetwork',
                  user: {
                    name: 'testName',
                    userId: 'fakeUser',
                    imageData: 'imageData'
                  }
                });

      var network = user_interface.model.getNetwork('testNetwork');

      expect(network.userName).toEqual('testName');
      expect(network.imageData).toEqual('imageData');
    });
  });

  describe('syncNetwork_', () => {
    beforeEach(login);

    it('Clears fields when network goes offline', () => {
      logout();

      expect(user_interface.model.onlineNetworks.length).toEqual(0);
    });
  });

  describe('Update giving and getting state in UI', () => {
    beforeEach(login);
    afterEach(logout);

    // TODO (lucyhe): Add tests for users who are giving and getting
    // simultaneously.

    it('isGivingAccess updates when you start and stop giving', () => {
      syncUserAndInstance('userId', 'userName', 'testGetterId');
      expect(ui.isGivingAccess()).toEqual(false);
      updateToHandlerMap[uproxy_core_api.Update.START_GIVING_TO_FRIEND]
          .call(ui, 'testGetterId');
      expect(ui.isGivingAccess()).toEqual(true);
      expect(ui['mapInstanceIdToUser_']['testGetterId'].isGettingFromMe)
          .toEqual(true);
      updateToHandlerMap[uproxy_core_api.Update.STOP_GIVING_TO_FRIEND]
          .call(ui, 'testGetterId');
      expect(ui.isGivingAccess()).toEqual(false);
      expect(ui['mapInstanceIdToUser_']['testGetterId'].isGettingFromMe)
          .toEqual(false);
    });

    it('isGettingAccess updates when you start and stop getting', () => {
      // Note that setting and clearing instanceGettingAccessFrom_ is done in
      // ui.ts.
      syncUserAndInstance('userId', 'userName', 'instanceId');
      expect(ui.isGettingAccess()).toEqual(false);
      ui['instanceGettingAccessFrom_'] = 'testGiverId';
      expect(ui.isGettingAccess()).toEqual(true);
      ui['instanceGettingAccessFrom_'] = null;
      expect(ui.isGettingAccess()).toEqual(false);
    });

    it('Extension icon changes when you start giving access', () => {
      syncUserAndInstance('userId', 'userName', 'testGetterId');
      updateToHandlerMap[uproxy_core_api.Update.START_GIVING_TO_FRIEND]
          .call(ui, 'testGetterId');
      expect(mockBrowserApi.setIcon)
          .toHaveBeenCalledWith(Constants.SHARING_ICON);
    });

    it('Extension icon doesnt change if you stop giving to 1 of several ' +
        'getters', () => {
      syncUserAndInstance('userId', 'userName', 'testGetterId');
      syncUserAndInstance('userId', 'userName', 'testGetterId2');
      updateToHandlerMap[uproxy_core_api.Update.START_GIVING_TO_FRIEND]
          .call(ui, 'testGetterId');
      updateToHandlerMap[uproxy_core_api.Update.START_GIVING_TO_FRIEND]
          .call(ui, 'testGetterId2');

      // stop giving to only one friend
      updateToHandlerMap[uproxy_core_api.Update.STOP_GIVING_TO_FRIEND]
          .call(ui, 'testGetterId');
      expect((<jasmine.Spy>mockBrowserApi.setIcon).calls.mostRecent().args[0])
          .toEqual(Constants.SHARING_ICON);
    });

    it('Extension icon changes if you stop giving to all getters',
        () => {
      syncUserAndInstance('userId', 'userName', 'testGetterId');
      syncUserAndInstance('userId', 'userName', 'testGetterId2');
      updateToHandlerMap[uproxy_core_api.Update.START_GIVING_TO_FRIEND]
          .call(ui, 'testGetterId');
      updateToHandlerMap[uproxy_core_api.Update.START_GIVING_TO_FRIEND]
          .call(ui, 'testGetterId2');

      // stop giving to both friends
      updateToHandlerMap[uproxy_core_api.Update.STOP_GIVING_TO_FRIEND]
          .call(ui, 'testGetterId');
      updateToHandlerMap[uproxy_core_api.Update.STOP_GIVING_TO_FRIEND]
          .call(ui, 'testGetterId2');
      expect((<jasmine.Spy>mockBrowserApi.setIcon).calls.mostRecent().args[0])
          .toEqual(Constants.DEFAULT_ICON);
    });

    it('Extension icon changes when you start getting access', () => {
      // Right now, the user can only start getting access by clicking the
      // start button, which directly calls ui.startGettingInUiAndConfig
      // if the core.start promise fulfills. (see polymer/instance.ts)
      syncUserAndInstance('userId', 'userName', 'testInstanceId');
      ui.startGettingInUiAndConfig(
          'testInstanceId', { address : 'testAddress' , port : 0 });
      expect(mockBrowserApi.setIcon)
          .toHaveBeenCalledWith(Constants.GETTING_ICON);
      ui.stopGettingInUiAndConfig({instanceId: null, error: false});
    });

    it('Extension icon changes when you stop getting access', () => {
      syncUserAndInstance('userId', 'userName', 'testGiverId');
      ui.startGettingInUiAndConfig(
          'testGiverId', { address : 'testAddress' , port : 0 });
      ui['instanceGettingAccessFrom_'] = 'testGiverId';
      expect(mockBrowserApi.setIcon)
          .toHaveBeenCalledWith(Constants.GETTING_ICON);
      updateToHandlerMap[uproxy_core_api.Update.STOP_GETTING_FROM_FRIEND]
          .call(ui, {instanceId: 'testGiverId', error: false});
      expect(mockBrowserApi.setIcon)
          .toHaveBeenCalledWith(Constants.DEFAULT_ICON);
    });

    it('Sharing status updates when you start and stop sharing', () => {
      syncUserAndInstance('userId', 'Alice', 'testInstanceId');
      updateToHandlerMap[uproxy_core_api.Update.START_GIVING_TO_FRIEND]
          .call(ui, 'testInstanceId');
      expect(ui.sharingStatus).toEqual('Sharing access with Alice');
      updateToHandlerMap[uproxy_core_api.Update.STOP_GIVING_TO_FRIEND]
          .call(ui, 'testInstanceId');
      expect(ui.sharingStatus).toEqual(null);
    });

    it('No notification when you stop sharing and are not already proxying', () => {
      syncUserAndInstance('userId', 'Alice', 'testInstanceId');
      updateToHandlerMap[uproxy_core_api.Update.STOP_GIVING_TO_FRIEND]
          .call(ui, 'testInstanceId');
      expect(mockBrowserApi.showNotification).not.toHaveBeenCalled();
    });

    it('Notification when you stop sharing', () => {
      syncUserAndInstance('userId', 'Alice', 'testInstanceId');
      updateToHandlerMap[uproxy_core_api.Update.START_GIVING_TO_FRIEND]
          .call(ui, 'testInstanceId');
      updateToHandlerMap[uproxy_core_api.Update.STOP_GIVING_TO_FRIEND]
          .call(ui, 'testInstanceId');
      expect(mockBrowserApi.showNotification).toHaveBeenCalled();
    });

    it('Getting status updates when you start and stop getting', () => {
      // Note that setting and clearing instanceGettingAccessFrom_ is done in
      // polymer/instance.ts.
      syncUserAndInstance('userId', 'Alice', 'testInstanceId');
      expect(ui.gettingStatus).toEqual(null);
      ui['instanceGettingAccessFrom_'] = 'testInstanceId';
      ui['updateGettingStatusBar_']();
      expect(ui.gettingStatus).toEqual('Getting access from Alice');
      ui['instanceGettingAccessFrom_'] = null;
      ui['updateGettingStatusBar_']();
      expect(ui.gettingStatus).toEqual(null);
    });
  });  // Update giving and/or getting state in UI
});  // UI.UserInterface

describe('user_interface.model', () => {
  var model :user_interface.Model;

  beforeEach(() => {
    model = new user_interface.Model();
  });

  it('Updating global settings correctly updates description', () => {
    // description is chosen here as just some arbitrary simple value
    var newDescription = 'Test description';

    model.updateGlobalSettings({
      description: newDescription
    });

    expect(model.globalSettings.description).toEqual(newDescription);
  });

  it('Updating one field of global settings does not change any other fields', () => {
    var constantString = 'some arbitrary string';

    model.updateGlobalSettings({
      description: constantString
    });

    model.updateGlobalSettings({
      mode: ui_constants.Mode.SHARE
    });

    expect(model.globalSettings.description).toEqual(constantString);
  });

  it('Syncing arrays in global settings works fine', () => {
    var newStunServers = [
      {
        urls: ['something.net:5']
      },
      {
        urls: ['else.net:7']
      }
    ];

    model.updateGlobalSettings({
      stunServers: newStunServers
    });

    expect(model.globalSettings.stunServers.length).toEqual(newStunServers.length);

    for (var i in newStunServers) {
      expect(newStunServers[i]).toEqual(model.globalSettings.stunServers[i]);
    }
  });

  it('Updating global settings does not reassign', () => {
    var a = model.globalSettings;

    model.updateGlobalSettings({
      mode: ui_constants.Mode.SHARE
    });

    expect(model.globalSettings).toEqual(a);
  });
});<|MERGE_RESOLUTION|>--- conflicted
+++ resolved
@@ -43,17 +43,15 @@
     });
 
     mockBrowserApi = jasmine.createSpyObj('browserApi',
-<<<<<<< HEAD
         ['setIcon',
          'startUsingProxy',
          'stopUsingProxy',
          'openTab',
          'showNotification',
          'on',
-         'bringUproxyToFront']);
-=======
-        ['setIcon', 'startUsingProxy', 'stopUsingProxy', 'openTab', 'showNotification', 'on', 'handlePopupLaunch']);
->>>>>>> af9f7819
+         'handlePopupLaunch',
+         'bringUproxyToFront'
+         ]);
     ui = new user_interface.UserInterface(mockCore, mockBrowserApi);
     spyOn(console, 'log');
   });
