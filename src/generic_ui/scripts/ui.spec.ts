--- conflicted
+++ resolved
@@ -202,25 +202,14 @@
       syncUserAndInstance('userId', 'userName', 'testGetterId2');
       updateToHandlerMap[uproxy_core_api.Update.START_GIVING_TO_FRIEND]
           .call(ui, 'testGetterId');
-<<<<<<< HEAD
-      expect(mockBrowserApi.setIcon)
-          .toHaveBeenCalledWith(Constants.SHARING_ICON);
-      expect((<jasmine.Spy>mockBrowserApi.setIcon).calls.count()).toEqual(1);
-=======
->>>>>>> 60bc0d3c
       updateToHandlerMap[uproxy_core_api.Update.START_GIVING_TO_FRIEND]
           .call(ui, 'testGetterId2');
 
       // stop giving to only one friend
       updateToHandlerMap[uproxy_core_api.Update.STOP_GIVING_TO_FRIEND]
           .call(ui, 'testGetterId');
-<<<<<<< HEAD
-      expect(<jasmine.Spy>mockBrowserApi.setIcon)
-          .not.toHaveBeenCalledWith(Constants.DEFAULT_ICON);
-=======
       expect((<jasmine.Spy>mockBrowserApi.setIcon).calls.mostRecent().args[0])
           .toEqual(user_interface.SHARING_ICON);
->>>>>>> 60bc0d3c
     });
 
     it('Extension icon changes if you stop giving to all getters',
@@ -229,12 +218,6 @@
       syncUserAndInstance('userId', 'userName', 'testGetterId2');
       updateToHandlerMap[uproxy_core_api.Update.START_GIVING_TO_FRIEND]
           .call(ui, 'testGetterId');
-<<<<<<< HEAD
-      expect(mockBrowserApi.setIcon)
-          .toHaveBeenCalledWith(Constants.SHARING_ICON);
-      expect((<jasmine.Spy>mockBrowserApi.setIcon).calls.count()).toEqual(1);
-=======
->>>>>>> 60bc0d3c
       updateToHandlerMap[uproxy_core_api.Update.START_GIVING_TO_FRIEND]
           .call(ui, 'testGetterId2');
 
@@ -243,13 +226,8 @@
           .call(ui, 'testGetterId');
       updateToHandlerMap[uproxy_core_api.Update.STOP_GIVING_TO_FRIEND]
           .call(ui, 'testGetterId2');
-<<<<<<< HEAD
-      expect(mockBrowserApi.setIcon)
-          .toHaveBeenCalledWith(Constants.DEFAULT_ICON);
-=======
       expect((<jasmine.Spy>mockBrowserApi.setIcon).calls.mostRecent().args[0])
           .toEqual(user_interface.DEFAULT_ICON);
->>>>>>> 60bc0d3c
     });
 
     it('Extension icon changes when you start getting access', () => {
@@ -260,12 +238,8 @@
       ui.startGettingInUiAndConfig(
           'testInstanceId', { address : 'testAddress' , port : 0 });
       expect(mockBrowserApi.setIcon)
-<<<<<<< HEAD
           .toHaveBeenCalledWith(Constants.GETTING_ICON);
-=======
-          .toHaveBeenCalledWith(user_interface.GETTING_ICON);
       ui.stopGettingInUiAndConfig(false);
->>>>>>> 60bc0d3c
     });
 
     it('Extension icon changes when you stop getting access', () => {
