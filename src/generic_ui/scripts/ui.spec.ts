--- conflicted
+++ resolved
@@ -110,200 +110,12 @@
     });
   }); // syncUser
 
-<<<<<<< HEAD
   describe('Update giving and getting state in UI', () => {
 
     beforeEach(() => {
       proxyConfig = jasmine.createSpyObj('IBrowserProxyConfig',
           ['startUsingProxy', 'stopUsingProxy']);       
     });
-=======
-    describe('Update giving and/or getting state in UI', () => {
-      var clientInstance :UI.Instance;
-      var serverInstance :UI.Instance;
-
-      beforeEach(() => {
-        clientInstance = {
-          instanceId: 'instance1',
-          description: 'description1',
-          consent: {
-            asClient: Consent.ClientState.GRANTED,
-            asProxy: Consent.ProxyState.NONE
-          },
-          access: {asClient: true, asProxy: false},
-          isOnline: true,
-          bytesSent: 0,
-          bytesReceived: 0
-        };    
-        serverInstance = {
-          instanceId: 'instance1',
-          description: 'description1',
-          consent: {
-            asClient: Consent.ClientState.NONE,
-            asProxy: Consent.ProxyState.GRANTED
-          },
-          access: {asClient: false, asProxy: true},
-          isOnline: true,
-          bytesSent: 0,
-          bytesReceived: 0
-        };
-        proxyConfig = jasmine.createSpyObj('IBrowserProxyConfig',
-            ['startUsingProxy', 'stopUsingProxy']);       
-      });
-
-      it('isGivingAccess updates when you start giving', () => {
-        var payload :UI.UserMessage = {
-          network: 'testNetwork',
-          user: {
-            userId: 'testUserId',
-            name: 'Alice',
-            imageData: 'testImageData',
-            isOnline: true
-          },
-          instances: [clientInstance]
-        };
-        expect(ui.isGivingAccess()).toEqual(false);        
-        ui.syncUser(payload);
-        expect(ui.isGivingAccess()).toEqual(true);
-      });      
-
-      it('isGettingAccess updates when you start getting', () => {
-        var payload :UI.UserMessage = {
-          network: 'testNetwork',
-          user: {
-            userId: 'testUserId',
-            name: 'Alice',
-            imageData: 'testImageData',
-            isOnline: true
-          },
-          instances: [serverInstance]
-        };
-        expect(ui.isGettingAccess()).toEqual(false);        
-        ui.syncUser(payload);
-        expect(ui.isGettingAccess()).toEqual(true);
-      }); 
-
-      it('Extension icon changes when you give access', () => {
-        var payload :UI.UserMessage = {
-          network: 'testNetwork',
-          user: {
-            userId: 'testUserId',
-            name: 'Alice',
-            imageData: 'testImageData',
-            isOnline: true
-          },
-          instances: [clientInstance]
-        };      
-        ui.syncUser(payload);
-        expect(mockBrowserAction.setIcon)
-            .toHaveBeenCalledWith('uproxy-19-p.png');
-      });   
-
-      it('Extension icon doesnt change if only 1 of several clients ' + 
-          'disconnects', () => {
-        var clientInstance2 = {
-          instanceId: 'instance2',
-          description: 'description2',
-          consent: {
-            asClient: Consent.ClientState.GRANTED,
-            asProxy: Consent.ProxyState.NONE
-          },
-          access: {asClient: true, asProxy: false},
-          isOnline: true,
-          bytesSent: 0,
-          bytesReceived: 0
-        };        
-        var payload :UI.UserMessage = {
-          network: 'testNetwork',
-          user: {
-            userId: 'testUserId',
-            name: 'Alice',
-            imageData: 'testImageData',
-            isOnline: true
-          },
-          instances: [clientInstance, clientInstance2]
-        };      
-        ui.syncUser(payload);
-        expect(mockBrowserAction.setIcon)
-            .toHaveBeenCalledWith('uproxy-19-p.png');
-        clientInstance.access.asClient = false;
-        ui.syncUser(payload);
-        expect(mockBrowserAction.setIcon)
-            .not.toHaveBeenCalledWith('uproxy-19.png');
-      }); 
-
-      it('Extension icon changes if all clients disconnect', 
-          () => {
-        var clientInstance2 = {
-          instanceId: 'instance2',
-          description: 'description2',
-          consent: {
-            asClient: Consent.ClientState.GRANTED,
-            asProxy: Consent.ProxyState.NONE
-          },
-          access: {asClient: true, asProxy: false},
-          isOnline: true,
-          bytesSent: 0,
-          bytesReceived: 0
-        };        
-        var payload :UI.UserMessage = {
-          network: 'testNetwork',
-          user: {
-            userId: 'testUserId',
-            name: 'Alice',
-            imageData: 'testImageData',
-            isOnline: true
-          },
-          instances: [clientInstance, clientInstance2]
-        };      
-        ui.syncUser(payload);
-        expect(mockBrowserAction.setIcon)
-            .toHaveBeenCalledWith('uproxy-19-p.png');
-        clientInstance.access.asClient = false;
-        clientInstance2.access.asClient = false;
-        ui.syncUser(payload);
-        expect(mockBrowserAction.setIcon)
-            .toHaveBeenCalledWith('uproxy-19.png');
-      }); 
-
-      it('Extension icon changes when you get access', () => {
-        var payload :UI.UserMessage = {
-          network: 'testNetwork',
-          user: {
-            userId: 'testUserId',
-            name: 'Alice',
-            imageData: 'testImageData',
-            isOnline: true
-          },
-          instances: [serverInstance]
-        };      
-        ui.syncUser(payload);
-        expect(mockBrowserAction.setIcon)
-            .toHaveBeenCalledWith('uproxy-19-c.png');
-      });   
-
-      it('Extension icon changes when you stop getting access', () => {
-        var payload :UI.UserMessage = {
-          network: 'testNetwork',
-          user: {
-            userId: 'testUserId',
-            name: 'Alice',
-            imageData: 'testImageData',
-            isOnline: true
-          },
-          instances: [serverInstance]
-        };      
-        ui.syncUser(payload);
-        expect(mockBrowserAction.setIcon)
-            .toHaveBeenCalledWith('uproxy-19-c.png');
-        serverInstance.access.asProxy = false;
-        ui.syncUser(payload);
-        expect(mockBrowserAction.setIcon)
-            .toHaveBeenCalledWith('uproxy-19.png');
-      });
-    }); // Update giving and/or getting state in UI
-  }); // syncUser
->>>>>>> 99022667
 
     it('isGivingAccess updates when you start and stop giving', () => {
       expect(ui.isGivingAccess()).toEqual(false);   
