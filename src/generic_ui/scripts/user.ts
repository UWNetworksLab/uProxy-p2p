/**
 * user.ts
 *
 * This is the UI-specific representation of a User.
 */
/// <reference path='../../../../third_party/freedom-typings/social.d.ts' />
/// <reference path='../../../../third_party/typings/lodash/lodash.d.ts' />

import social = require('../../interfaces/social');
import user_interface = require('./ui');
import _ = require('lodash');

export enum GettingConsentState {
  LOCAL_REQUESTED_REMOTE_GRANTED = 100,
  LOCAL_REQUESTED_REMOTE_NO_ACTION,
  REMOTE_OFFERED_LOCAL_NO_ACTION,
  REMOTE_OFFERED_LOCAL_IGNORED,
  NO_OFFER_OR_REQUEST
}

export enum SharingConsentState {
  LOCAL_OFFERED_REMOTE_ACCEPTED = 200,
  LOCAL_OFFERED_REMOTE_NO_ACTION,
  REMOTE_REQUESTED_LOCAL_NO_ACTION,
  REMOTE_REQUESTED_LOCAL_IGNORED,
  NO_OFFER_OR_REQUEST
}

/**
 * UI-specific user.
 */
export class User implements social.BaseUser {

  public name              :string;
  public imageData         :string;
  public url               :string;
  public isGettingFromMe   :boolean = false;
  public isSharingWithMe   :boolean = false;
  // 'filter'-related flags which indicate whether the user should be
  // currently visible in the UI.
  public offeringInstances :social.InstanceData[] = [];
  public allInstanceIds :string[] = [];

  public getExpanded :boolean = false;
  public shareExpanded :boolean = false;

  private consent_ :social.ConsentState;
  public gettingConsentState :GettingConsentState =
      GettingConsentState.NO_OFFER_OR_REQUEST;
  public sharingConsentState :SharingConsentState =
      SharingConsentState.NO_OFFER_OR_REQUEST;

  private isOnline_ :boolean = false;

  /**
   * Initialize the user to an 'empty' default.
   */
  constructor(public userId :string, public network :user_interface.Network,
      private ui_ :user_interface.UserInterface) {
    console.log('new user: ' + this.userId);
    this.name = '';
    this.offeringInstances = [];
  }

  /**
   * Update user details.
   */
  public update = (payload :social.UserData) => {
    var profile :social.UserProfileMessage = payload.user;
    if (this.userId !== profile.userId) {
      console.error('Unexpected userId: ' + profile.userId);
    }

<<<<<<< HEAD
    /**
     * Update user details.
     */
    public update = (payload :UI.UserMessage) => {
      var profile :UI.UserProfileMessage = payload.user;
      if (this.userId !== profile.userId) {
        console.error('Unexpected userId: ' + profile.userId);
      }
      this.name = profile.name;
      this.imageData = profile.imageData || Constants.DEFAULT_USER_IMG;
      this.offeringInstances = payload.offeringInstances;
      this.allInstanceIds = payload.allInstanceIds;
      this.updateInstanceDescriptions();
      this.consent_ = payload.consent;
      this.isOnline_ = payload.isOnline;

      // Update gettingConsentState, used to display correct getting buttons.
      if (this.offeringInstances.length > 0) {
        if (this.consent_.localRequestsAccessFromRemote) {
          this.gettingConsentState =
              GettingConsentState.LOCAL_REQUESTED_REMOTE_GRANTED;
        } else if (this.consent_.ignoringRemoteUserOffer) {
          this.gettingConsentState =
              GettingConsentState.REMOTE_OFFERED_LOCAL_IGNORED;
        } else {
          this.gettingConsentState =
              GettingConsentState.REMOTE_OFFERED_LOCAL_NO_ACTION;
        }
      } else {
        if (this.consent_.localRequestsAccessFromRemote) {
          this.gettingConsentState =
              GettingConsentState.LOCAL_REQUESTED_REMOTE_NO_ACTION;
        } else {
          this.gettingConsentState = GettingConsentState.NO_OFFER_OR_REQUEST;
=======
    // if we do not have stored state, no use in checking for changes
    if (this.consent_) {
      // notifications for get mode
      if (!payload.consent.ignoringRemoteUserOffer) {
        if (this.offeringInstances.length === 0 && payload.offeringInstances.length > 0) {
          if (payload.consent.localRequestsAccessFromRemote) {
            this.ui_.showNotification(profile.name + ' granted you access',
                         { mode: 'get', user: this.userId });
          } else {
            this.ui_.showNotification(profile.name + ' offered you access',
                         { mode: 'get', user: this.userId });
          }
>>>>>>> f46ae52d
        }
      }

      // notifications for share mode
      if (!payload.consent.ignoringRemoteUserRequest) {
        if (!this.consent_.remoteRequestsAccessFromLocal && payload.consent.remoteRequestsAccessFromLocal) {
          if (payload.consent.localGrantsAccessToRemote) {
            this.ui_.showNotification(profile.name + ' has accepted your offer for access',
                         { mode: 'share', user: this.userId });
          } else {
            this.ui_.showNotification(profile.name + ' is requesting access',
                         { mode: 'share', user: this.userId });
          }
        }
      }
    }

    this.name = profile.name;
    this.imageData = profile.imageData || user_interface.DEFAULT_USER_IMG;
    this.url = profile.url;

    // iterate backwards to allow removing elements
    var i = this.offeringInstances.length;
    while (i--) {
      var found = _.findIndex(payload.offeringInstances, (obj) => {
        return obj.instanceId === this.offeringInstances[i].instanceId;
      });

      if (found !== -1) {
        _.merge(this.offeringInstances[i], payload.offeringInstances[found]);
        payload.offeringInstances.splice(found, 1);
      } else {
        this.offeringInstances.splice(i, 1);
      }
    }

    for (var j in payload.offeringInstances) {
      this.offeringInstances.push(payload.offeringInstances[j]);
    }

    //this.offeringInstances = payload.offeringInstances;
    this.allInstanceIds = payload.allInstanceIds;
    this.updateInstanceDescriptions();
    this.consent_ = payload.consent;
    this.isOnline_ = payload.isOnline;

    // Update gettingConsentState, used to display correct getting buttons.
    if (this.offeringInstances.length > 0) {
      // Expand the contact if there previously were no offers and we are not
      // ignoring offers.
      if ((this.gettingConsentState ==
          GettingConsentState.NO_OFFER_OR_REQUEST ||
          this.gettingConsentState ==
          GettingConsentState.LOCAL_REQUESTED_REMOTE_NO_ACTION) &&
          !this.consent_.ignoringRemoteUserOffer) {
        this.getExpanded = true;
      }
      if (this.consent_.localRequestsAccessFromRemote) {
        this.gettingConsentState =
            GettingConsentState.LOCAL_REQUESTED_REMOTE_GRANTED;
      } else if (this.consent_.ignoringRemoteUserOffer) {
        this.gettingConsentState =
            GettingConsentState.REMOTE_OFFERED_LOCAL_IGNORED;
      } else {
        this.gettingConsentState =
            GettingConsentState.REMOTE_OFFERED_LOCAL_NO_ACTION;
      }
    } else {
      if (this.consent_.localRequestsAccessFromRemote) {
        this.gettingConsentState =
            GettingConsentState.LOCAL_REQUESTED_REMOTE_NO_ACTION;
      } else {
        this.gettingConsentState = GettingConsentState.NO_OFFER_OR_REQUEST;
      }
    }

    // Update sharingConsentState, used to display correct sharing buttons.
    if (this.consent_.remoteRequestsAccessFromLocal) {
      // Expand the contact if there previously were no requests and we are not
      // ignoring requests.
      if ((this.sharingConsentState ==
          SharingConsentState.NO_OFFER_OR_REQUEST ||
          this.sharingConsentState ==
          SharingConsentState.LOCAL_OFFERED_REMOTE_NO_ACTION) &&
          !this.consent_.ignoringRemoteUserRequest) {
        this.shareExpanded = true;
      }
      if (this.consent_.localGrantsAccessToRemote) {
        this.sharingConsentState =
            SharingConsentState.LOCAL_OFFERED_REMOTE_ACCEPTED;
      } else if (this.consent_.ignoringRemoteUserRequest) {
        this.sharingConsentState =
            SharingConsentState.REMOTE_REQUESTED_LOCAL_IGNORED;
      } else {
        this.sharingConsentState =
            SharingConsentState.REMOTE_REQUESTED_LOCAL_NO_ACTION;
      }
    } else {
      if (this.consent_.localGrantsAccessToRemote) {
        this.sharingConsentState =
            SharingConsentState.LOCAL_OFFERED_REMOTE_NO_ACTION;
      } else {
        this.sharingConsentState = SharingConsentState.NO_OFFER_OR_REQUEST;
      }
    }
  }

  // Returns two strings, where each matches an array name in model.contacts.
  // Does not use an enum because we need a string value, and typescript
  // enums evaluate to numbers.
  // CONSIDER: Avoid strings for values and string-param dependencies
  // https://github.com/uProxy/uproxy/issues/769
  public getCategories = () : user_interface.UserCategories => {
    var isTrustedForSharing = false;
    var isTrustedForGetting = false;
    var isPendingForSharing = false;
    var isPendingForGetting = false;

    // Share tab.
    if (this.consent_.remoteRequestsAccessFromLocal &&
        !this.consent_.ignoringRemoteUserRequest &&
        !this.consent_.localGrantsAccessToRemote) {
      isPendingForSharing = true;
    }
    if (this.consent_.localGrantsAccessToRemote) {
      isTrustedForSharing = true;
    }

    // Get tab.
    if (this.offeringInstances.length > 0) {
      if (this.consent_.localRequestsAccessFromRemote) {
        // we have asked for and received access
        isTrustedForGetting = true;
      } else if (!this.consent_.ignoringRemoteUserOffer) {
        // we have been offered access and have taken no action
        isPendingForGetting = true;
      }
    }

    // Convert booleans into strings.
    var isOnlineString = this.isOnline_ ? 'online' : 'offline';
    var gettingTrustString = 'UntrustedUproxy';
    if (isPendingForGetting) {
      gettingTrustString = 'Pending';
    } else if (isTrustedForGetting) {
      gettingTrustString = 'TrustedUproxy';
    }
    var sharingTrustString = 'UntrustedUproxy';
    if (isPendingForSharing) {
      sharingTrustString = 'Pending';
    } else if (isTrustedForSharing) {
      sharingTrustString = 'TrustedUproxy';
    }

    return {
      getTab: isOnlineString + gettingTrustString,
      shareTab: isOnlineString + sharingTrustString
    };
  }

  public updateInstanceDescriptions = () => {
    if (this.offeringInstances.length <= 1) {
      // Leave descriptions unchanged if there are 0 or 1 instances.
      return;
    }
    for (var i = 0; i < this.offeringInstances.length; ++i) {
      var instance = this.offeringInstances[i];
      if (!instance.description) {
        // Set description to "Computer 1", "Computer 2", etc.
        instance.description = 'Computer ' + (i + 1);
      }
    }
  }
}<|MERGE_RESOLUTION|>--- conflicted
+++ resolved
@@ -9,6 +9,7 @@
 import social = require('../../interfaces/social');
 import user_interface = require('./ui');
 import _ = require('lodash');
+import Constants = require('./constants');
 
 export enum GettingConsentState {
   LOCAL_REQUESTED_REMOTE_GRANTED = 100,
@@ -71,42 +72,6 @@
       console.error('Unexpected userId: ' + profile.userId);
     }
 
-<<<<<<< HEAD
-    /**
-     * Update user details.
-     */
-    public update = (payload :UI.UserMessage) => {
-      var profile :UI.UserProfileMessage = payload.user;
-      if (this.userId !== profile.userId) {
-        console.error('Unexpected userId: ' + profile.userId);
-      }
-      this.name = profile.name;
-      this.imageData = profile.imageData || Constants.DEFAULT_USER_IMG;
-      this.offeringInstances = payload.offeringInstances;
-      this.allInstanceIds = payload.allInstanceIds;
-      this.updateInstanceDescriptions();
-      this.consent_ = payload.consent;
-      this.isOnline_ = payload.isOnline;
-
-      // Update gettingConsentState, used to display correct getting buttons.
-      if (this.offeringInstances.length > 0) {
-        if (this.consent_.localRequestsAccessFromRemote) {
-          this.gettingConsentState =
-              GettingConsentState.LOCAL_REQUESTED_REMOTE_GRANTED;
-        } else if (this.consent_.ignoringRemoteUserOffer) {
-          this.gettingConsentState =
-              GettingConsentState.REMOTE_OFFERED_LOCAL_IGNORED;
-        } else {
-          this.gettingConsentState =
-              GettingConsentState.REMOTE_OFFERED_LOCAL_NO_ACTION;
-        }
-      } else {
-        if (this.consent_.localRequestsAccessFromRemote) {
-          this.gettingConsentState =
-              GettingConsentState.LOCAL_REQUESTED_REMOTE_NO_ACTION;
-        } else {
-          this.gettingConsentState = GettingConsentState.NO_OFFER_OR_REQUEST;
-=======
     // if we do not have stored state, no use in checking for changes
     if (this.consent_) {
       // notifications for get mode
@@ -119,7 +84,6 @@
             this.ui_.showNotification(profile.name + ' offered you access',
                          { mode: 'get', user: this.userId });
           }
->>>>>>> f46ae52d
         }
       }
 
@@ -138,7 +102,7 @@
     }
 
     this.name = profile.name;
-    this.imageData = profile.imageData || user_interface.DEFAULT_USER_IMG;
+    this.imageData = profile.imageData || Constants.DEFAULT_USER_IMG;
     this.url = profile.url;
 
     // iterate backwards to allow removing elements
