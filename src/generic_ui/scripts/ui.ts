--- conflicted
+++ resolved
@@ -35,19 +35,12 @@
     }
   },
   globalSettings: {
-<<<<<<< HEAD
-    'description': '',
-    'stunServers': [],
-    'hasSeenSharingEnabledScreen': false,
-    'hasSeenWelcome': false,
-    'allowNonUnicast': false
-=======
     description: '',
     stunServers: [],
     hasSeenSharingEnabledScreen: false,
     hasSeenWelcome: false,
     mode : uProxy.Mode.GET
->>>>>>> 053a1fef
+    allowNonUnicast: false
   }
 };
 
