--- conflicted
+++ resolved
@@ -4,16 +4,6 @@
  * Common User Interface state holder and changer.
  * TODO: firefox bindings.
  */
-<<<<<<< HEAD
-/// <reference path='constants.ts' />
-/// <reference path='user.ts' />
-/// <reference path='core_connector.ts' />
-/// <reference path='../../uproxy.ts'/>
-/// <reference path='../../interfaces/ui.d.ts'/>
-/// <reference path='../../interfaces/persistent.d.ts'/>
-/// <reference path='../../interfaces/browser-api.d.ts'/>
-/// <reference path='../../networking-typings/communications.d.ts' />
-=======
 
 import ui_constants = require('../../interfaces/ui');
 import Persistent = require('../../interfaces/persistent');
@@ -21,12 +11,11 @@
 import uproxy_core_api = require('../../interfaces/uproxy_core_api');
 import browser_api = require('../../interfaces/browser_api');
 import BrowserAPI = browser_api.BrowserAPI;
-import net = require('../../../../third_party/uproxy-networking/net/net.types');
+import net = require('../../../../third_party/uproxy-lib/net/net.types');
 import noreConnector = require('./core_connector');
 import user_module = require('./user');
 import User = user_module.User;
 import social = require('../../interfaces/social');
->>>>>>> f46ae52d
 
 // Singleton model for data bindings.
 export var model :Model = {
@@ -56,44 +45,7 @@
     stunServers: [],
     hasSeenSharingEnabledScreen: false,
     hasSeenWelcome: false,
-<<<<<<< HEAD
-    mode : uProxy.Mode.GET,
     splashState : 0
-  }
-};
-
-// TODO: currently we have a UI object (typescript module, i.e. namespace)
-// and a ui object (singleton intance of UI.UserInterface).  We should
-// change the names of these to avoid confusion.
-module UI {
-
-  // Filenames for icons.
-  // Two important things about using these strings:
-  // 1) When updating the icon strings below, default values in the Chrome
-  // manifests and Firefox main.js should also be changed to match.
-  // 2) These are only the suffixes of the icon names. Because we have
-  // different sizes of icons, the actual filenames have the dimension
-  // as a prefix. E.g. "19_online.gif" for the 19x19 pixel version.
-
-  export interface Contacts {
-    getAccessContacts : {
-      onlinePending :UI.User[];
-      offlinePending :UI.User[];
-      onlineTrustedUproxy :UI.User[];
-      offlineTrustedUproxy :UI.User[];
-      onlineUntrustedUproxy :UI.User[];
-      offlineUntrustedUproxy :UI.User[];
-    };
-    shareAccessContacts : {
-      onlinePending :UI.User[];
-      offlinePending :UI.User[];
-      onlineTrustedUproxy :UI.User[];
-      offlineTrustedUproxy :UI.User[];
-      onlineUntrustedUproxy :UI.User[];
-      offlineUntrustedUproxy :UI.User[];
-    }
-  }
-=======
     mode : ui_constants.Mode.GET,
     allowNonUnicast: false,
     statsReportingEnabled: false
@@ -149,7 +101,6 @@
    getTab :string;
    shareTab :string;
  }
->>>>>>> f46ae52d
 
 /**
  * Specific to one particular Social network.
@@ -179,13 +130,7 @@
  * Any COMMANDs from the UI should be directly called from the 'core' object.
  */
 export class UserInterface implements ui_constants.UiApi {
-  public DEBUG = false;  // Set to true to show the model in the UI.
-
   public view :ui_constants.View;
-
-  // Current state within the splash (onboarding).  Needs to be part
-  // of the ui object so it can be saved/restored when popup closes and opens.
-  public splashState :number = 0;
 
   // Instance you are getting access from.
   // Null if you are not getting access.
@@ -201,6 +146,8 @@
   public gettingStatus :string = null;
   public sharingStatus :string = null;
 
+  // TODO: refactor this to make fields on copy paste state
+  // or something like that.
   public copyPasteGettingState :social.GettingState = social.GettingState.NONE;
   public copyPasteSharingState :social.SharingState = social.SharingState.NONE;
   public copyPasteBytesSent :number = 0;
@@ -235,110 +182,12 @@
 
   public isSharingDisabled = false;
 
+  public disconnectedWhileProxying = false;
+
   /**
    * UI must be constructed with hooks to Notifications and Core.
    * Upon construction, the UI installs update handlers on core.
    */
-<<<<<<< HEAD
-  export class UserInterface implements uProxy.UIAPI {
-
-    public view :uProxy.View;
-
-    // Instance you are getting access from.
-    // Null if you are not getting access.
-    private instanceGettingAccessFrom_ = null;
-
-    // The instances you are giving access to.
-    // Remote instances to add to this set are received in messages from Core.
-    public instancesGivingAccessTo = {};
-
-    private mapInstanceIdToUser_ :{[instanceId :string] :UI.User} = {};
-
-    public gettingStatus :string = null;
-    public sharingStatus :string = null;
-
-    // TODO: refactor this to make fields on copy paste state
-    // or something like that.
-    public copyPasteGettingState :GettingState = GettingState.NONE;
-    public copyPasteSharingState :SharingState = SharingState.NONE;
-    public copyPasteBytesSent :number = 0;
-    public copyPasteBytesReceived :number = 0;
-
-    public copyPasteError :CopyPasteError = CopyPasteError.NONE;
-    public copyPasteGettingMessage :string = '';
-    public copyPasteSharingMessage :string = '';
-
-    /*
-     * This is used to store the information for setting up a copy+paste
-     * connection between establishing the connection and the user confirming
-     * the start of proxying
-     */
-    public copyPastePendingEndpoint :Net.Endpoint = null;
-
-    // TODO not needed, exists to handle typescript errors
-    private core_ :CoreConnector = null;
-
-    /**
-     * UI must be constructed with hooks to Notifications and Core.
-     * Upon construction, the UI installs update handlers on core.
-     */
-    constructor(
-        public core   :CoreConnector,
-        public browserApi :BrowserAPI) {
-      // TODO: Determine the best way to describe view transitions.
-      this.view = uProxy.View.SPLASH;  // Begin at the splash intro.
-      this.core_ = core;
-
-      // Attach handlers for UPDATES received from core.
-      // TODO: Implement the rest of the fine-grained state updates.
-      // (We begin with the simplest, total state update, above.)
-      core.onUpdate(uProxy.Update.INITIAL_STATE, (state :Object) => {
-        console.log('Received uProxy.Update.INITIAL_STATE:', state);
-        model.networkNames = state['networkNames'];
-        // TODO: Do not allow reassignment of globalSettings. Instead
-        // write a 'syncGlobalSettings' function that iterates through
-        // the values in state[globalSettings] and assigns the
-        // individual values to model.globalSettings. This is required
-        // because Polymer elements bound to globalSettings' values can
-        // only react to updates to globalSettings and not reassignments.
-        model.globalSettings = state['globalSettings'];
-
-        this.copyPasteGettingState = state['copyPasteState'].localGettingFromRemote;
-        this.copyPasteSharingState = state['copyPasteState'].localSharingWithRemote;
-        this.copyPasteBytesSent = state['copyPasteState'].bytesSent;
-        this.copyPasteBytesReceived = state['copyPasteState'].bytesReceived;
-        this.copyPastePendingEndpoint = state['copyPastePendingEndpoint'];
-        if (this.copyPasteGettingState !== GettingState.NONE ||
-            this.copyPasteSharingState !== SharingState.NONE) {
-          this.view = uProxy.View.COPYPASTE;
-        }
-
-        if (state['onlineNetwork'] === null) {
-          return;
-        }
-        if (model.onlineNetwork === null) {
-          model.onlineNetwork = {
-            name:   state['onlineNetwork'].name,
-            userId: state['onlineNetwork'].profile.userId,
-            userName: state['onlineNetwork'].profile.name,
-            imageData: state['onlineNetwork'].profile.imageData,
-            roster: {},
-            hasContacts: false
-          };
-        }
-
-        if (this.view === uProxy.View.COPYPASTE) {
-          console.error(
-              'User cannot be online while having a copy-paste connection');
-        }
-        this.view = uProxy.View.ROSTER;
-
-        for (var userId in state['onlineNetwork'].roster) {
-          this.syncUser(state['onlineNetwork'].roster[userId]);
-        }
-        this.updateSharingStatusBar_();
-      });
-=======
   constructor(
       public core   :CoreConnector,
       public browserApi :BrowserAPI) {
@@ -351,7 +200,6 @@
         this.isSharingDisabled = true;
       }
     }
->>>>>>> f46ae52d
 
     core.on('core_connect', () => {
       this.view = ui_constants.View.SPLASH;
@@ -691,9 +539,9 @@
     this.instanceGettingAccessFrom_ = null;
 
     if (this.isGivingAccess()) {
-      this.browserApi.setIcon(SHARING_ICON);
+      this.browserApi.setIcon(Constants.SHARING_ICON);
     } else if (model.onlineNetwork) {
-      this.browserApi.setIcon(DEFAULT_ICON);
+      this.browserApi.setIcon(Constants.DEFAULT_ICON);
     } else {
       this.setOfflineIcon();
     }
@@ -705,39 +553,14 @@
     }
 
     if (askUser) {
-      this.browserApi.setIcon(ERROR_ICON);
+      this.browserApi.setIcon(Constants.ERROR_ICON);
       this.browserApi.launchTabIfNotOpen('generic_ui/disconnected.html');
       return;
     }
 
-<<<<<<< HEAD
-    /**
-     * Removes proxy indicators from UI and undoes proxy configuration
-     * (e.g. chrome.proxy settings).
-     * If user didn't end proxying, so if proxy session ended because of some
-     * unexpected reason, user should be asked before reverting proxy settings.
-     */
-    public stopGettingInUiAndConfig = (askUser :boolean) => {
-      var instanceId = this.instanceGettingAccessFrom_;
-      this.instanceGettingAccessFrom_ = null;
-
-      // TODO (lucyhe): if askUser is true we might want a different
-      // icon that means "configured to proxy, but not proxying"
-      // instead of immediately going back to the "not proxying" icon.
-      if (this.isGivingAccess()) {
-        this.browserApi.setIcon(Constants.SHARING_ICON);
-      } else if (askUser) {
-        this.browserApi.setIcon(Constants.ERROR_ICON);
-      } else if (model.onlineNetwork) {
-        this.browserApi.setIcon(Constants.DEFAULT_ICON);
-      } else {
-        this.setOfflineIcon();
-      }
-=======
     this.proxySet_ = false;
     this.browserApi.stopUsingProxy();
   }
->>>>>>> f46ae52d
 
   public startGettingFromInstance = (instanceId :string) :Promise<void> => {
     var user = this.mapInstanceIdToUser_[instanceId];
@@ -781,23 +604,14 @@
       console.error('Attempting to stop getting from unknown instance');
     }
 
-<<<<<<< HEAD
-    public startGettingInUi = () => {
-      if (this.isGivingAccess()) {
-        this.browserApi.setIcon(Constants.GETTING_SHARING_ICON);
-      } else {
-        this.browserApi.setIcon(Constants.GETTING_ICON);
-      }
-=======
     this.core.stop();
   }
 
   public startGettingInUi = () => {
     if (this.isGivingAccess()) {
-      this.browserApi.setIcon(GETTING_SHARING_ICON);
+      this.browserApi.setIcon(Constants.GETTING_SHARING_ICON);
     } else {
-      this.browserApi.setIcon(GETTING_ICON);
->>>>>>> f46ae52d
+      this.browserApi.setIcon(Constants.GETTING_ICON);
     }
   }
 
@@ -830,49 +644,27 @@
     */
   public startGivingInUi = () => {
     if (this.isGettingAccess()) {
-      this.browserApi.setIcon(GETTING_SHARING_ICON);
+      this.browserApi.setIcon(Constants.GETTING_SHARING_ICON);
     } else {
-      this.browserApi.setIcon(SHARING_ICON);
-    }
-  }
-
-<<<<<<< HEAD
-    /**
-      * Set extension icon to the 'giving' icon.
-      */
-    public startGivingInUi = () => {
-      if (this.isGettingAccess()) {
-        this.browserApi.setIcon(Constants.GETTING_SHARING_ICON);
-      } else {
-        this.browserApi.setIcon(Constants.SHARING_ICON);
-      }
-=======
+      this.browserApi.setIcon(Constants.SHARING_ICON);
+    }
+  }
+
   /**
     * Set extension icon to the default icon.
     */
   public stopGivingInUi = () => {
     if (this.isGettingAccess()) {
-      this.browserApi.setIcon(GETTING_ICON);
+      this.browserApi.setIcon(Constants.GETTING_ICON);
     } else if (model.onlineNetwork) {
-      this.browserApi.setIcon(DEFAULT_ICON);
+      this.browserApi.setIcon(Constants.DEFAULT_ICON);
     } else {
       this.setOfflineIcon();
->>>>>>> f46ae52d
-    }
-  }
-
-<<<<<<< HEAD
-    /**
-      * Set extension icon to the default icon.
-      */
-    public stopGivingInUi = () => {
-      if (this.isGettingAccess()) {
-        this.browserApi.setIcon(Constants.GETTING_ICON);
-      } else if (model.onlineNetwork) {
-        this.browserApi.setIcon(Constants.DEFAULT_ICON);
-=======
+    }
+  }
+
   public setOfflineIcon = () => {
-    this.browserApi.setIcon(LOGGED_OUT_ICON);
+    this.browserApi.setIcon(Constants.LOGGED_OUT_ICON);
   }
 
   public isGettingAccess = () => {
@@ -895,7 +687,7 @@
     // previously offline, show the default (logo) icon.
     if (network.online && network.name != 'Manual'
         && model.onlineNetwork == null) {
-      this.browserApi.setIcon(DEFAULT_ICON);
+      this.browserApi.setIcon(Constants.DEFAULT_ICON);
     }
 
     if (model.onlineNetwork &&
@@ -918,25 +710,10 @@
           this.browser == 'chrome') {
         console.warn('Unexpected logout, reconnecting to ' + network.name);
         this.reconnect(network.name);
->>>>>>> f46ae52d
       } else {
         this.showNotification('You have been logged out of ' + network.name);
         this.view = ui_constants.View.SPLASH;
       }
-    }
-
-<<<<<<< HEAD
-    public setOfflineIcon = () => {
-      this.browserApi.setIcon(Constants.LOGGED_OUT_ICON);
-=======
-    if (network.online && !model.onlineNetwork) {
-      model.onlineNetwork = {
-        name:   network.name,
-        userId: network.userId,
-        roster: {},
-        hasContacts: false
-      };
->>>>>>> f46ae52d
     }
   }
 
@@ -981,18 +758,9 @@
 
     user.update(payload);
 
-<<<<<<< HEAD
-      // If you are now online (on a non-manual network), and were
-      // previously offline, show the default (logo) icon.
-      if (network.online && network.name != 'Manual'
-          && model.onlineNetwork == null) {
-        this.browserApi.setIcon(Constants.DEFAULT_ICON);
-      }
-=======
     for (var i = 0; i < payload.allInstanceIds.length; ++i) {
       this.mapInstanceIdToUser_[payload.allInstanceIds[i]] = user;
     }
->>>>>>> f46ae52d
 
     var newUserCategories = user.getCategories();
     // Update the user's category in both get and share tabs.
@@ -1042,7 +810,6 @@
     return this.core.logout(networkInfo);
   }
 
-<<<<<<< HEAD
       for (var i = 0; i < payload.offeringInstances.length; i++) {
         if (payload.offeringInstances[i].localGettingFromRemote ===
             GettingState.GETTING_ACCESS) {
@@ -1064,7 +831,6 @@
           oldUserCategories.getTab, newUserCategories.getTab);
       this.categorizeUser_(user, model.contacts.shareAccessContacts,
           oldUserCategories.shareTab, newUserCategories.shareTab);
-=======
   public reconnect = (network :string) => {
     // TODO: this reconnect logic has some issues:
     // 1. It only attempts to re-use the last access_token, and doesn't
@@ -1086,7 +852,6 @@
         xhr.send();
       });
     }
->>>>>>> f46ae52d
 
     var loginCalled = false;
     var attemptReconnect = () => {
