--- conflicted
+++ resolved
@@ -552,12 +552,8 @@
         name: networkName,
         userId: "" /* The current user's ID will be determined by the core. */
       };
-<<<<<<< HEAD
-      return this.core.acceptInvitation({network: socialNetworkInfo, data: networkData});
-=======
       return this.core.acceptInvitation(
           {network: socialNetworkInfo, token: url});
->>>>>>> d9d11453
     }).catch((e) => {
       // The user did not confirm adding their friend, not an error.
       return;
