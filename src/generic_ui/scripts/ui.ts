/// <reference path='../../../../third_party/typings/i18next/i18next.d.ts' />

/**
 * ui.ts
 *
 * Common User Interface state holder and changer.
 * TODO: firefox bindings.
 */

import ui_constants = require('../../interfaces/ui');
import Persistent = require('../../interfaces/persistent');
import CoreConnector = require('./core_connector');
import uproxy_core_api = require('../../interfaces/uproxy_core_api');
import browser_api = require('../../interfaces/browser_api');
import BrowserAPI = browser_api.BrowserAPI;
import net = require('../../../../third_party/uproxy-lib/net/net.types');
import noreConnector = require('./core_connector');
import user_module = require('./user');
import User = user_module.User;
import social = require('../../interfaces/social');
import Constants = require('./constants');
import translator_module = require('./translator');
import _ = require('lodash');

// Filenames for icons.
// Two important things about using these strings:
// 1) When updating the icon strings below, default values in the Chrome
// manifests and Firefox main.js should also be changed to match.
// 2) These are only the suffixes of the icon names. Because we have
// different sizes of icons, the actual filenames have the dimension
// as a prefix. E.g. "19_online.gif" for the 19x19 pixel version.

export class Model {
  public networkNames :string[] = [];

  public onlineNetworks :Network[] = [];

  public contacts :Contacts = {
    getAccessContacts: {
      pending: [],
      trustedUproxy: [],
      untrustedUproxy: [],
    },
    shareAccessContacts: {
      pending: [],
      trustedUproxy: [],
      untrustedUproxy: [],
    }
  };

  public globalSettings :uproxy_core_api.GlobalSettings = {
    version: 0,
    description: '',
    stunServers: [],
    hasSeenSharingEnabledScreen: false,
    hasSeenWelcome: false,
    splashState : 0,
    mode : ui_constants.Mode.GET,
    allowNonUnicast: false,
    statsReportingEnabled: false,
    consoleFilter: 2, // loggingTypes.Level.warn
    language: 'en'
  };

  public reconnecting = false;

  // userId is included as an optional parameter because we will eventually
  // want to use it to get an accurate network.  For now, it is ignored and
  // serves to remind us of where we still need to add the info
  public getNetwork = (networkName :string, userId?:string) :Network => {
    return _.find(this.onlineNetworks, { name: networkName });
  }

  public removeNetwork = (networkName :string) => {
    _.remove(this.onlineNetworks, { name: networkName });
  }

  public getUser = (network :Network, userId :string) :User => {
    if (network.roster[userId]) {
      return network.roster[userId];
    }

    return null;
  }

  public updateGlobalSettings = (settings :Object) => {
    _.merge(this.globalSettings, settings, (a :any, b :any) => {
      if (_.isArray(a) && _.isArray(b)) {
        return b;
      }

      return undefined;
    });
  }
}

// Singleton model for data bindings.
export var model = new Model();

export interface ContactCategory {
  [type :string] :User[];
  pending :User[];
  trustedUproxy :User[];
  untrustedUproxy :User[];
}

export interface Contacts {
  getAccessContacts :ContactCategory;
  shareAccessContacts :ContactCategory;
}

 export interface UserCategories {
   getTab :string;
   shareTab :string;
 }

/**
 * Specific to one particular Social network.
 */
export interface Network {
  name   :string;
  // TODO(salomegeo): Add more information about the user.
  userId :string;
  imageData ?:string;
  userName ?:string;
  logoutExpected: boolean;
  roster :{ [userId:string] :User };
}

export interface NotificationData {
  mode :string;
  network :string;
  user :string;
  unique ?:string;
}

/**
 * The User Interface class.
 *
 * Keeps persistent state between the popup opening and closing.
 * Manipulates the payloads received from UPDATES from the Core in preparation
 * for UI interaction.
 * Any COMMANDs from the UI should be directly called from the 'core' object.
 */
export class UserInterface implements ui_constants.UiApi {
  public view :ui_constants.View;

  // Instance you are getting access from.
  // Null if you are not getting access.
  public instanceTryingToGetAccessFrom :string = null;
  private instanceGettingAccessFrom_ :string = null;

  // The instances you are giving access to.
  // Remote instances to add to this set are received in messages from Core.
  public instancesGivingAccessTo :{[instanceId :string] :boolean} = {};

  private mapInstanceIdToUser_ :{[instanceId :string] :User} = {};

  public gettingStatus :string = null;
  public sharingStatus :string = null;

  public copyPasteState :uproxy_core_api.ConnectionState = {
    localGettingFromRemote: social.GettingState.NONE,
    localSharingWithRemote: social.SharingState.NONE,
    bytesSent: 0,
    bytesReceived: 0
  };

  public copyPasteError :ui_constants.CopyPasteError = ui_constants.CopyPasteError.NONE;
  public copyPasteGettingMessages :social.PeerMessage[] = [];
  public copyPasteSharingMessages :social.PeerMessage[] = [];

  public browser :string = '';

  // Changing this causes root.ts to fire a core-signal
  // with the new value.
  public signalToFire :string = '';

  public toastMessage :string = null;
  public unableToGet :boolean = false;
  public unableToShare :boolean = false;

  // Must be included in Chrome extension manifest's list of permissions.
  public AWS_FRONT_DOMAIN = 'https://a0.awsstatic.com/';

  /*
   * This is used to store the information for setting up a copy+paste
   * connection between establishing the connection and the user confirming
   * the start of proxying
   */
  public copyPastePendingEndpoint :net.Endpoint = null;

  public isSharingDisabled = false;

  public i18n_t :Function = translator_module.i18n_t;
  public i18n_setLng :Function = translator_module.i18n_setLng;

  /**
   * UI must be constructed with hooks to Notifications and Core.
   * Upon construction, the UI installs update handlers on core.
   */
  constructor(
      public core   :CoreConnector,
      public browserApi :BrowserAPI) {
    // TODO: Determine the best way to describe view transitions.
    this.view = ui_constants.View.SPLASH;  // Begin at the splash intro.
    this.i18n_setLng(model.globalSettings.language);

    var firefoxMatches = navigator.userAgent.match(/Firefox\/(\d+)/);
    if (firefoxMatches) {
      if (parseInt(firefoxMatches[1], 10) === 37) {
        this.isSharingDisabled = true;
      }
    }

    core.on('core_connect', () => {
      this.view = ui_constants.View.SPLASH;

      core.getFullState()
          .then(this.updateInitialState);
    });

    core.on('core_disconnect', () => {
      // When disconnected from the app, we should show the browser specific page
      // that shows the "app missing" message.
      this.view = ui_constants.View.BROWSER_ERROR;

      if (this.isGettingAccess()) {
        this.stopGettingInUiAndConfig({instanceId: null, error: true});
      }
    });

    core.connect();

    core.onUpdate(uproxy_core_api.Update.INITIAL_STATE_DEPRECATED_0_8_10, this.updateInitialState);

    // Add or update the online status of a network.
    core.onUpdate(uproxy_core_api.Update.NETWORK, this.syncNetwork_);

    // Attach handlers for USER updates.
    core.onUpdate(uproxy_core_api.Update.USER_SELF, this.syncUserSelf_);

    core.onUpdate(uproxy_core_api.Update.USER_FRIEND, this.syncUser);

    core.onUpdate(uproxy_core_api.Update.MANUAL_NETWORK_OUTBOUND_MESSAGE,
                  (message :social.PeerMessage) => {
      console.log('Manual network outbound message: ' +
                  JSON.stringify(message));
      // TODO: Display the message in the 'manual network' UI.
    });

    core.onUpdate(uproxy_core_api.Update.COPYPASTE_MESSAGE,
        (message :uproxy_core_api.CopyPasteMessages) => {
      switch (message.type) {
        case social.PeerMessageType.SIGNAL_FROM_CLIENT_PEER:
          this.copyPasteGettingMessages = message.data;
          break;
        case social.PeerMessageType.SIGNAL_FROM_SERVER_PEER:
          this.copyPasteSharingMessages = message.data;
          break;
      }
    });

    // indicates the current getting connection has ended
    core.onUpdate(uproxy_core_api.Update.STOP_GETTING, (error :boolean) => {
      this.stopGettingInUiAndConfig({instanceId: null, error: error});
    });

    // indicates we just started offering access through copy+paste
    core.onUpdate(uproxy_core_api.Update.START_GIVING, () => {
      if (!this.isGivingAccess()) {
        this.startGivingInUi();
      }
    });

    // indicates we just stopped offering access through copy+paste
    core.onUpdate(uproxy_core_api.Update.STOP_GIVING, () => {
      this.copyPasteState.localSharingWithRemote = social.SharingState.NONE;
      if (!this.isGivingAccess()) {
        this.stopGivingInUi();
      }
    });

    // status of the current copy+paste connection
    core.onUpdate(uproxy_core_api.Update.STATE, (state :uproxy_core_api.ConnectionState) => {
      this.copyPasteState = state;
    });

    core.onUpdate(uproxy_core_api.Update.STOP_GETTING_FROM_FRIEND,
        (data :social.StopProxyInfo) => { // TODO better type
        this.stopGettingInUiAndConfig(data);
    });

    core.onUpdate(uproxy_core_api.Update.START_GIVING_TO_FRIEND,
        (instanceId :string) => {
      // TODO (lucyhe): Update instancesGivingAccessTo before calling
      // startGivingInUi so that isGiving() is updated as early as possible.
      if (!this.isGivingAccess()) {
        this.startGivingInUi();
      }
      this.instancesGivingAccessTo[instanceId] = true;
      this.updateSharingStatusBar_();

      var user = this.mapInstanceIdToUser_[instanceId];
      user.isGettingFromMe = true;
      this.showNotification(this.i18n_t('startedProxying',
          { name: user.name }), { mode: 'share', network: user.network.name, user: user.userId });
    });

    core.onUpdate(uproxy_core_api.Update.STOP_GIVING_TO_FRIEND,
        (instanceId :string) => {
      var isGettingFromMe = false;
      var user = this.mapInstanceIdToUser_[instanceId];

      // only show a notification if we knew we were prokying
      if (typeof this.instancesGivingAccessTo[instanceId] !== 'undefined') {
        this.showNotification(this.i18n_t('stoppedProxying',
          { name: user.name }), { mode: 'share', network: user.network.name, user: user.userId });
      }
      delete this.instancesGivingAccessTo[instanceId];
      if (!this.isGivingAccess()) {
        this.stopGivingInUi();
      }

      // Update user.isGettingFromMe
      for (var i = 0; i < user.allInstanceIds.length; ++i) {
        if (this.instancesGivingAccessTo[user.allInstanceIds[i]]) {
          isGettingFromMe = true;
          break;
        }
      }
      user.isGettingFromMe = isGettingFromMe;

      this.updateSharingStatusBar_();
    });

    core.onUpdate(uproxy_core_api.Update.FAILED_TO_GIVE,
        (info:uproxy_core_api.FailedToGetOrGive) => {
      console.error('proxying attempt ' + info.proxyingId + ' failed (giving)');

      this.toastMessage = this.i18n_t('unableToShareWith', {
        name: info.name
      });
      this.unableToShare = true;
    });

    core.onUpdate(uproxy_core_api.Update.FAILED_TO_GET,
        (info:uproxy_core_api.FailedToGetOrGive) => {
      console.error('proxying attempt ' + info.proxyingId + ' failed (getting)');

      this.toastMessage = this.i18n_t('unableToGetFrom', {
        name: info.name
      });
      this.instanceTryingToGetAccessFrom = null;
      this.unableToGet = true;
      this.bringUproxyToFront();
    });

    core.onUpdate(
        uproxy_core_api.Update.POST_TO_CLOUDFRONT,
        (data :uproxy_core_api.CloudfrontPostData) => {
      this.postToCloudfrontSite(data.payload, data.cloudfrontPath);
    });

    browserApi.on('urlData', this.handleUrlData);
    browserApi.on('notificationClicked', this.handleNotificationClick);
    browserApi.on('proxyDisconnected', this.proxyDisconnected);

    core.getFullState()
        .then(this.updateInitialState)
        .then(this.browserApi.handlePopupLaunch);
  }

  // Because of an observer (in root.ts) watching the value of
  // signalToFire, this function simulates firing a core-signal
  // from the background page.
  public fireSignal = (signal :string) => {
    this.signalToFire = signal;
  }

  public showNotification = (text :string, data ?:NotificationData) => {
    data = data ? data : { mode: '', network: '', user: '' };
    // non-uniqu but existing tags prevent the notification from displaying in some cases
    data.unique = Math.floor(Math.random() * 1E10).toString();

    try {
      var tag = JSON.stringify(data);
    } catch (e) {
      console.error('Could not encode data to tag');
      tag = data.unique;
    }

    this.browserApi.showNotification(text, tag);
  }

  public handleNotificationClick = (tag :string) => {
    // we want to bring uProxy to the front regardless of the info
    this.bringUproxyToFront();

    try {
      var data = JSON.parse(tag);

      if (data.network && data.user) {
        var network = model.getNetwork(data.network);
        if (network) {
          var contact = model.getUser(network, data.user);
        }
      }

      if (data.mode === 'get') {
        model.globalSettings.mode = ui_constants.Mode.GET;
        this.core.updateGlobalSettings(model.globalSettings);
        if (contact) {
          contact.getExpanded = true;
        }
      } else if (data.mode === 'share' && !this.isSharingDisabled) {
        model.globalSettings.mode = ui_constants.Mode.SHARE;
        this.core.updateGlobalSettings(model.globalSettings);
        if (contact) {
          contact.shareExpanded = true;
        }
      }
    } catch (e) {
      console.warn('error getting information from notification tag');
    }
  }

  private updateGettingStatusBar_ = () => {
    // TODO: localize this.
    if (this.instanceGettingAccessFrom_) {
      this.gettingStatus = this.i18n_t('gettingAccessFrom', {
        name: this.mapInstanceIdToUser_[this.instanceGettingAccessFrom_].name
      });
    } else {
      this.gettingStatus = null;
    }
  }

  private updateSharingStatusBar_ = () => {
    // TODO: localize this - may require simpler formatting to work
    // in all languages.
    var instanceIds = Object.keys(this.instancesGivingAccessTo);
    if (instanceIds.length === 0) {
      this.sharingStatus = null;
    } else if (instanceIds.length === 1) {
      this.sharingStatus = this.i18n_t('sharingAccessWith_one', {
        name: this.mapInstanceIdToUser_[instanceIds[0]].name
      });
    } else if (instanceIds.length === 2) {
      this.sharingStatus = this.i18n_t('sharingAccessWith_two', {
        name1: this.mapInstanceIdToUser_[instanceIds[0]].name,
        name2: this.mapInstanceIdToUser_[instanceIds[1]].name
      });
    } else {
      this.sharingStatus = this.i18n_t('sharingAccessWith_two', {
        name: this.mapInstanceIdToUser_[instanceIds[0]].name,
        numOthers: (instanceIds.length - 1)
      });
    }
  }

  public handleUrlData = (url :string) => {
    var payload :social.PeerMessage[];
    var expectedType :social.PeerMessageType;
    console.log('received url data from browser');

    if (model.onlineNetworks.length > 0) {
      console.log('Ignoring URL since we have an active network');
      this.copyPasteError = ui_constants.CopyPasteError.LOGGED_IN;
      return;
    }

    this.view = ui_constants.View.COPYPASTE;

    var match = url.match(/https:\/\/www.uproxy.org\/(request|offer)\/(.*)/)
    if (!match) {
      console.error('parsed url that did not match');
      this.copyPasteError = ui_constants.CopyPasteError.BAD_URL;
      return;
    }

    this.copyPasteError = ui_constants.CopyPasteError.NONE;
    try {
      payload = JSON.parse(atob(decodeURIComponent(match[2])));
    } catch (e) {
      console.error('malformed string from browser');
      this.copyPasteError = ui_constants.CopyPasteError.BAD_URL;
      return;
    }

    if (social.SharingState.NONE !== this.copyPasteState.localSharingWithRemote) {
      console.info('should not be processing a URL while in the middle of sharing');
      this.copyPasteError = ui_constants.CopyPasteError.UNEXPECTED;
      return;
    }

    // at this point, we assume everything is good, so let's check state
    switch (match[1]) {
      case 'request':
        expectedType = social.PeerMessageType.SIGNAL_FROM_CLIENT_PEER;
        this.copyPasteSharingMessages = [];
        this.core.startCopyPasteShare();
        break;
      case 'offer':
        expectedType = social.PeerMessageType.SIGNAL_FROM_SERVER_PEER;
        if (social.GettingState.TRYING_TO_GET_ACCESS
            !== this.copyPasteState.localGettingFromRemote) {
          console.warn('currently not expecting any information, aborting');
          this.copyPasteError = ui_constants.CopyPasteError.UNEXPECTED;
          return;
        }
        break;
    }

    console.log('Sending messages from url to app');
    for (var i in payload) {
      if (payload[i].type !== expectedType) {
        this.copyPasteError = ui_constants.CopyPasteError.BAD_URL;
        return;
      }

      this.core.sendCopyPasteSignal(payload[i]);
    }
  }

  public proxyDisconnected = () => {
    if (this.isGettingAccess()) {
      this.stopGettingFromInstance(this.instanceGettingAccessFrom_);
      this.fireSignal('open-proxy-error');
      this.bringUproxyToFront();
    }
  }

  /**
   * Removes proxy indicators from UI and undoes proxy configuration
   * (e.g. chrome.proxy settings).
   * If user didn't end proxying, so if proxy session ended because of some
   * unexpected reason, user should be asked before reverting proxy settings.
   */
  public stopGettingInUiAndConfig = (data :social.StopProxyInfo) => {
    if (data.instanceId) {
      this.mapInstanceIdToUser_[data.instanceId].isSharingWithMe = false;
    } else if (this.instanceGettingAccessFrom_) {
      this.mapInstanceIdToUser_[this.instanceGettingAccessFrom_].isSharingWithMe = false;
    }

    if (data.error) {
      this.bringUproxyToFront();
      this.core.disconnectedWhileProxying = true;
    } else {
      this.core.disconnectedWhileProxying = false;
      if (data.instanceId === null ||
          data.instanceId === this.instanceGettingAccessFrom_) {
        this.instanceGettingAccessFrom_ = null;
        this.browserApi.stopUsingProxy();
      }
    }

    this.updateGettingStatusBar_();
    this.updateIcon_();
  }

  private getInstancePath_ = (instanceId :string) => {
    var user = this.mapInstanceIdToUser_[instanceId];

    return <social.InstancePath>{
      network: {
        name: user.network.name,
        userId: user.network.userId
      },
      userId: user.userId,
      instanceId: instanceId
    };
  }

  public restartProxying = () => {
    this.startGettingFromInstance(this.instanceGettingAccessFrom_);
  }

  public startGettingFromInstance = (instanceId :string) :Promise<void> => {
    this.instanceTryingToGetAccessFrom = instanceId;

    return this.core.start(this.getInstancePath_(instanceId))
        .then((endpoint :net.Endpoint) => {
      this.instanceTryingToGetAccessFrom = null;
<<<<<<< HEAD
      // If we were getting access from some other instance
      // turn down the connection.
      if (this.instanceGettingAccessFrom_ &&
          this.instanceGettingAccessFrom_ != instanceId) {
        this.core.stop(this.getInstancePath_(this.instanceGettingAccessFrom_));
      }
      this.startGettingInUiAndConfig(instanceId, endpoint);
    }).catch((e :Error) => {
      // this is only an error if we are still trying to get access from the
      // instance
      if (this.instanceTryingToGetAccessFrom !== instanceId) {
        return;
      }
      var userName = this.mapInstanceIdToUser_[instanceId].name;
      this.toastMessage = this.i18n_t('unableToGetFrom', { name: name });
      this.instanceTryingToGetAccessFrom = null;
      this.unableToGet = true;
      this.bringUproxyToFront();
      return Promise.reject(e);
=======
      this.startGettingInUiAndConfig(instanceId, endpoint);
>>>>>>> af9f7819
    });
  }

  public stopGettingFromInstance = (instanceId :string) :void => {
    if (instanceId === this.instanceTryingToGetAccessFrom) {
      // aborting pending connection
      this.instanceTryingToGetAccessFrom = null;
    } else if (instanceId === this.instanceGettingAccessFrom_) {
      // instance will be unset in eventual callback from core
    } else {
      // we have no idea what's going on
      console.error('Attempting to stop getting from unknown instance');
    }

    this.core.stop(this.getInstancePath_(instanceId));
  }

  public startGettingInUi = () => {
    this.updateIcon_(true);
  }

  /**
    * Sets extension icon to default and undoes proxy configuration.
    */
  public startGettingInUiAndConfig =
      (instanceId :string, endpoint :net.Endpoint) => {
    if (instanceId) {
      this.instanceGettingAccessFrom_ = instanceId;
      this.mapInstanceIdToUser_[instanceId].isSharingWithMe = true;
    }

    this.core.disconnectedWhileProxying = false;

    this.startGettingInUi();

    this.updateGettingStatusBar_();

    this.browserApi.startUsingProxy(endpoint);
  }

  /**
    * Set extension icon to the 'giving' icon.
    */
  public startGivingInUi = () => {
    this.updateIcon_(null, true);
  }

  private updateIcon_ = (isGetting?:boolean, isGiving?:boolean) => {
    if (isGetting === null || typeof isGetting === 'undefined') {
      isGetting = this.isGettingAccess();
    }

    if (isGiving === null || typeof isGiving === 'undefined') {
      isGiving = this.isGivingAccess();
    }

    if (this.core.disconnectedWhileProxying) {
      this.browserApi.setIcon(Constants.ERROR_ICON);
    } else if (isGetting && isGiving) {
      this.browserApi.setIcon(Constants.GETTING_SHARING_ICON);
    } else if (isGetting) {
      this.browserApi.setIcon(Constants.GETTING_ICON);
    } else if (isGiving) {
      this.browserApi.setIcon(Constants.SHARING_ICON);
    } else if (model.onlineNetworks.length > 0) {
      this.browserApi.setIcon(Constants.DEFAULT_ICON);
    } else {
      this.browserApi.setIcon(Constants.LOGGED_OUT_ICON);
    }
  }

  /**
    * Set extension icon to the default icon.
    */
  public stopGivingInUi = () => {
    this.updateIcon_(null, false);
  }

  public isGettingAccess = () => {
    return this.instanceGettingAccessFrom_ != null;
  }

  public isGivingAccess = () => {
    return Object.keys(this.instancesGivingAccessTo).length > 0 ||
           this.copyPasteState.localSharingWithRemote === social.SharingState.SHARING_ACCESS;
  }

  /**
   * Synchronize a new network to be visible on this UI.
   */
  private syncNetwork_ = (networkMsg :social.NetworkMessage) => {
    var existingNetwork = model.getNetwork(networkMsg.name, networkMsg.userId);

    if (networkMsg.online) {
      if (!existingNetwork) {
        existingNetwork = {
          name: networkMsg.name,
          userId: networkMsg.userId,
          roster: {},
          logoutExpected: false,
          userName: networkMsg.userName,
          imageData: networkMsg.imageData
        };
        model.onlineNetworks.push(existingNetwork);
      }
    } else {
      if (existingNetwork) {
        for (var userId in existingNetwork.roster) {
          var user = existingNetwork.roster[userId];
          var userCategories = user.getCategories();
          this.categorizeUser_(user, model.contacts.getAccessContacts,
                               userCategories.getTab, null);
          this.categorizeUser_(user, model.contacts.shareAccessContacts,
                               userCategories.shareTab, null);
        }
        model.removeNetwork(networkMsg.name);

        if (!existingNetwork.logoutExpected &&
            (networkMsg.name === 'Google' || networkMsg.name === 'Facebook') &&
            !this.core.disconnectedWhileProxying && !this.instanceGettingAccessFrom_) {
          console.warn('Unexpected logout, reconnecting to ' + networkMsg.name);
          this.reconnect(networkMsg.name);
        } else {
          if (this.instanceGettingAccessFrom_) {
            this.stopGettingInUiAndConfig({instanceId :null, error: true});
          }
          this.showNotification(this.i18n_t('loggedOut', {network: networkMsg.name}));

          if (!model.onlineNetworks.length) {
            this.view = ui_constants.View.SPLASH;
          }
        }
      }
    }

    this.updateIcon_();
  }

  private syncUserSelf_ = (payload :social.UserData) => {
    var network = model.getNetwork(payload.network);
    if (!network) {
      console.error('uproxy_core_api.Update.USER_SELF message for invalid network',
          payload.network);
      return;
    }
    var profile :social.UserProfileMessage = payload.user;
    network.userId = profile.userId;
    network.imageData = profile.imageData;
    network.userName = profile.name;
  }

  /**
   * Synchronize data about some friend.
   */
  public syncUser = (payload :social.UserData) => {
    var network = model.getNetwork(payload.network);
    if (!network) {
       return;
    }

    // Construct a UI-specific user object.
    var profile = payload.user;
    // Update / create if necessary a user, both in the network-specific
    // roster and the global roster.
    var user :User;
    user = model.getUser(network, profile.userId);
    var oldUserCategories :UserCategories = {
      getTab: null,
      shareTab: null
    };

    if (!user) {
      // New user.
      user = new User(profile.userId, network, this);
      network.roster[profile.userId] = user;
    } else {
      // Existing user, get the category before modifying any properties.
      oldUserCategories = user.getCategories();
    }

    user.update(payload);

    for (var i = 0; i < payload.allInstanceIds.length; ++i) {
      this.mapInstanceIdToUser_[payload.allInstanceIds[i]] = user;
    }

    for (var i = 0; i < payload.offeringInstances.length; i++) {
      if (payload.offeringInstances[i].localGettingFromRemote ===
          social.GettingState.GETTING_ACCESS) {
        this.instanceGettingAccessFrom_ = payload.offeringInstances[i].instanceId;
        user.isSharingWithMe = true;
        this.updateGettingStatusBar_();
        break;
      }
    }

    for (var i = 0; i < payload.instancesSharingWithLocal.length; i++) {
      this.instancesGivingAccessTo[payload.instancesSharingWithLocal[i]] = true;
      user.isGettingFromMe = true;
    }

    var newUserCategories = user.getCategories();
    // Update the user's category in both get and share tabs.
    this.categorizeUser_(user, model.contacts.getAccessContacts,
        oldUserCategories.getTab, newUserCategories.getTab);
    this.categorizeUser_(user, model.contacts.shareAccessContacts,
        oldUserCategories.shareTab, newUserCategories.shareTab);

    console.log('Synchronized user.', user);
  };

  private categorizeUser_ = (user :User, contacts :ContactCategory, oldCategory :string, newCategory :string) => {
    if (oldCategory === newCategory) {
      // no need to do any work if nothing changed
      return;
    }

    if (oldCategory) {
      // remove user from old category
      var oldCategoryArray = contacts[oldCategory];
      for (var i = 0; i < oldCategoryArray.length; ++i) {
        if (oldCategoryArray[i] == user) {
          oldCategoryArray.splice(i, 1);
          break;
        }
      }
    }

    if (newCategory) {
      // add user to new category
      contacts[newCategory].push(user);
    }
  }

  public openTab = (url :string) => {
    this.browserApi.openTab(url);
  }

  public bringUproxyToFront = () => {
    this.browserApi.bringUproxyToFront();
  }

  public login = (network :string) : Promise<void> => {
    return this.core.login({ network : network, reconnect: false }).catch((e :Error) => {
      this.showNotification(this.i18n_t('errorSigningIn', {network: network}));
      throw e;
    });
  }

  public logout = (networkInfo :social.SocialNetworkInfo) : Promise<void> => {
    var network = model.getNetwork(networkInfo.name);
    if (network) {
      // if we know about the network, record that we expect this logout to
      // happen
      network.logoutExpected = true;
    } else {
      console.warn('User is trying to log out of not-logged-in-network ' +
                   networkInfo.name);
    }

    return this.core.logout(networkInfo);
  }

  public reconnect = (network :string) => {
    model.reconnecting = true;
    var pingUrl = network == 'Facebook'
        ? 'https://graph.facebook.com' : 'https://www.googleapis.com';
    this.core.pingUntilOnline(pingUrl).then(() => {
      // Ensure that the user is still attempting to reconnect (i.e. they
      // haven't clicked to stop reconnecting while we were waiting for the
      // ping response).
      if (model.reconnecting) {
        this.core.login({network: network, reconnect: true}).then(() => {
          this.stopReconnect();
        }).catch((e) => {
          // Reconnect failed, give up.
          this.stopReconnect();
          this.showNotification(
              this.i18n_t('loggedOut', { network: network }));

          if (!model.onlineNetworks.length) {
            this.view = ui_constants.View.SPLASH;
          }
        });
      }
    });
  }

  public stopReconnect = () => {
    model.reconnecting = false;
  }

  private cloudfrontDomains_ = [
    "d1wtwocg4wx1ih.cloudfront.net"
  ]

  public postToCloudfrontSite = (payload :any, cloudfrontPath :string,
                                 maxAttempts ?:number)
      : Promise<void> => {
    console.log('postToCloudfrontSite: ', payload, cloudfrontPath);
    if (!maxAttempts || maxAttempts > this.cloudfrontDomains_.length) {
      // default to trying every possible URL
      maxAttempts = this.cloudfrontDomains_.length;
    }
    var attempts = 0;
    var doAttempts = (error ?:Error) : Promise<void> => {
      if (attempts < maxAttempts) {
        // we want to keep trying this until we either run out of urls to
        // send to or one of the requests succeeds.  We set this up by
        // creating a lambda to call the post with failures set up to recurse
        return this.browserApi.frontedPost(payload, this.AWS_FRONT_DOMAIN,
          this.cloudfrontDomains_[attempts++], cloudfrontPath
        ).catch(doAttempts);
      }
      throw error;
    }
    return doAttempts();
  }

  public sendFeedback =
      (feedback :uproxy_core_api.UserFeedback) : Promise<void> => {
    var logsPromise :Promise<string>;
    if (feedback.logs) {
      logsPromise = this.core.getLogs().then((logs) => {
        var browserInfo = 'Browser Info: ' + feedback.browserInfo + '\n\n';
        return browserInfo + logs;
      });
    } else {
      logsPromise = Promise.resolve('');
    }
    return logsPromise.then((logs) => {
      var payload = {
        email: feedback.email,
        feedback: feedback.feedback,
        logs: logs
      };
      return this.postToCloudfrontSite(payload, 'submit-feedback');
    });
  }

  public setMode = (mode :ui_constants.Mode) => {
    model.globalSettings.mode = mode;
    this.core.updateGlobalSettings(model.globalSettings);
  }

  public updateLanguage = (newLanguage :string) => {
    model.globalSettings.language = newLanguage;
    this.core.updateGlobalSettings(model.globalSettings);
    this.i18n_setLng(newLanguage);
  }

  public updateInitialState = (state :uproxy_core_api.InitialState) => {
    console.log('Received uproxy_core_api.Update.INITIAL_STATE:', state);
    model.networkNames = state.networkNames;
    if (state.globalSettings.language !== model.globalSettings.language) {
      this.i18n_setLng(state.globalSettings.language);
    }
    model.updateGlobalSettings(state.globalSettings);

    // Maybe refactor this to be copyPasteState.
    this.copyPasteState = state.copyPasteState.connectionState;
    this.copyPasteGettingMessages = state.copyPasteState.gettingMessages;
    this.copyPasteSharingMessages = state.copyPasteState.sharingMessages;
    this.copyPastePendingEndpoint = state.copyPasteState.endpoint;
    if (this.copyPasteState.localGettingFromRemote !== social.GettingState.NONE ||
        this.copyPasteState.localSharingWithRemote !== social.SharingState.NONE) {
      // This means we had active copy-paste flow.
      this.view = ui_constants.View.COPYPASTE;
    }

    while(model.onlineNetworks.length > 0) {
      model.onlineNetworks.pop();
    }

    for (var network in state.onlineNetworks) {
      this.addOnlineNetwork_(state.onlineNetworks[network]);
    }

    if (state.onlineNetworks.length > 0) {
      // Check that we dont' have copy paste connection
      if (this.view === ui_constants.View.COPYPASTE) {
        console.error(
            'User cannot be online while having a copy-paste connection');
      }
      // Set view to roster, user is online.
      this.view = ui_constants.View.ROSTER;
      this.updateSharingStatusBar_();
    }
  }

  private addOnlineNetwork_ = (networkState :social.NetworkState) => {
    model.onlineNetworks.push({
      name:   networkState.name,
      userId: networkState.profile.userId,
      userName: networkState.profile.name,
      imageData: networkState.profile.imageData,
      logoutExpected: false,
      roster: {}
    });

    for (var userId in networkState.roster) {
      this.syncUser(networkState.roster[userId]);
    }
  }
}  // class UserInterface<|MERGE_RESOLUTION|>--- conflicted
+++ resolved
@@ -583,7 +583,6 @@
     return this.core.start(this.getInstancePath_(instanceId))
         .then((endpoint :net.Endpoint) => {
       this.instanceTryingToGetAccessFrom = null;
-<<<<<<< HEAD
       // If we were getting access from some other instance
       // turn down the connection.
       if (this.instanceGettingAccessFrom_ &&
@@ -591,21 +590,6 @@
         this.core.stop(this.getInstancePath_(this.instanceGettingAccessFrom_));
       }
       this.startGettingInUiAndConfig(instanceId, endpoint);
-    }).catch((e :Error) => {
-      // this is only an error if we are still trying to get access from the
-      // instance
-      if (this.instanceTryingToGetAccessFrom !== instanceId) {
-        return;
-      }
-      var userName = this.mapInstanceIdToUser_[instanceId].name;
-      this.toastMessage = this.i18n_t('unableToGetFrom', { name: name });
-      this.instanceTryingToGetAccessFrom = null;
-      this.unableToGet = true;
-      this.bringUproxyToFront();
-      return Promise.reject(e);
-=======
-      this.startGettingInUiAndConfig(instanceId, endpoint);
->>>>>>> af9f7819
     });
   }
 
