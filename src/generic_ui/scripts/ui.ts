/**
 * ui.ts
 *
 * Common User Interface state holder and changer.
 * TODO: firefox bindings.
 */
/// <reference path='user.ts' />
/// <reference path='ui_enums.ts' />
/// <reference path='../../uproxy.ts'/>
/// <reference path='../../interfaces/ui.d.ts'/>
/// <reference path='../../interfaces/persistent.d.ts'/>
/// <reference path='../../interfaces/browser-api.d.ts'/>
/// <reference path='../../networking-typings/communications.d.ts' />

// Singleton model for data bindings.
var model :UI.Model = {
  networkNames: [],
  onlineNetwork: null,
  contacts: {
    'getAccessContacts': {
      'onlinePending': [],
      'offlinePending': [],
      'onlineTrustedUproxy': [],
      'offlineTrustedUproxy': [],
      'onlineUntrustedUproxy': [],
      'offlineUntrustedUproxy': []
    },
    'shareAccessContacts': {
      'onlinePending': [],
      'offlinePending': [],
      'onlineTrustedUproxy': [],
      'offlineTrustedUproxy': [],
      'onlineUntrustedUproxy': [],
      'offlineUntrustedUproxy': []
    }
  },
  globalSettings: {
    'description': '',
    'stunServers': [],
    'hasSeenSharingEnabledScreen': false,
    'hasSeenWelcome': false
  }
};

// TODO: currently we have a UI object (typescript module, i.e. namespace)
// and a ui object (singleton intance of UI.UserInterface).  We should
// change the names of these to avoid confusion.
module UI {

  // Filenames for icons.
  export var DEFAULT_USER_IMG = '../icons/contact-default.png';

  // When updating the icon strings below, default icons in the Chrome manifests
  // and Firefox main.js should also be changed to match.

  // Icons for browser bar, also used for notifications.
  export var DEFAULT_ICON :string = 'online.gif';
  export var LOGGED_OUT_ICON :string = 'offline.gif';
  export var SHARING_ICON :string = 'sharing.gif';
  export var GETTING_ICON :string = 'getting.gif';
  export var ERROR_ICON :string = 'error.gif';
  export var GETTING_SHARING_ICON :string = 'gettingandsharing.gif';
  // The icons that appear beside your buddy if they are getting/giving.
  export var BUDDY_GETTING_ICON :string = 'GettingAccess_UI_40.gif'
  export var BUDDY_SHARING_ICON :string = 'SharingAccess_UI_40.gif'


  export interface Contacts {
    getAccessContacts : {
      onlinePending :UI.User[];
      offlinePending :UI.User[];
      onlineTrustedUproxy :UI.User[];
      offlineTrustedUproxy :UI.User[];
      onlineUntrustedUproxy :UI.User[];
      offlineUntrustedUproxy :UI.User[];
    };
    shareAccessContacts : {
      onlinePending :UI.User[];
      offlinePending :UI.User[];
      onlineTrustedUproxy :UI.User[];
      offlineTrustedUproxy :UI.User[];
      onlineUntrustedUproxy :UI.User[];
      offlineUntrustedUproxy :UI.User[];
    }
  }

  export interface Model {
    networkNames :string[];
    onlineNetwork :UI.Network;
    contacts : Contacts;
    globalSettings : Core.GlobalSettings;
  }

   export interface UserCategories {
     getTab :string;
     shareTab :string;
   }

  /**
   * Specific to one particular Social network.
   */
  export interface Network {
    name   :string;
    // TODO(salomegeo): Add more information about the user.
    userId :string;
    imageData ?:string;
    userName ?:string;
    roster :{ [userId:string] :User }
  }

  /**
   * The User Interface class.
   *
   * Keeps persistent state between the popup opening and closing.
   * Manipulates the payloads received from UPDATES from the Core in preparation
   * for UI interaction.
   * Any COMMANDs from the UI should be directly called from the 'core' object.
   */
  export class UserInterface implements uProxy.UIAPI {
    public DEBUG = false;  // Set to true to show the model in the UI.

    public view :View;  // Appearance.

    // Current state within the splash (onboarding).  Needs to be part
    // of the ui object so it can be saved/restored when popup closes and opens.
    public splashState :number = 0;

    // TODO: Put this into the 'auth' service, which will eventually include
    // sas-rtc.
    public localFingerprint :string = null;

    // Instance you are getting access from.
    // Null if you are not getting access.
    private instanceGettingAccessFrom_ = null;

    // The instances you are giving access to.
    // Remote instances to add to this set are received in messages from Core.
    public instancesGivingAccessTo = {};

    public mode :Mode = Mode.GET;

    private mapInstanceIdToUser_ :{[instanceId :string] :UI.User} = {};

    public gettingStatus :string = null;
    public sharingStatus :string = null;

    /**
     * UI must be constructed with hooks to Notifications and Core.
     * Upon construction, the UI installs update handlers on core.
     */
    constructor(
        public core   :uProxy.CoreAPI,
        public browserApi :BrowserAPI) {
      // TODO: Determine the best way to describe view transitions.
      this.view = View.SPLASH;  // Begin at the splash intro.

      // Attach handlers for UPDATES received from core.
      // TODO: Implement the rest of the fine-grained state updates.
      // (We begin with the simplest, total state update, above.)
      core.onUpdate(uProxy.Update.INITIAL_STATE, (state :Object) => {
        console.log('Received uProxy.Update.INITIAL_STATE:', state);
        model.networkNames = state['networkNames'];
        model.globalSettings = state['globalSettings'];
      });

      // Add or update the online status of a network.
      core.onUpdate(uProxy.Update.NETWORK, this.syncNetwork_);

      // Attach handlers for USER updates.
      core.onUpdate(uProxy.Update.USER_SELF, (payload :UI.UserMessage) => {
        // Instead of adding to the roster, update the local user information.
        console.log('uProxy.Update.USER_SELF:', payload);
        if (!model.onlineNetwork ||
            payload.network != model.onlineNetwork.name) {
          console.error('uProxy.Update.USER_SELF message for invalid network',
              payload.network);
          return;
        }
        var profile :UI.UserProfileMessage = payload.user;
        model.onlineNetwork.userId = profile.userId;
        model.onlineNetwork.imageData = profile.imageData;
        model.onlineNetwork.userName = profile.name;
      });
      core.onUpdate(uProxy.Update.USER_FRIEND, (payload :UI.UserMessage) => {
        console.log('uProxy.Update.USER_FRIEND:', payload);
        this.syncUser(payload);
      });
      core.onUpdate(uProxy.Update.ERROR, (errorText :string) => {
        console.warn('uProxy.Update.ERROR: ' + errorText);
        this.showNotification(errorText);
      });
      core.onUpdate(uProxy.Update.NOTIFICATION, (notificationText :string) => {
        console.warn('uProxy.Update.NOTIFICATION: ' + notificationText);
        this.showNotification(notificationText);
      });

      core.onUpdate(uProxy.Update.LOCAL_FINGERPRINT, (payload :string) => {
        this.localFingerprint = payload;
        console.log('Received local fingerprint: ' + this.localFingerprint);
      });

      core.onUpdate(uProxy.Update.MANUAL_NETWORK_OUTBOUND_MESSAGE,
                    (message :uProxy.Message) => {
        console.log('Manual network outbound message: ' +
                    JSON.stringify(message));
        // TODO: Display the message in the 'manual network' UI.
      });

      core.onUpdate(uProxy.Update.STOP_GETTING_FROM_FRIEND,
          (data :any) => {
        if (data.instanceId === this.instanceGettingAccessFrom_) {
          this.stopGettingInUiAndConfig(data.error);
        } else {
          console.warn('Can\'t stop getting access from friend you were not ' +
              'already getting access from.');
        }
      });

      core.onUpdate(uProxy.Update.START_GIVING_TO_FRIEND,
          (instanceId :string) => {
        // TODO (lucyhe): Update instancesGivingAccessTo before calling
        // startGivingInUi so that isGiving() is updated as early as possible.
        if (!this.isGivingAccess()) {
          this.startGivingInUi();
        }
        this.instancesGivingAccessTo[instanceId] = true;
        this.updateSharingStatusBar_();

        this.mapInstanceIdToUser_[instanceId].isGettingFromMe = true;
      });

      core.onUpdate(uProxy.Update.STOP_GIVING_TO_FRIEND,
          (instanceId :string) => {
        delete this.instancesGivingAccessTo[instanceId];
        if (!this.isGivingAccess()) {
          this.stopGivingInUi();
        }

        // Update user.isGettingFromMe
        var isGettingFromMe = false;
        var user = this.mapInstanceIdToUser_[instanceId];
        for (var i = 0; i < user.instances.length; ++i) {
          if (this.instancesGivingAccessTo[user.instances[i].instanceId]) {
            isGettingFromMe = true;
            break;
          }
        }
        user.isGettingFromMe = isGettingFromMe;

        this.updateSharingStatusBar_();
      });

      console.log('Created the UserInterface');
    }

    private updateGettingStatusBar_ = () => {
      // TODO: localize this.
      if (this.instanceGettingAccessFrom_) {
        this.gettingStatus = 'Getting access from ' +
            this.mapInstanceIdToUser_[this.instanceGettingAccessFrom_].name;
      } else {
        this.gettingStatus = null;
      }
    }

    private updateSharingStatusBar_ = () => {
      // TODO: localize this - may require simpler formatting to work
      // in all languages.
      var instanceIds = Object.keys(this.instancesGivingAccessTo);
      if (instanceIds.length === 0) {
        this.sharingStatus = null;
      } else if (instanceIds.length === 1) {
        this.sharingStatus = 'Sharing access with ' +
            this.mapInstanceIdToUser_[instanceIds[0]].name;
      } else if (instanceIds.length === 2) {
        this.sharingStatus = 'Sharing access with ' +
            this.mapInstanceIdToUser_[instanceIds[0]].name + ' and ' +
            this.mapInstanceIdToUser_[instanceIds[1]].name;
      } else {
        this.sharingStatus = 'Sharing access with ' +
            this.mapInstanceIdToUser_[instanceIds[0]].name + ' and ' +
            (instanceIds.length - 1) + ' others';
      }
    }

    public showNotification = (notificationText :string) => {
<<<<<<< HEAD
      new Notification('uProxy', { body: notificationText,
                                   icon: 'icons/' + UI.DEFAULT_ICON});
=======
      var notification =
          new Notification('uProxy', { body: notificationText,
                           icon: 'icons/uproxy-128.png'});
      setTimeout(function() {
        notification.close();
      }, 5000);
>>>>>>> 1a27e661
    }

    /**
     * Removes proxy indicators from UI and undoes proxy configuration
     * (e.g. chrome.proxy settings).
     * If user didn't end proxying, so if proxy session ended because of some
     * unexpected reason, user should be asked before reverting proxy settings.
     */
    public stopGettingInUiAndConfig = (askUser :boolean) => {
      var instanceId = this.instanceGettingAccessFrom_;
      this.instanceGettingAccessFrom_ = null;

      // TODO (lucyhe): if askUser is true we might want a different
      // icon that means "configured to proxy, but not proxying"
      // instead of immediately going back to the "not proxying" icon.
      if (this.isGivingAccess()) {
        this.browserApi.setIcon(UI.SHARING_ICON);
      } else if (askUser) {
        this.browserApi.setIcon(UI.ERROR_ICON);
      } else {
        this.browserApi.setIcon(UI.DEFAULT_ICON);
      }

      this.updateGettingStatusBar_();

      if (instanceId) {
        this.mapInstanceIdToUser_[instanceId].isSharingWithMe = false;
      }

      this.browserApi.stopUsingProxy(askUser);
    }

    /**
      * Sets extension icon to default and undoes proxy configuration.
      */
    public startGettingInUiAndConfig =
        (instanceId :string, endpoint :Net.Endpoint) => {
      this.instanceGettingAccessFrom_ = instanceId;

      if (this.isGivingAccess()) {
        this.browserApi.setIcon(UI.GETTING_SHARING_ICON);
      } else {
        this.browserApi.setIcon(UI.GETTING_ICON);
      }

      this.updateGettingStatusBar_();

      this.mapInstanceIdToUser_[instanceId].isSharingWithMe = true;

      this.browserApi.startUsingProxy(endpoint);
    }

    /**
      * Set extension icon to the 'giving' icon.
      */
    public startGivingInUi = () => {
      if (this.isGettingAccess()) {
        this.browserApi.setIcon(UI.GETTING_SHARING_ICON);
      } else {
        this.browserApi.setIcon(UI.SHARING_ICON);
      }
    }

    /**
      * Set extension icon to the default icon.
      */
    public stopGivingInUi = () => {
      if (this.isGettingAccess()) {
        this.browserApi.setIcon(UI.GETTING_ICON);
      } else {
        this.browserApi.setIcon(UI.DEFAULT_ICON);
      }
    }

    public setOfflineIcon = () => {
      this.browserApi.setIcon(UI.LOGGED_OUT_ICON);
    }

    public isGettingAccess = () => {
      return this.instanceGettingAccessFrom_ != null;
    }

    public isGivingAccess = () => {
      return Object.keys(this.instancesGivingAccessTo).length > 0;
    }

    /**
     * Synchronize a new network to be visible on this UI.
     */
    private syncNetwork_ = (network :UI.NetworkMessage) => {
      console.log('uProxy.Update.NETWORK', network);
      console.log('model: ', model);

      // If you are now online (on a non-manual network), and were
      // previously offline, show the default (logo) icon.
      if (network.online && network.name != 'Manual'
          && model.onlineNetwork == null) {
        this.browserApi.setIcon(UI.DEFAULT_ICON);
      }

      if (model.onlineNetwork &&
          (network.online && network.name != model.onlineNetwork.name) ||
          (!network.online && network.name == model.onlineNetwork.name)) {
        // onlineNetwork exists and has either been changed or logged out.
        // Clear roster and option user info from offline network.
        for (var userId in model.onlineNetwork.roster) {
          var user = model.onlineNetwork.roster[userId];
          var userCategories = user.getCategories();
          this.categorizeUser_(user, model.contacts.getAccessContacts,
              userCategories.getTab, null);
          this.categorizeUser_(user, model.contacts.shareAccessContacts,
              userCategories.shareTab, null);
        }
        this.setOfflineIcon();
        this.view = UI.View.SPLASH;
        model.onlineNetwork = null;
      }

      if (network.online && !model.onlineNetwork) {
        model.onlineNetwork = {
          name:   network.name,
          userId: network.userId,
          roster: {}
        };
      }
    }

    // Synchronize the data about the current user.
    // TODO: Be able to sync local instance, per network.

    /**
     * Synchronize data about some friend.
     */
    public syncUser = (payload :UI.UserMessage) => {
      if (!model.onlineNetwork || model.onlineNetwork.name != payload.network) {
        // Ignore all user updates when the network is offline.
        // These user updates may come in asynchrously after logging out of a
        // network, e.g. if the UI logs out of Google while we are getting
        // access, we will first completely logout and then asynchronously
        // get an update for the user when the peerconnection has closed - in
        // this case the user should already have been removed from the roster
        // in the UI and stay removed.
        return;
      } else if (payload.instances.length === 0) {
        // Core should not send the UI any Users without instances.
        console.error('Received User with no instances', payload);
        return;
      }

      // Construct a UI-specific user object.
      var profile = payload.user;
      // Update / create if necessary a user, both in the network-specific
      // roster and the global roster.
      var user :UI.User;
      user = model.onlineNetwork.roster[profile.userId];
      var oldUserCategories = {getTab: null, shareTab: null};

      // CONSIDER: we might want to check if this user has been our proxy
      // server and if so stop the proxying if they are no longer proxying
      // for us (e.g. they were disconnected).  Currently we are sending an
      // explicit stop proxy message from the app to stop proxying.
      if (!user) {
        // New user.
        user = new UI.User(profile.userId, model.onlineNetwork);
        model.onlineNetwork.roster[profile.userId] = user;
      } else {
        // Existing user, get the category before modifying any properties.
        oldUserCategories = user.getCategories();
      }

      user.update(profile);
      user.instances = payload.instances;
      user.updateInstanceDescriptions();
      for (var i = 0; i < user.instances.length; ++i) {
        var instanceId = user.instances[i].instanceId;
        this.mapInstanceIdToUser_[instanceId] = user;
      }

      var newUserCategories = user.getCategories();
      // Update the user's category in both get and share tabs.
      this.categorizeUser_(user, model.contacts.getAccessContacts,
          oldUserCategories.getTab, newUserCategories.getTab);
      this.categorizeUser_(user, model.contacts.shareAccessContacts,
          oldUserCategories.shareTab, newUserCategories.shareTab);

      console.log('Synchronized user.', user);
    };

    private categorizeUser_ = (user, contacts, oldCategory, newCategory) => {
      if (oldCategory == null) {
        // User hasn't yet been categorized.
        contacts[newCategory].push(user);
      } else if (oldCategory != newCategory) {
        // Remove user from old category.
        var oldCategoryArray = contacts[oldCategory];
        for (var i = 0; i < oldCategoryArray.length; ++i) {
          if (oldCategoryArray[i] == user) {
            oldCategoryArray.splice(i, 1);
            break;
          }
        }
        // Add users to new category.
        if (newCategory) {
          contacts[newCategory].push(user);
        }
      }
    }

    public openFaq = (pageAnchor ?:string) => {
      this.browserApi.openFaq(pageAnchor);
    }

    public bringUproxyToFront = () => {
      this.browserApi.bringUproxyToFront();
    }
  }  // class UserInterface

}  // module UI<|MERGE_RESOLUTION|>--- conflicted
+++ resolved
@@ -284,17 +284,12 @@
     }
 
     public showNotification = (notificationText :string) => {
-<<<<<<< HEAD
-      new Notification('uProxy', { body: notificationText,
-                                   icon: 'icons/' + UI.DEFAULT_ICON});
-=======
       var notification =
           new Notification('uProxy', { body: notificationText,
-                           icon: 'icons/uproxy-128.png'});
+                           icon: 'icons/' + UI.DEFAULT_ICON});
       setTimeout(function() {
         notification.close();
       }, 5000);
->>>>>>> 1a27e661
     }
 
     /**
