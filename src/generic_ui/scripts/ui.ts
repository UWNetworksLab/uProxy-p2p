/// <reference path='../../../../third_party/typings/i18next/i18next.d.ts' />

/**
 * ui.ts
 *
 * Common User Interface state holder and changer.
 */

import ui_constants = require('../../interfaces/ui');
import Persistent = require('../../interfaces/persistent');
import CoreConnector = require('./core_connector');
import uproxy_core_api = require('../../interfaces/uproxy_core_api');
import browser_api = require('../../interfaces/browser_api');
import BrowserAPI = browser_api.BrowserAPI;
import net = require('../../../../third_party/uproxy-lib/net/net.types');
import noreConnector = require('./core_connector');
import user_module = require('./user');
import User = user_module.User;
import social = require('../../interfaces/social');
import Constants = require('./constants');
import translator_module = require('./translator');
import _ = require('lodash');

// Filenames for icons.
// Two important things about using these strings:
// 1) When updating the icon strings below, default values in the Chrome
// manifests and Firefox main.js should also be changed to match.
// 2) These are only the suffixes of the icon names. Because we have
// different sizes of icons, the actual filenames have the dimension
// as a prefix. E.g. "19_online.gif" for the 19x19 pixel version.

export class Model {
  public networkNames :string[] = [];

  public onlineNetworks :Network[] = [];

  public contacts :Contacts = {
    getAccessContacts: {
      pending: [],
      trustedUproxy: [],
      untrustedUproxy: [],
    },
    shareAccessContacts: {
      pending: [],
      trustedUproxy: [],
      untrustedUproxy: [],
    }
  };

  public globalSettings :uproxy_core_api.GlobalSettings = {
    version: 0,
    description: '',
    stunServers: [],
    hasSeenSharingEnabledScreen: false,
    hasSeenWelcome: false,
    splashState : 0,
    mode : ui_constants.Mode.GET,
    allowNonUnicast: false,
    statsReportingEnabled: false,
    consoleFilter: 2, // loggingTypes.Level.warn
    language: 'en',
    force_message_version: 0
  };

  public reconnecting = false;

  // userId is included as an optional parameter because we will eventually
  // want to use it to get an accurate network.  For now, it is ignored and
  // serves to remind us of where we still need to add the info
  public getNetwork = (networkName :string, userId?:string) :Network => {
    return _.find(this.onlineNetworks, { name: networkName });
  }

  public removeNetwork = (networkName :string, userId :string) => {
    var network = this.getNetwork(networkName, userId);

    for (var otherUserId in network.roster) {
      var user = this.getUser(network, otherUserId);
      var userCategories = user.getCategories();
      categorizeUser(user, this.contacts.getAccessContacts,
                     userCategories.getTab, null);
      categorizeUser(user, this.contacts.shareAccessContacts,
                     userCategories.shareTab, null);
    }

    _.remove(this.onlineNetworks, { name: networkName });
  }

  public getUser = (network :Network, userId :string) :User => {
    if (network.roster[userId]) {
      return network.roster[userId];
    }

    return null;
  }

  public updateGlobalSettings = (settings :Object) => {
    _.merge(this.globalSettings, settings, (a :any, b :any) => {
      if (_.isArray(a) && _.isArray(b)) {
        return b;
      }

      return undefined;
    });
  }
}

export interface ContactCategory {
  [type :string] :User[];
  pending :User[];
  trustedUproxy :User[];
  untrustedUproxy :User[];
}

export interface Contacts {
  getAccessContacts :ContactCategory;
  shareAccessContacts :ContactCategory;
}

 export interface UserCategories {
   getTab :string;
   shareTab :string;
 }

/**
 * Specific to one particular Social network.
 */
export interface Network {
  name   :string;
  // TODO(salomegeo): Add more information about the user.
  userId :string;
  imageData ?:string;
  userName ?:string;
  logoutExpected: boolean;
  roster :{ [userId:string] :User };
}

export interface NotificationData {
  mode :string;
  network :string;
  user :string;
  unique ?:string;
}

/**
 * The User Interface class.
 *
 * Keeps persistent state between the popup opening and closing.
 * Manipulates the payloads received from UPDATES from the Core in preparation
 * for UI interaction.
 * Any COMMANDs from the UI should be directly called from the 'core' object.
 */
export class UserInterface implements ui_constants.UiApi {
  public view :ui_constants.View;

  // Instance you are getting access from.
  // Null if you are not getting access.
  public instanceTryingToGetAccessFrom :string = null;
  private instanceGettingAccessFrom_ :string = null;

  // The instances you are giving access to.
  // Remote instances to add to this set are received in messages from Core.
  public instancesGivingAccessTo :{[instanceId :string] :boolean} = {};

  private mapInstanceIdToUser_ :{[instanceId :string] :User} = {};

  public gettingStatus :string = null;
  public sharingStatus :string = null;

  public copyPasteState :uproxy_core_api.ConnectionState = {
    localGettingFromRemote: social.GettingState.NONE,
    localSharingWithRemote: social.SharingState.NONE,
    bytesSent: 0,
    bytesReceived: 0
  };

  public copyPasteError :ui_constants.CopyPasteError = ui_constants.CopyPasteError.NONE;
  public copyPasteGettingMessages :social.PeerMessage[] = [];
  public copyPasteSharingMessages :social.PeerMessage[] = [];

  public browser :string = '';

  // Changing this causes root.ts to fire a core-signal
  // with the new value.
  public signalToFire :string = '';

  public toastMessage :string = null;
  public unableToGet :boolean = false;
  public unableToShare :boolean = false;

  // ID of the most recent failed proxying attempt.
  public proxyingId: string;

  // is a proxy currently set
  private proxySet_ :boolean = false;

  // Must be included in Chrome extension manifest's list of permissions.
  public AWS_FRONT_DOMAIN = 'https://a0.awsstatic.com/';

  /*
   * This is used to store the information for setting up a copy+paste
   * connection between establishing the connection and the user confirming
   * the start of proxying
   */
  public copyPastePendingEndpoint :net.Endpoint = null;

  public isSharingDisabled = false;

  public i18n_t :Function = translator_module.i18n_t;
  public i18n_setLng :Function = translator_module.i18n_setLng;

  public model = new Model();

  public availableVersion :string = null;

  public portControlSupport = uproxy_core_api.PortControlSupport.PENDING;

  /**
   * UI must be constructed with hooks to Notifications and Core.
   * Upon construction, the UI installs update handlers on core.
   */
  constructor(
      public core   :CoreConnector,
      public browserApi :BrowserAPI) {
    // TODO: Determine the best way to describe view transitions.
    this.view = ui_constants.View.SPLASH;  // Begin at the splash intro.
    this.i18n_setLng(this.model.globalSettings.language);

    var firefoxMatches = navigator.userAgent.match(/Firefox\/(\d+)/);
    if (firefoxMatches) {
      if (parseInt(firefoxMatches[1], 10) === 37) {
        this.isSharingDisabled = true;
      }
    }

    core.on('core_connect', () => {
      this.view = ui_constants.View.SPLASH;

      core.getFullState()
          .then(this.updateInitialState);
    });

    core.on('core_disconnect', () => {
      // When disconnected from the app, we should show the browser specific page
      // that shows the "app missing" message.
      this.view = ui_constants.View.BROWSER_ERROR;

      if (this.isGettingAccess()) {
        this.stopGettingInUiAndConfig({instanceId: null, error: true});
      }
    });

    core.connect();

    core.onUpdate(uproxy_core_api.Update.INITIAL_STATE_DEPRECATED_0_8_10, this.updateInitialState);

    // Add or update the online status of a network.
    core.onUpdate(uproxy_core_api.Update.NETWORK, this.syncNetwork_);

    // Attach handlers for USER updates.
    core.onUpdate(uproxy_core_api.Update.USER_SELF, this.syncUserSelf_);

    core.onUpdate(uproxy_core_api.Update.USER_FRIEND, this.syncUser);

    core.onUpdate(uproxy_core_api.Update.MANUAL_NETWORK_OUTBOUND_MESSAGE,
                  (message :social.PeerMessage) => {
      console.log('Manual network outbound message: ' +
                  JSON.stringify(message));
      // TODO: Display the message in the 'manual network' UI.
    });

    core.onUpdate(uproxy_core_api.Update.COPYPASTE_MESSAGE,
        (message :uproxy_core_api.CopyPasteMessages) => {
      switch (message.type) {
        case social.PeerMessageType.SIGNAL_FROM_CLIENT_PEER:
          this.copyPasteGettingMessages = message.data;
          break;
        case social.PeerMessageType.SIGNAL_FROM_SERVER_PEER:
          this.copyPasteSharingMessages = message.data;
          break;
      }
    });

    // indicates the current getting connection has ended
    core.onUpdate(uproxy_core_api.Update.STOP_GETTING, (error :boolean) => {
      this.stopGettingInUiAndConfig({instanceId: null, error: error});
    });

    // indicates we just started offering access through copy+paste
    core.onUpdate(uproxy_core_api.Update.START_GIVING, () => {
      if (!this.isGivingAccess()) {
        this.startGivingInUi();
      }
    });

    // indicates we just stopped offering access through copy+paste
    core.onUpdate(uproxy_core_api.Update.STOP_GIVING, () => {
      this.copyPasteState.localSharingWithRemote = social.SharingState.NONE;
      if (!this.isGivingAccess()) {
        this.stopGivingInUi();
      }
    });

    // status of the current copy+paste connection
    core.onUpdate(uproxy_core_api.Update.STATE, (state :uproxy_core_api.ConnectionState) => {
      this.copyPasteState = state;
    });

    core.onUpdate(uproxy_core_api.Update.STOP_GETTING_FROM_FRIEND,
        (data :social.StopProxyInfo) => { // TODO better type
        this.stopGettingInUiAndConfig(data);
    });

    core.onUpdate(uproxy_core_api.Update.START_GIVING_TO_FRIEND,
        (instanceId :string) => {
      // TODO (lucyhe): Update instancesGivingAccessTo before calling
      // startGivingInUi so that isGiving() is updated as early as possible.
      if (!this.isGivingAccess()) {
        this.startGivingInUi();
      }
      this.instancesGivingAccessTo[instanceId] = true;
      this.updateSharingStatusBar_();

      var user = this.mapInstanceIdToUser_[instanceId];
      user.isGettingFromMe = true;
      this.showNotification(this.i18n_t("STARTED_PROXYING",
          { name: user.name }), { mode: 'share', network: user.network.name, user: user.userId });
    });

    core.onUpdate(uproxy_core_api.Update.STOP_GIVING_TO_FRIEND,
        (instanceId :string) => {
      var isGettingFromMe = false;
      var user = this.mapInstanceIdToUser_[instanceId];

      // only show a notification if we knew we were prokying
      if (typeof this.instancesGivingAccessTo[instanceId] !== 'undefined') {
        this.showNotification(this.i18n_t("STOPPED_PROXYING",
          { name: user.name }), { mode: 'share', network: user.network.name, user: user.userId });
      }
      delete this.instancesGivingAccessTo[instanceId];
      if (!this.isGivingAccess()) {
        this.stopGivingInUi();
      }

      // Update user.isGettingFromMe
      for (var i = 0; i < user.allInstanceIds.length; ++i) {
        if (this.instancesGivingAccessTo[user.allInstanceIds[i]]) {
          isGettingFromMe = true;
          break;
        }
      }
      user.isGettingFromMe = isGettingFromMe;

      this.updateSharingStatusBar_();
    });

    core.onUpdate(uproxy_core_api.Update.FAILED_TO_GIVE,
        (info:uproxy_core_api.FailedToGetOrGive) => {
      console.error('proxying attempt ' + info.proxyingId + ' failed (giving)');

      this.toastMessage = this.i18n_t("UNABLE_TO_SHARE_WITH", {
        name: info.name
      });
      this.unableToShare = true;
      this.proxyingId = info.proxyingId;
    });

    core.onUpdate(uproxy_core_api.Update.FAILED_TO_GET,
        (info:uproxy_core_api.FailedToGetOrGive) => {
      console.error('proxying attempt ' + info.proxyingId + ' failed (getting)');

      this.toastMessage = this.i18n_t("UNABLE_TO_GET_FROM", {
        name: info.name
      });
      this.instanceTryingToGetAccessFrom = null;
      this.unableToGet = true;
      this.proxyingId = info.proxyingId;
      this.bringUproxyToFront();
    });

    core.onUpdate(
        uproxy_core_api.Update.POST_TO_CLOUDFRONT,
        (data :uproxy_core_api.CloudfrontPostData) => {
      this.postToCloudfrontSite(data.payload, data.cloudfrontPath);
    });

    core.onUpdate(uproxy_core_api.Update.CORE_UPDATE_AVAILABLE, this.coreUpdateAvailable_);

    core.onUpdate(uproxy_core_api.Update.PORT_CONTROL_STATUS, 
                  this.setPortControlSupport_);

    browserApi.on('urlData', this.handleUrlData);
    browserApi.on('notificationClicked', this.handleNotificationClick);
    browserApi.on('proxyDisconnected', this.proxyDisconnected);

    core.getFullState()
        .then(this.updateInitialState)
        .then(this.browserApi.handlePopupLaunch);
  }

  // Because of an observer (in root.ts) watching the value of
  // signalToFire, this function simulates firing a core-signal
  // from the background page.
  public fireSignal = (signal :string) => {
    this.signalToFire = signal;
  }

  public showNotification = (text :string, data ?:NotificationData) => {
    data = data ? data : { mode: '', network: '', user: '' };
    // non-uniqu but existing tags prevent the notification from displaying in some cases
    data.unique = Math.floor(Math.random() * 1E10).toString();

    try {
      var tag = JSON.stringify(data);
    } catch (e) {
      console.error('Could not encode data to tag');
      tag = data.unique;
    }

    this.browserApi.showNotification(text, tag);
  }

  public handleNotificationClick = (tag :string) => {
    // we want to bring uProxy to the front regardless of the info
    this.bringUproxyToFront();

    try {
      var data = JSON.parse(tag);

      if (data.network && data.user) {
        var network = this.model.getNetwork(data.network);
        if (network) {
          var contact = this.model.getUser(network, data.user);
        }
      }

      if (data.mode === 'get') {
        this.model.globalSettings.mode = ui_constants.Mode.GET;
        this.core.updateGlobalSettings(this.model.globalSettings);
        if (contact) {
          contact.getExpanded = true;
        }
      } else if (data.mode === 'share' && !this.isSharingDisabled) {
        this.model.globalSettings.mode = ui_constants.Mode.SHARE;
        this.core.updateGlobalSettings(this.model.globalSettings);
        if (contact) {
          contact.shareExpanded = true;
        }
      }
    } catch (e) {
      console.warn('error getting information from notification tag');
    }
  }

  private updateGettingStatusBar_ = () => {
    // TODO: localize this.
    if (this.instanceGettingAccessFrom_) {
      this.gettingStatus = this.i18n_t("GETTING_ACCESS_FROM", {
        name: this.mapInstanceIdToUser_[this.instanceGettingAccessFrom_].name
      });
    } else {
      this.gettingStatus = null;
    }
  }

  private updateSharingStatusBar_ = () => {
    // TODO: localize this - may require simpler formatting to work
    // in all languages.
    var instanceIds = Object.keys(this.instancesGivingAccessTo);
    if (instanceIds.length === 0) {
      this.sharingStatus = null;
    } else if (instanceIds.length === 1) {
      this.sharingStatus = this.i18n_t("SHARING_ACCESS_WITH_ONE", {
        name: this.mapInstanceIdToUser_[instanceIds[0]].name
      });
    } else if (instanceIds.length === 2) {
      this.sharingStatus = this.i18n_t("SHARING_ACCESS_WITH_TWO", {
        name1: this.mapInstanceIdToUser_[instanceIds[0]].name,
        name2: this.mapInstanceIdToUser_[instanceIds[1]].name
      });
    } else {
      this.sharingStatus = this.i18n_t("SHARING_ACCESS_WITH_MANY", {
        name: this.mapInstanceIdToUser_[instanceIds[0]].name,
        numOthers: (instanceIds.length - 1)
      });
    }
  }

  public parseUrlData = (url :string) :{ type :social.PeerMessageType; messages :social.PeerMessage[]; } => {
    var payload :social.PeerMessage[];
    var type :social.PeerMessageType;

    var match = url.match(/https:\/\/www.uproxy.org\/(request|offer)\/(.*)/)
    if (!match) {
      return null;
    }

    try {
      payload = JSON.parse(atob(decodeURIComponent(match[2])));
    } catch (e) {
      return null;
    }

    if (match[1] === 'request') {
      type = social.PeerMessageType.SIGNAL_FROM_CLIENT_PEER;
    } else if (match[1] === 'offer') {
      type = social.PeerMessageType.SIGNAL_FROM_SERVER_PEER;
    } else {
      return null;
    }

    return {type: type, messages: payload};
  }

  public handleUrlData = (url :string) => {
    console.log('received url data from browser');

    if (this.model.onlineNetworks.length > 0) {
      console.log('Ignoring URL since we have an active network');
      this.copyPasteError = ui_constants.CopyPasteError.LOGGED_IN;
      return;
    }

    if (social.SharingState.NONE !== this.copyPasteState.localSharingWithRemote) {
      console.info('should not be processing a URL while in the middle of sharing');
      this.copyPasteError = ui_constants.CopyPasteError.UNEXPECTED;
      return;
    }

    this.view = ui_constants.View.COPYPASTE;
    this.copyPasteError = ui_constants.CopyPasteError.NONE;

    var parsed = this.parseUrlData(url);
    if (parsed === null) {
      console.error('Tried to use invalid copy+paste URL');
      this.copyPasteError = ui_constants.CopyPasteError.BAD_URL;
      return;
    }

    // at this point, we assume everything is good, so let's check state
    switch (parsed.type) {
      case social.PeerMessageType.SIGNAL_FROM_CLIENT_PEER:
        this.copyPasteSharingMessages = [];
        this.core.startCopyPasteShare();
        break;
      case social.PeerMessageType.SIGNAL_FROM_SERVER_PEER:
        if (social.GettingState.TRYING_TO_GET_ACCESS
            !== this.copyPasteState.localGettingFromRemote) {
          console.warn('currently not expecting any information, aborting');
          this.copyPasteError = ui_constants.CopyPasteError.UNEXPECTED;
          return;
        }
        break;
    }

    console.log('Sending messages from url to app');
    for (var i in parsed.messages) {
      if (parsed.messages[i].type !== parsed.type) {
        this.copyPasteError = ui_constants.CopyPasteError.BAD_URL;
        return;
      }

      this.core.sendCopyPasteSignal(parsed.messages[i]);
    }
  }

  public proxyDisconnected = () => {
    if (this.isGettingAccess()) {
      this.stopGettingFromInstance(this.instanceGettingAccessFrom_);
      this.fireSignal('open-proxy-error');
      this.bringUproxyToFront();
    }
  }

  /**
   * Removes proxy indicators from UI and undoes proxy configuration
   * (e.g. chrome.proxy settings).
   * If user didn't end proxying, so if proxy session ended because of some
   * unexpected reason, user should be asked before reverting proxy settings.
   * if data.instanceId is null, it means to stop active proxying.
   */
  public stopGettingInUiAndConfig = (data :social.StopProxyInfo) => {
    if (data.instanceId) {
      this.mapInstanceIdToUser_[data.instanceId].isSharingWithMe = false;
    } else if (this.instanceGettingAccessFrom_) {
      this.mapInstanceIdToUser_[this.instanceGettingAccessFrom_].isSharingWithMe = false;
    }

    if (data.error) {
      this.bringUproxyToFront();
      this.core.disconnectedWhileProxying = true;
    } else {
      this.core.disconnectedWhileProxying = false;
      if (data.instanceId === null ||
          data.instanceId === this.instanceGettingAccessFrom_) {
        this.instanceGettingAccessFrom_ = null;
        this.browserApi.stopUsingProxy();
      }
    }

    this.updateGettingStatusBar_();
    this.updateIcon_();
  }

  private getInstancePath_ = (instanceId :string) => {
    var user = this.mapInstanceIdToUser_[instanceId];

    return <social.InstancePath>{
      network: {
        name: user.network.name,
        userId: user.network.userId
      },
      userId: user.userId,
      instanceId: instanceId
    };
  }
<<<<<<< HEAD

  public restartProxying = () => {
    this.startGettingFromInstance(this.instanceGettingAccessFrom_);
  }

=======

  public restartProxying = () => {
    this.startGettingFromInstance(this.instanceGettingAccessFrom_);
  }

>>>>>>> 237861b2
  public startGettingFromInstance = (instanceId :string) :Promise<void> => {
    this.instanceTryingToGetAccessFrom = instanceId;

    return this.core.start(this.getInstancePath_(instanceId))
        .then((endpoint :net.Endpoint) => {
      this.instanceTryingToGetAccessFrom = null;
      // If we were getting access from some other instance
      // turn down the connection.
      if (this.instanceGettingAccessFrom_ &&
          this.instanceGettingAccessFrom_ != instanceId) {
        this.core.stop(this.getInstancePath_(this.instanceGettingAccessFrom_));
      }
      this.startGettingInUiAndConfig(instanceId, endpoint);
    });
  }

  public stopGettingFromInstance = (instanceId :string) :void => {
    if (instanceId === this.instanceTryingToGetAccessFrom) {
      // aborting pending connection
      this.instanceTryingToGetAccessFrom = null;
    } else if (instanceId === this.instanceGettingAccessFrom_) {
      // instance will be unset in eventual callback from core
    } else {
      // we have no idea what's going on
      console.error('Attempting to stop getting from unknown instance');
    }

    this.core.stop(this.getInstancePath_(instanceId));
  }

  public startGettingInUi = () => {
    this.updateIcon_(true);
  }

  /**
    * Sets extension icon to default and undoes proxy configuration.
    */
  public startGettingInUiAndConfig =
      (instanceId :string, endpoint :net.Endpoint) => {
    if (instanceId) {
      this.instanceGettingAccessFrom_ = instanceId;
      this.mapInstanceIdToUser_[instanceId].isSharingWithMe = true;
    }

    this.core.disconnectedWhileProxying = false;

    this.startGettingInUi();

    this.updateGettingStatusBar_();

    this.browserApi.startUsingProxy(endpoint);
  }

  /**
    * Set extension icon to the 'giving' icon.
    */
  public startGivingInUi = () => {
    this.updateIcon_(null, true);
  }

  private updateIcon_ = (isGetting?:boolean, isGiving?:boolean) => {
    if (isGetting === null || typeof isGetting === 'undefined') {
      isGetting = this.isGettingAccess();
    }

    if (isGiving === null || typeof isGiving === 'undefined') {
      isGiving = this.isGivingAccess();
    }

    if (this.core.disconnectedWhileProxying) {
      this.browserApi.setIcon(Constants.ERROR_ICON);
    } else if (isGetting && isGiving) {
      this.browserApi.setIcon(Constants.GETTING_SHARING_ICON);
    } else if (isGetting) {
      this.browserApi.setIcon(Constants.GETTING_ICON);
    } else if (isGiving) {
      this.browserApi.setIcon(Constants.SHARING_ICON);
    } else if (this.model.onlineNetworks.length > 0) {
      this.browserApi.setIcon(Constants.DEFAULT_ICON);
    } else {
      this.browserApi.setIcon(Constants.LOGGED_OUT_ICON);
    }
  }

  /**
    * Set extension icon to the default icon.
    */
  public stopGivingInUi = () => {
    this.updateIcon_(null, false);
  }

  public isGettingAccess = () => {
    return this.instanceGettingAccessFrom_ != null;
  }

  public isGivingAccess = () => {
    return Object.keys(this.instancesGivingAccessTo).length > 0 ||
           this.copyPasteState.localSharingWithRemote === social.SharingState.SHARING_ACCESS;
  }

  /**
   * Synchronize a new network to be visible on this UI.
   */
  private syncNetwork_ = (networkMsg :social.NetworkMessage) => {
    var existingNetwork = this.model.getNetwork(networkMsg.name, networkMsg.userId);

    if (networkMsg.online) {
      if (!existingNetwork) {
        existingNetwork = {
          name: networkMsg.name,
          userId: networkMsg.userId,
          roster: {},
          logoutExpected: false,
          userName: networkMsg.userName,
          imageData: networkMsg.imageData
        };
        this.model.onlineNetworks.push(existingNetwork);
      }
    } else {
      if (existingNetwork) {
        this.model.removeNetwork(networkMsg.name, networkMsg.userId);

        if (!existingNetwork.logoutExpected &&
            (networkMsg.name === 'Google' || networkMsg.name === 'Facebook') &&
            !this.core.disconnectedWhileProxying && !this.instanceGettingAccessFrom_) {
          console.warn('Unexpected logout, reconnecting to ' + networkMsg.name);
          this.reconnect(networkMsg.name);
        } else {
          if (this.instanceGettingAccessFrom_) {
<<<<<<< HEAD
            this.stopGettingInUiAndConfig({instanceId :null, error: true});
=======
            this.stopGettingInUiAndConfig({instanceId: null, error: true});
>>>>>>> 237861b2
          }
          this.showNotification(this.i18n_t("LOGGED_OUT", {network: networkMsg.name}));

          if (!this.model.onlineNetworks.length) {
            this.view = ui_constants.View.SPLASH;
          }
        }
      }
    }

    this.updateIcon_();
  }

  private syncUserSelf_ = (payload :social.UserData) => {
    var network = this.model.getNetwork(payload.network);
    if (!network) {
      console.error('uproxy_core_api.Update.USER_SELF message for invalid network',
          payload.network);
      return;
    }
    var profile :social.UserProfileMessage = payload.user;
    network.userId = profile.userId;
    network.imageData = profile.imageData;
    network.userName = profile.name;
  }

  /**
   * Synchronize data about some friend.
   */
  public syncUser = (payload :social.UserData) => {
    var network = this.model.getNetwork(payload.network);
    if (!network) {
       return;
    }

    // Construct a UI-specific user object.
    var profile = payload.user;
    // Update / create if necessary a user, both in the network-specific
    // roster and the global roster.
    var user :User;
    user = this.model.getUser(network, profile.userId);
    var oldUserCategories :UserCategories = {
      getTab: null,
      shareTab: null
    };

    if (!user) {
      // New user.
      user = new User(profile.userId, network, this);
      network.roster[profile.userId] = user;
    } else {
      // Existing user, get the category before modifying any properties.
      oldUserCategories = user.getCategories();
    }

    user.update(payload);

    for (var i = 0; i < payload.allInstanceIds.length; ++i) {
      this.mapInstanceIdToUser_[payload.allInstanceIds[i]] = user;
    }

    for (var i = 0; i < payload.offeringInstances.length; i++) {
      if (payload.offeringInstances[i].localGettingFromRemote ===
          social.GettingState.GETTING_ACCESS) {
        this.instanceGettingAccessFrom_ = payload.offeringInstances[i].instanceId;
        user.isSharingWithMe = true;
        this.updateGettingStatusBar_();
        break;
      }
    }

    for (var i = 0; i < payload.instancesSharingWithLocal.length; i++) {
      this.instancesGivingAccessTo[payload.instancesSharingWithLocal[i]] = true;
      user.isGettingFromMe = true;
    }

    var newUserCategories = user.getCategories();
    // Update the user's category in both get and share tabs.
    categorizeUser(user, this.model.contacts.getAccessContacts,
        oldUserCategories.getTab, newUserCategories.getTab);
    categorizeUser(user, this.model.contacts.shareAccessContacts,
        oldUserCategories.shareTab, newUserCategories.shareTab);

    console.log('Synchronized user.', user);
  };

  public openTab = (url :string) => {
    this.browserApi.openTab(url);
  }

  public bringUproxyToFront = () => {
    this.browserApi.bringUproxyToFront();
  }

  public login = (network :string) : Promise<void> => {
    return this.core.login({ network : network, reconnect: false }).catch((e :Error) => {
      this.showNotification(this.i18n_t("ERROR_SIGNING_IN", {network: network}));
      throw e;
    });
  }

  public logout = (networkInfo :social.SocialNetworkInfo) : Promise<void> => {
    var network = this.model.getNetwork(networkInfo.name);
    if (network) {
      // if we know about the network, record that we expect this logout to
      // happen
      network.logoutExpected = true;
    } else {
      console.warn('User is trying to log out of not-logged-in-network ' +
                   networkInfo.name);
    }

    return this.core.logout(networkInfo);
  }

  public reconnect = (network :string) => {
    this.model.reconnecting = true;
    var pingUrl = network == 'Facebook'
        ? 'https://graph.facebook.com' : 'https://www.googleapis.com';
    this.core.pingUntilOnline(pingUrl).then(() => {
      // Ensure that the user is still attempting to reconnect (i.e. they
      // haven't clicked to stop reconnecting while we were waiting for the
      // ping response).
      if (this.model.reconnecting) {
        this.core.login({network: network, reconnect: true}).then(() => {
          this.stopReconnect();
        }).catch((e) => {
          // Reconnect failed, give up.
          this.stopReconnect();
          this.showNotification(
              this.i18n_t("LOGGED_OUT", { network: network }));

          if (!this.model.onlineNetworks.length) {
            this.view = ui_constants.View.SPLASH;
          }
        });
      }
    });
  }

  public stopReconnect = () => {
    this.model.reconnecting = false;
  }

  private cloudfrontDomains_ = [
    "d1wtwocg4wx1ih.cloudfront.net"
  ]

  public postToCloudfrontSite = (payload :Object, cloudfrontPath :string,
                                 maxAttempts ?:number)
      : Promise<void> => {
    console.log('postToCloudfrontSite: ', payload, cloudfrontPath);
    if (!maxAttempts || maxAttempts > this.cloudfrontDomains_.length) {
      // default to trying every possible URL
      maxAttempts = this.cloudfrontDomains_.length;
    }
    var attempts = 0;
    var doAttempts = (error ?:Error) : Promise<void> => {
      if (attempts < maxAttempts) {
        // we want to keep trying this until we either run out of urls to
        // send to or one of the requests succeeds.  We set this up by
        // creating a lambda to call the post with failures set up to recurse
        return this.browserApi.frontedPost(payload, this.AWS_FRONT_DOMAIN,
          this.cloudfrontDomains_[attempts++], cloudfrontPath
        ).catch(doAttempts);
      }
      throw error;
    }
    return doAttempts();
  }

  public sendFeedback =
      (feedback :uproxy_core_api.UserFeedback) : Promise<void> => {
    var logsPromise :Promise<string>;
    if (feedback.logs) {
      logsPromise = this.core.getLogs().then((logs) => {
        var browserInfo = 'Browser Info: ' + feedback.browserInfo + '\n\n';
        return browserInfo + logs;
      });
    } else {
      logsPromise = Promise.resolve('');
    }
    return logsPromise.then((logs) => {
      var payload = {
        email: feedback.email,
        feedback: feedback.feedback,
        logs: logs,
        feedbackType: uproxy_core_api.UserFeedbackType[feedback.feedbackType],
        proxyingId: this.proxyingId
      };

      return this.postToCloudfrontSite(payload, 'submit-feedback');
    });
  }

  public setMode = (mode :ui_constants.Mode) => {
    this.model.globalSettings.mode = mode;
    this.core.updateGlobalSettings(this.model.globalSettings);
  }

  public updateLanguage = (newLanguage :string) => {
    this.model.globalSettings.language = newLanguage;
    this.core.updateGlobalSettings(this.model.globalSettings);
    this.i18n_setLng(newLanguage);
  }

  public updateInitialState = (state :uproxy_core_api.InitialState) => {
    console.log('Received uproxy_core_api.Update.INITIAL_STATE:', state);
    this.model.networkNames = state.networkNames;
    this.availableVersion = state.availableVersion;
    if (state.globalSettings.language !== this.model.globalSettings.language) {
      this.i18n_setLng(state.globalSettings.language);
    }
    this.model.updateGlobalSettings(state.globalSettings);

    // Maybe refactor this to be copyPasteState.
    this.copyPasteState = state.copyPasteState.connectionState;
    this.copyPasteGettingMessages = state.copyPasteState.gettingMessages;
    this.copyPasteSharingMessages = state.copyPasteState.sharingMessages;
    this.copyPastePendingEndpoint = state.copyPasteState.endpoint;
    if (this.copyPasteState.localGettingFromRemote !== social.GettingState.NONE ||
        this.copyPasteState.localSharingWithRemote !== social.SharingState.NONE) {
      // This means we had active copy-paste flow.
      this.view = ui_constants.View.COPYPASTE;
    }

    while (this.model.onlineNetworks.length > 0) {
      var toRemove = this.model.onlineNetworks[0];

      this.model.removeNetwork(toRemove.name, toRemove.userId);
    }

    for (var network in state.onlineNetworks) {
      this.addOnlineNetwork_(state.onlineNetworks[network]);
    }

    if (state.onlineNetworks.length > 0) {
      // Check that we dont' have copy paste connection
      if (this.view === ui_constants.View.COPYPASTE) {
        console.error(
            'User cannot be online while having a copy-paste connection');
      }
      // Set view to roster, user is online.
      this.view = ui_constants.View.ROSTER;
      this.updateSharingStatusBar_();
    }

    this.portControlSupport = state.portControlSupport;

    // state of online networks may have changed, update it
    this.updateIcon_();
  }

  private addOnlineNetwork_ = (networkState :social.NetworkState) => {
    this.model.onlineNetworks.push({
      name:   networkState.name,
      userId: networkState.profile.userId,
      userName: networkState.profile.name,
      imageData: networkState.profile.imageData,
      logoutExpected: false,
      roster: {}
    });

    for (var userId in networkState.roster) {
      this.syncUser(networkState.roster[userId]);
    }
  }

  private coreUpdateAvailable_ = (data :{version :string}) => {
    this.availableVersion = data.version;
  }

  private setPortControlSupport_ = (support:uproxy_core_api.PortControlSupport) => {
    this.portControlSupport = support;
  }
} // class UserInterface

// non-exported method to handle categorizing users
function categorizeUser(user :User, contacts :ContactCategory, oldCategory :string, newCategory :string) {
  if (oldCategory === newCategory) {
    // no need to do any work if nothing changed
    return;
  }

  if (oldCategory) {
    // remove user from old category
    var oldCategoryArray = contacts[oldCategory];
    for (var i = 0; i < oldCategoryArray.length; ++i) {
      if (oldCategoryArray[i] == user) {
        oldCategoryArray.splice(i, 1);
        break;
      }
    }
  }

  if (newCategory) {
    // add user to new category
    contacts[newCategory].push(user);
  }
}<|MERGE_RESOLUTION|>--- conflicted
+++ resolved
@@ -614,19 +614,11 @@
       instanceId: instanceId
     };
   }
-<<<<<<< HEAD
 
   public restartProxying = () => {
     this.startGettingFromInstance(this.instanceGettingAccessFrom_);
   }
 
-=======
-
-  public restartProxying = () => {
-    this.startGettingFromInstance(this.instanceGettingAccessFrom_);
-  }
-
->>>>>>> 237861b2
   public startGettingFromInstance = (instanceId :string) :Promise<void> => {
     this.instanceTryingToGetAccessFrom = instanceId;
 
@@ -756,11 +748,7 @@
           this.reconnect(networkMsg.name);
         } else {
           if (this.instanceGettingAccessFrom_) {
-<<<<<<< HEAD
-            this.stopGettingInUiAndConfig({instanceId :null, error: true});
-=======
             this.stopGettingInUiAndConfig({instanceId: null, error: true});
->>>>>>> 237861b2
           }
           this.showNotification(this.i18n_t("LOGGED_OUT", {network: networkMsg.name}));
 
