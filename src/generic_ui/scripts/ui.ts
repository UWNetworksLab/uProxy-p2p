--- conflicted
+++ resolved
@@ -378,15 +378,13 @@
       var payload;
       console.log('received url data from browser');
 
-<<<<<<< HEAD
-      this.view = UI.View.COPYPASTE;
-=======
       if (model.onlineNetwork) {
         // TODO propogate this to chrome tab page (blocking on #955
         console.log('Ignoring URL since we have an active network');
         return;
       }
->>>>>>> e5c7cf32
+
+      this.view = UI.View.COPYPASTE;
 
       var match = url.match(/https:\/\/www.uproxy.org\/(request|offer)\/(.*)/)
       if (!match) {
