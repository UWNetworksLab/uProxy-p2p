/**
 * ui.ts
 *
 * Common User Interface state holder and changer.
 * TODO: firefox bindings.
 */
/// <reference path='constants.ts' />
/// <reference path='user.ts' />
/// <reference path='../../uproxy.ts'/>
/// <reference path='../../interfaces/ui.d.ts'/>
/// <reference path='../../interfaces/persistent.d.ts'/>
/// <reference path='../../interfaces/browser-api.d.ts'/>
/// <reference path='../../networking-typings/communications.d.ts' />

// Singleton model for data bindings.
var model :UI.Model = {
  networkNames: [],
  onlineNetwork: null,
  contacts: {
    'getAccessContacts': {
      'onlinePending': [],
      'offlinePending': [],
      'onlineTrustedUproxy': [],
      'offlineTrustedUproxy': [],
      'onlineUntrustedUproxy': [],
      'offlineUntrustedUproxy': []
    },
    'shareAccessContacts': {
      'onlinePending': [],
      'offlinePending': [],
      'onlineTrustedUproxy': [],
      'offlineTrustedUproxy': [],
      'onlineUntrustedUproxy': [],
      'offlineUntrustedUproxy': []
    }
  },
  globalSettings: {
    'description': '',
    'stunServers': [],
    'hasSeenSharingEnabledScreen': false,
    'hasSeenWelcome': false
  }
};

// TODO: currently we have a UI object (typescript module, i.e. namespace)
// and a ui object (singleton intance of UI.UserInterface).  We should
// change the names of these to avoid confusion.
module UI {

  // Filenames for icons.
  // Two important things about using these strings:
  // 1) When updating the icon strings below, default values in the Chrome
  // manifests and Firefox main.js should also be changed to match.
  // 2) These are only the suffixes of the icon names. Because we have
  // different sizes of icons, the actual filenames have the dimension
  // as a prefix. E.g. "19_online.gif" for the 19x19 pixel version.

  export interface Contacts {
    getAccessContacts : {
      onlinePending :UI.User[];
      offlinePending :UI.User[];
      onlineTrustedUproxy :UI.User[];
      offlineTrustedUproxy :UI.User[];
      onlineUntrustedUproxy :UI.User[];
      offlineUntrustedUproxy :UI.User[];
    };
    shareAccessContacts : {
      onlinePending :UI.User[];
      offlinePending :UI.User[];
      onlineTrustedUproxy :UI.User[];
      offlineTrustedUproxy :UI.User[];
      onlineUntrustedUproxy :UI.User[];
      offlineUntrustedUproxy :UI.User[];
    }
  }

  export interface Model {
    networkNames :string[];
    onlineNetwork :UI.Network;
    contacts : Contacts;
    globalSettings : Core.GlobalSettings;
  }

   export interface UserCategories {
     getTab :string;
     shareTab :string;
   }

  /**
   * Specific to one particular Social network.
   */
  export interface Network {
    name   :string;
    // TODO(salomegeo): Add more information about the user.
    userId :string;
    imageData ?:string;
    userName ?:string;
    roster :{ [userId:string] :User };
    hasContacts ?:boolean;
  }

  /**
   * Enumeration of mutually-exclusive view states.
   */
  export enum View {
    SPLASH = 0,
    COPYPASTE,
    ROSTER,
    SETTINGS,
    BROWSER_ERROR,
    FEEDBACK
  }

  /**
   * Enumeration of mutually-exclusive UI modes.
   */
  export enum Mode {
    GET = 0,
    SHARE
  }

  /**
   * The User Interface class.
   *
   * Keeps persistent state between the popup opening and closing.
   * Manipulates the payloads received from UPDATES from the Core in preparation
   * for UI interaction.
   * Any COMMANDs from the UI should be directly called from the 'core' object.
   */
  export class UserInterface implements uProxy.UIAPI {

    public view :View;  // Appearance.

    // Current state within the splash (onboarding).  Needs to be part
    // of the ui object so it can be saved/restored when popup closes and opens.
    public splashState :number = 0;

    // Instance you are getting access from.
    // Null if you are not getting access.
    private instanceGettingAccessFrom_ = null;

    // The instances you are giving access to.
    // Remote instances to add to this set are received in messages from Core.
    public instancesGivingAccessTo = {};

    public mode :Mode = Mode.GET;

    private mapInstanceIdToUser_ :{[instanceId :string] :UI.User} = {};

    public gettingStatus :string = null;
    public sharingStatus :string = null;

    public copyPasteGettingState :GettingState = GettingState.NONE;
    public copyPasteSharingState :SharingState = SharingState.NONE;
    public copyPasteBytesSent :number = 0;
    public copyPasteBytesReceived :number = 0;

    public copyPasteUrlError :boolean = false;
    public copyPasteGettingMessage :string = '';
    public copyPasteSharingMessage :string = '';

    // TODO not needed, exists to handle typescript errors
    private core_ :uProxy.CoreAPI = null;

    /**
     * UI must be constructed with hooks to Notifications and Core.
     * Upon construction, the UI installs update handlers on core.
     */
    constructor(
        public core   :uProxy.CoreAPI,
        public browserApi :BrowserAPI) {
      // TODO: Determine the best way to describe view transitions.
      this.view = View.SPLASH;  // Begin at the splash intro.
      this.core_ = core;

      // Attach handlers for UPDATES received from core.
      // TODO: Implement the rest of the fine-grained state updates.
      // (We begin with the simplest, total state update, above.)
      core.onUpdate(uProxy.Update.INITIAL_STATE, (state :Object) => {
        console.log('Received uProxy.Update.INITIAL_STATE:', state);
        model.networkNames = state['networkNames'];
        model.globalSettings = state['globalSettings'];
      });

      // Add or update the online status of a network.
      core.onUpdate(uProxy.Update.NETWORK, this.syncNetwork_);

      // Attach handlers for USER updates.
      core.onUpdate(uProxy.Update.USER_SELF, (payload :UI.UserMessage) => {
        // Instead of adding to the roster, update the local user information.
        console.log('uProxy.Update.USER_SELF:', payload);
        if (!model.onlineNetwork ||
            payload.network != model.onlineNetwork.name) {
          console.error('uProxy.Update.USER_SELF message for invalid network',
              payload.network);
          return;
        }
        var profile :UI.UserProfileMessage = payload.user;
        model.onlineNetwork.userId = profile.userId;
        model.onlineNetwork.imageData = profile.imageData;
        model.onlineNetwork.userName = profile.name;
      });
      core.onUpdate(uProxy.Update.USER_FRIEND, (payload :UI.UserMessage) => {
        console.log('uProxy.Update.USER_FRIEND:', payload);
        this.syncUser(payload);
      });
      core.onUpdate(uProxy.Update.ERROR, (errorText :string) => {
        console.warn('uProxy.Update.ERROR: ' + errorText);
        this.browserApi.showNotification(errorText);
      });
      core.onUpdate(uProxy.Update.NOTIFICATION, (notificationText :string) => {
        console.warn('uProxy.Update.NOTIFICATION: ' + notificationText);
        this.browserApi.showNotification(notificationText);
      });

      core.onUpdate(uProxy.Update.MANUAL_NETWORK_OUTBOUND_MESSAGE,
                    (message :uProxy.Message) => {
        console.log('Manual network outbound message: ' +
                    JSON.stringify(message));
        // TODO: Display the message in the 'manual network' UI.
      });

      core.onUpdate(uProxy.Update.SIGNALLING_MESSAGE, (message :uProxy.Message) => {
        var data :uProxy.Message[] = [], str = '';

        switch (message.type) {
          case uProxy.MessageType.SIGNAL_FROM_CLIENT_PEER:
            str = this.copyPasteGettingMessage;
            break;
          case uProxy.MessageType.SIGNAL_FROM_SERVER_PEER:
            str = this.copyPasteSharingMessage;
            break;
        }

        if (str) {
          data = JSON.parse(atob(decodeURIComponent(str)));
        }

        data.push(message);

        str = encodeURIComponent(btoa(JSON.stringify(data)));

        // reverse of above switch (since I can't just use a reference)
        switch (message.type) {
          case uProxy.MessageType.SIGNAL_FROM_CLIENT_PEER:
            this.copyPasteGettingMessage = str;
            break;
          case uProxy.MessageType.SIGNAL_FROM_SERVER_PEER:
            this.copyPasteSharingMessage = str;
            break;
        }
      });

      core.onUpdate(uProxy.Update.STOP_GETTING, (error :boolean) => {
        this.stopGettingInUiAndConfig(error);

        if (UI.View.COPYPASTE === this.view) {
          this.view = UI.View.SPLASH;
        }
      });

      core.onUpdate(uProxy.Update.START_GIVING, () => {
        if (!this.isGivingAccess()) {
          this.startGivingInUi();
        }
      });

      core.onUpdate(uProxy.Update.STOP_GIVING, () => {
        if (this.copyPasteSharingState === SharingState.SHARING_ACCESS) {
          if (UI.View.COPYPASTE === this.view) {
            this.view = UI.View.SPLASH;
          }
        }

        this.copyPasteSharingState = SharingState.NONE;
        if (!this.isGivingAccess()) {
          this.stopGivingInUi();
        }
      });

      core.onUpdate(uProxy.Update.STATE, (state) => {
        this.copyPasteGettingState = state.localGettingFromRemote;
        this.copyPasteSharingState = state.localSharingWithRemote;
        this.copyPasteBytesSent = state.bytesSent;
        this.copyPasteBytesReceived = state.bytesReceived;
      });

      core.onUpdate(uProxy.Update.STOP_GETTING_FROM_FRIEND,
          (data :any) => {
        if (data.instanceId === this.instanceGettingAccessFrom_) {
          this.stopGettingInUiAndConfig(data.error);
        } else {
          console.warn('Can\'t stop getting access from friend you were not ' +
              'already getting access from.');
        }
      });

      core.onUpdate(uProxy.Update.START_GIVING_TO_FRIEND,
          (instanceId :string) => {
        // TODO (lucyhe): Update instancesGivingAccessTo before calling
        // startGivingInUi so that isGiving() is updated as early as possible.
        if (!this.isGivingAccess()) {
          this.startGivingInUi();
        }
        this.instancesGivingAccessTo[instanceId] = true;
        this.updateSharingStatusBar_();

        var user = this.mapInstanceIdToUser_[instanceId];
        user.isGettingFromMe = true;
        this.browserApi.showNotification(
            user.name + ' started proxying through you');
      });

      core.onUpdate(uProxy.Update.STOP_GIVING_TO_FRIEND,
          (instanceId :string) => {
        var isGettingFromMe = false;
        var user = this.mapInstanceIdToUser_[instanceId];

        // only show a notification if we knew we were prokying
        if (typeof this.instancesGivingAccessTo[instanceId] !== 'undefined') {
          this.browserApi.showNotification(
              user.name + ' stopped proxying through you');
        }
        delete this.instancesGivingAccessTo[instanceId];
        if (!this.isGivingAccess()) {
          this.stopGivingInUi();
        }

        // Update user.isGettingFromMe
        for (var i = 0; i < user.instances.length; ++i) {
          if (this.instancesGivingAccessTo[user.instances[i].instanceId]) {
            isGettingFromMe = true;
            break;
          }
        }
        user.isGettingFromMe = isGettingFromMe;

        this.updateSharingStatusBar_();
      });
    }

    private updateGettingStatusBar_ = () => {
      // TODO: localize this.
      if (this.instanceGettingAccessFrom_) {
        this.gettingStatus = 'Getting access from ' +
            this.mapInstanceIdToUser_[this.instanceGettingAccessFrom_].name;
      } else {
        this.gettingStatus = null;
      }
    }

    private updateSharingStatusBar_ = () => {
      // TODO: localize this - may require simpler formatting to work
      // in all languages.
      var instanceIds = Object.keys(this.instancesGivingAccessTo);
      if (instanceIds.length === 0) {
        this.sharingStatus = null;
      } else if (instanceIds.length === 1) {
        this.sharingStatus = 'Sharing access with ' +
            this.mapInstanceIdToUser_[instanceIds[0]].name;
      } else if (instanceIds.length === 2) {
        this.sharingStatus = 'Sharing access with ' +
            this.mapInstanceIdToUser_[instanceIds[0]].name + ' and ' +
            this.mapInstanceIdToUser_[instanceIds[1]].name;
      } else {
        this.sharingStatus = 'Sharing access with ' +
            this.mapInstanceIdToUser_[instanceIds[0]].name + ' and ' +
            (instanceIds.length - 1) + ' others';
      }
    }

    public handleUrlData = (url :string) => {
      var payload;
      console.log('received url data from browser');

      if (model.onlineNetwork) {
        console.log('Ignoring URL since we have an active network');
        this.copyPasteUrlError = true;
        return;
      }

      this.browserApi.bringUproxyToFront();
      this.view = UI.View.COPYPASTE;

      var match = url.match(/https:\/\/www.uproxy.org\/(request|offer)\/(.*)/)
      if (!match) {
        console.error('parsed url that did not match');
        this.copyPasteUrlError = true;
        return;
      }

      this.copyPasteUrlError = false;
      try {
        payload = JSON.parse(atob(decodeURIComponent(match[2])));
      } catch (e) {
        console.error('malformed string from browser');
        this.copyPasteUrlError = true;
        return;
      }

      // at this point, we assume everything is good, so let's check state
      switch (match[1]) {
        case 'request':
          if (SharingState.NONE !== this.copyPasteSharingState) {
            console.warn('previous sharing connection already existed, restarting');
            this.core_.stopCopyPasteShare();
          }

          this.copyPasteSharingMessage = '';
          this.core_.startCopyPasteShare();
          break;
        case 'offer':
          if (GettingState.TRYING_TO_GET_ACCESS !== this.copyPasteGettingState) {
            console.warn('currently not expecting any information, aborting');
            return;
          }
          break;
      }

      console.log('Sending messages from url to app');
      for (var i in payload) {
        this.core_.sendCopyPasteSignal(payload[i]);
      }
    }

<<<<<<< HEAD
    public showNotification = (notificationText :string) => {
      var notification =
          new Notification('uProxy', { body: notificationText,
                           icon: 'icons/38_' + Constants.DEFAULT_ICON});
      setTimeout(function() {
        notification.close();
      }, 5000);
    }

=======
>>>>>>> 047b992d
    /**
     * Removes proxy indicators from UI and undoes proxy configuration
     * (e.g. chrome.proxy settings).
     * If user didn't end proxying, so if proxy session ended because of some
     * unexpected reason, user should be asked before reverting proxy settings.
     */
    public stopGettingInUiAndConfig = (askUser :boolean) => {
      var instanceId = this.instanceGettingAccessFrom_;
      this.instanceGettingAccessFrom_ = null;

      // TODO (lucyhe): if askUser is true we might want a different
      // icon that means "configured to proxy, but not proxying"
      // instead of immediately going back to the "not proxying" icon.
      if (this.isGivingAccess()) {
        this.browserApi.setIcon(Constants.SHARING_ICON);
      } else if (askUser) {
        this.browserApi.setIcon(Constants.ERROR_ICON);
      } else if (model.onlineNetwork) {
        this.browserApi.setIcon(Constants.DEFAULT_ICON);
      } else {
        this.setOfflineIcon();
      }

      this.updateGettingStatusBar_();

      if (instanceId) {
        this.mapInstanceIdToUser_[instanceId].isSharingWithMe = false;
      }

      this.browserApi.stopUsingProxy(askUser);
    }

    public startGettingInUi = () => {
      if (this.isGivingAccess()) {
        this.browserApi.setIcon(Constants.GETTING_SHARING_ICON);
      } else {
        this.browserApi.setIcon(Constants.GETTING_ICON);
      }
    }

    /**
      * Sets extension icon to default and undoes proxy configuration.
      */
    public startGettingInUiAndConfig =
        (instanceId :string, endpoint :Net.Endpoint) => {
      this.instanceGettingAccessFrom_ = instanceId;

      this.startGettingInUi();

      this.updateGettingStatusBar_();

      this.mapInstanceIdToUser_[instanceId].isSharingWithMe = true;

      this.browserApi.startUsingProxy(endpoint);
    }

    /**
      * Set extension icon to the 'giving' icon.
      */
    public startGivingInUi = () => {
      if (this.isGettingAccess()) {
        this.browserApi.setIcon(Constants.GETTING_SHARING_ICON);
      } else {
        this.browserApi.setIcon(Constants.SHARING_ICON);
      }
    }

    /**
      * Set extension icon to the default icon.
      */
    public stopGivingInUi = () => {
      if (this.isGettingAccess()) {
        this.browserApi.setIcon(Constants.GETTING_ICON);
      } else if (model.onlineNetwork) {
        this.browserApi.setIcon(Constants.DEFAULT_ICON);
      } else {
        this.setOfflineIcon();
      }
    }

    public setOfflineIcon = () => {
      this.browserApi.setIcon(Constants.LOGGED_OUT_ICON);
    }

    public isGettingAccess = () => {
      return this.instanceGettingAccessFrom_ != null;
    }

    public isGivingAccess = () => {
      return Object.keys(this.instancesGivingAccessTo).length > 0 ||
             this.copyPasteSharingState === SharingState.SHARING_ACCESS;
    }

    /**
     * Synchronize a new network to be visible on this UI.
     */
    private syncNetwork_ = (network :UI.NetworkMessage) => {
      console.log('uProxy.Update.NETWORK', network);
      console.log('model: ', model);

      // If you are now online (on a non-manual network), and were
      // previously offline, show the default (logo) icon.
      if (network.online && network.name != 'Manual'
          && model.onlineNetwork == null) {
        this.browserApi.setIcon(Constants.DEFAULT_ICON);
      }

      if (model.onlineNetwork &&
          (network.online && network.name != model.onlineNetwork.name) ||
          (!network.online && network.name == model.onlineNetwork.name)) {
        // onlineNetwork exists and has either been changed or logged out.
        // Clear roster and option user info from offline network.
        for (var userId in model.onlineNetwork.roster) {
          var user = model.onlineNetwork.roster[userId];
          var userCategories = user.getCategories();
          this.categorizeUser_(user, model.contacts.getAccessContacts,
              userCategories.getTab, null);
          this.categorizeUser_(user, model.contacts.shareAccessContacts,
              userCategories.shareTab, null);
        }
        this.setOfflineIcon();
        this.view = UI.View.SPLASH;
        model.onlineNetwork = null;
      }

      if (network.online && !model.onlineNetwork) {
        model.onlineNetwork = {
          name:   network.name,
          userId: network.userId,
          roster: {},
          hasContacts: false
        };
      }
    }

    // Synchronize the data about the current user.
    // TODO: Be able to sync local instance, per network.

    /**
     * Synchronize data about some friend.
     */
    public syncUser = (payload :UI.UserMessage) => {
      if (!model.onlineNetwork || model.onlineNetwork.name != payload.network) {
        // Ignore all user updates when the network is offline.
        // These user updates may come in asynchrously after logging out of a
        // network, e.g. if the UI logs out of Google while we are getting
        // access, we will first completely logout and then asynchronously
        // get an update for the user when the peerconnection has closed - in
        // this case the user should already have been removed from the roster
        // in the UI and stay removed.
        return;
      } else if (payload.instances.length === 0) {
        // Core should not send the UI any Users without instances.
        console.error('Received User with no instances', payload);
        return;
      }

      // Construct a UI-specific user object.
      var profile = payload.user;
      // Update / create if necessary a user, both in the network-specific
      // roster and the global roster.
      var user :UI.User;
      user = model.onlineNetwork.roster[profile.userId];
      var oldUserCategories = {getTab: null, shareTab: null};

      // CONSIDER: we might want to check if this user has been our proxy
      // server and if so stop the proxying if they are no longer proxying
      // for us (e.g. they were disconnected).  Currently we are sending an
      // explicit stop proxy message from the app to stop proxying.
      if (!user) {
        // New user.
        user = new UI.User(profile.userId, model.onlineNetwork);
        model.onlineNetwork.roster[profile.userId] = user;
        model.onlineNetwork.hasContacts = true;
      } else {
        // Existing user, get the category before modifying any properties.
        oldUserCategories = user.getCategories();
      }

      user.update(profile);
      user.instances = payload.instances;
      user.updateInstanceDescriptions();
      for (var i = 0; i < user.instances.length; ++i) {
        var instanceId = user.instances[i].instanceId;
        this.mapInstanceIdToUser_[instanceId] = user;
      }

      var newUserCategories = user.getCategories();
      // Update the user's category in both get and share tabs.
      this.categorizeUser_(user, model.contacts.getAccessContacts,
          oldUserCategories.getTab, newUserCategories.getTab);
      this.categorizeUser_(user, model.contacts.shareAccessContacts,
          oldUserCategories.shareTab, newUserCategories.shareTab);

      console.log('Synchronized user.', user);
    };

    private categorizeUser_ = (user, contacts, oldCategory, newCategory) => {
      if (oldCategory == null) {
        // User hasn't yet been categorized.
        contacts[newCategory].push(user);
      } else if (oldCategory != newCategory) {
        // Remove user from old category.
        var oldCategoryArray = contacts[oldCategory];
        for (var i = 0; i < oldCategoryArray.length; ++i) {
          if (oldCategoryArray[i] == user) {
            oldCategoryArray.splice(i, 1);
            break;
          }
        }
        // Add users to new category.
        if (newCategory) {
          contacts[newCategory].push(user);
        }
      }
    }

    public openTab = (url :string) => {
      this.browserApi.openTab(url);
    }

    public bringUproxyToFront = () => {
      this.browserApi.bringUproxyToFront();
    }
  }  // class UserInterface

}  // module UI<|MERGE_RESOLUTION|>--- conflicted
+++ resolved
@@ -423,18 +423,6 @@
       }
     }
 
-<<<<<<< HEAD
-    public showNotification = (notificationText :string) => {
-      var notification =
-          new Notification('uProxy', { body: notificationText,
-                           icon: 'icons/38_' + Constants.DEFAULT_ICON});
-      setTimeout(function() {
-        notification.close();
-      }, 5000);
-    }
-
-=======
->>>>>>> 047b992d
     /**
      * Removes proxy indicators from UI and undoes proxy configuration
      * (e.g. chrome.proxy settings).
