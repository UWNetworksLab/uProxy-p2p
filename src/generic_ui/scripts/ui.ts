--- conflicted
+++ resolved
@@ -597,7 +597,8 @@
         this.model.globalSettings.quiverUserName,
         this.i18n_t('UPROXY_NETWORK_SIGN_IN'))
     .then((quiverUserName :string) => {
-      this.updateGlobalSetting('quiverUserName', quiverUserName);
+      this.model.globalSettings.quiverUserName = quiverUserName;
+      this.core.updateGlobalSettings(this.model.globalSettings);
       return this.login('Quiver', quiverUserName);
     });
   }
@@ -626,7 +627,8 @@
   }
 
   public setActivePromoId = (promoId :string) => {
-    this.updateGlobalSetting('activePromoId', promoId);
+    this.model.globalSettings.activePromoId = promoId;
+    this.core.updateGlobalSettings(this.model.globalSettings);
   }
 
   /**
@@ -1058,14 +1060,9 @@
   }
 
   public updateLanguage = (newLanguage :string) => {
-<<<<<<< HEAD
+    this.updateGlobalSetting('language', newLanguage);
     this.i18n_setLng(newLanguage);
     this.model.globalSettings.language = newLanguage;
-    this.core.updateGlobalSettings(this.model.globalSettings);
-=======
-    this.updateGlobalSetting('language', newLanguage);
-    this.i18n_setLng(newLanguage);
->>>>>>> 46234521
   }
 
   public updateInitialState = (state :uproxy_core_api.InitialState) => {
