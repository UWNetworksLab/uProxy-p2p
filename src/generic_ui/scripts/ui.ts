/// <reference path='../../../../third_party/typings/i18next/i18next.d.ts' />

/**
 * ui.ts
 *
 * Common User Interface state holder and changer.
 * TODO: firefox bindings.
 */

import ui_constants = require('../../interfaces/ui');
import Persistent = require('../../interfaces/persistent');
import CoreConnector = require('./core_connector');
import uproxy_core_api = require('../../interfaces/uproxy_core_api');
import browser_api = require('../../interfaces/browser_api');
import BrowserAPI = browser_api.BrowserAPI;
import net = require('../../../../third_party/uproxy-lib/net/net.types');
import noreConnector = require('./core_connector');
import user_module = require('./user');
import User = user_module.User;
import social = require('../../interfaces/social');
import Constants = require('./constants');
import translator_module = require('./translator');
import _ = require('lodash');

// Filenames for icons.
// Two important things about using these strings:
// 1) When updating the icon strings below, default values in the Chrome
// manifests and Firefox main.js should also be changed to match.
// 2) These are only the suffixes of the icon names. Because we have
// different sizes of icons, the actual filenames have the dimension
// as a prefix. E.g. "19_online.gif" for the 19x19 pixel version.

export class Model {
  public networkNames :string[] = [];

  public onlineNetworks :Network[] = [];

  public contacts :Contacts = {
    getAccessContacts: {
      pending: [],
      trustedUproxy: [],
      untrustedUproxy: [],
    },
    shareAccessContacts: {
      pending: [],
      trustedUproxy: [],
      untrustedUproxy: [],
    }
  };

  public globalSettings :uproxy_core_api.GlobalSettings = {
    version: 0,
    description: '',
    stunServers: [],
    hasSeenSharingEnabledScreen: false,
    hasSeenWelcome: false,
    splashState : 0,
    mode : ui_constants.Mode.GET,
    allowNonUnicast: false,
    statsReportingEnabled: false,
    consoleFilter: 2, // loggingTypes.Level.warn
    language: 'en'
  };

  public reconnecting = false;

  // userId is included as an optional parameter because we will eventually
  // want to use it to get an accurate network.  For now, it is ignored and
  // serves to remind us of where we still need to add the info
  public getNetwork = (networkName :string, userId?:string) :Network => {
    return _.find(this.onlineNetworks, { name: networkName });
  }

  public removeNetwork = (networkName :string) => {
    _.remove(this.onlineNetworks, { name: networkName });
  }

  public getUser = (network :Network, userId :string) :User => {
    if (network.roster[userId]) {
      return network.roster[userId];
    }

    return null;
  }

  public updateGlobalSettings = (settings :Object) => {
    _.merge(this.globalSettings, settings, (a :any, b :any) => {
      if (_.isArray(a) && _.isArray(b)) {
        return b;
      }

      return undefined;
    });
  }
}

// Singleton model for data bindings.
export var model = new Model();

export interface ContactCategory {
  [type :string] :User[];
  pending :User[];
  trustedUproxy :User[];
  untrustedUproxy :User[];
}

export interface Contacts {
  getAccessContacts :ContactCategory;
  shareAccessContacts :ContactCategory;
}

 export interface UserCategories {
   getTab :string;
   shareTab :string;
 }

/**
 * Specific to one particular Social network.
 */
export interface Network {
  name   :string;
  // TODO(salomegeo): Add more information about the user.
  userId :string;
  imageData ?:string;
  userName ?:string;
  logoutExpected: boolean;
  roster :{ [userId:string] :User };
}

export interface NotificationData {
  mode :string;
  network :string;
  user :string;
  unique ?:string;
}

/**
 * The User Interface class.
 *
 * Keeps persistent state between the popup opening and closing.
 * Manipulates the payloads received from UPDATES from the Core in preparation
 * for UI interaction.
 * Any COMMANDs from the UI should be directly called from the 'core' object.
 */
export class UserInterface implements ui_constants.UiApi {
  public view :ui_constants.View;

  // Instance you are getting access from.
  // Null if you are not getting access.
  public instanceTryingToGetAccessFrom :string = null;
  private instanceGettingAccessFrom_ :string = null;

  // The instances you are giving access to.
  // Remote instances to add to this set are received in messages from Core.
  public instancesGivingAccessTo :{[instanceId :string] :boolean} = {};

  private mapInstanceIdToUser_ :{[instanceId :string] :User} = {};

  public gettingStatus :string = null;
  public sharingStatus :string = null;

  public copyPasteState :uproxy_core_api.ConnectionState = {
    localGettingFromRemote: social.GettingState.NONE,
    localSharingWithRemote: social.SharingState.NONE,
    bytesSent: 0,
    bytesReceived: 0
  };

  public copyPasteError :ui_constants.CopyPasteError = ui_constants.CopyPasteError.NONE;
  public copyPasteGettingMessage :string = '';
  public copyPasteSharingMessage :string = '';

  public browser :string = '';

  // Changing this causes root.ts to fire a core-signal
  // with the new value.
  public signalToFire :string = '';

  public toastMessage :string = null;
  public unableToGet :boolean = false;
  public unableToShare :boolean = false;

  // is a proxy currently set
  private proxySet_ :boolean = false;
  // Must be included in Chrome extension manifest's list of permissions.
  public AWS_FRONT_DOMAIN = 'https://a0.awsstatic.com/';

  /*
   * This is used to store the information for setting up a copy+paste
   * connection between establishing the connection and the user confirming
   * the start of proxying
   */
  public copyPastePendingEndpoint :net.Endpoint = null;

  public isSharingDisabled = false;

  public i18n_t :Function = translator_module.i18n_t;
  public i18n_setLng :Function = translator_module.i18n_setLng;

  /**
   * UI must be constructed with hooks to Notifications and Core.
   * Upon construction, the UI installs update handlers on core.
   */
  constructor(
      public core   :CoreConnector,
      public browserApi :BrowserAPI) {
    // TODO: Determine the best way to describe view transitions.
    this.view = ui_constants.View.SPLASH;  // Begin at the splash intro.
    this.i18n_setLng(model.globalSettings.language);

    var firefoxMatches = navigator.userAgent.match(/Firefox\/(\d+)/);
    if (firefoxMatches) {
      if (parseInt(firefoxMatches[1], 10) === 37) {
        this.isSharingDisabled = true;
      }
    }

    core.on('core_connect', () => {
      this.view = ui_constants.View.SPLASH;

      core.getFullState()
          .then(this.updateInitialState);
    });

    core.on('core_disconnect', () => {
      // When disconnected from the app, we should show the browser specific page
      // that shows the "app missing" message.
      this.view = ui_constants.View.BROWSER_ERROR;

      if (this.isGettingAccess()) {
        this.stopGettingInUiAndConfig(true);
      }
    });

    core.connect();

    core.onUpdate(uproxy_core_api.Update.INITIAL_STATE_DEPRECATED_0_8_10, this.updateInitialState);

    // Add or update the online status of a network.
    core.onUpdate(uproxy_core_api.Update.NETWORK, this.syncNetwork_);

    // Attach handlers for USER updates.
    core.onUpdate(uproxy_core_api.Update.USER_SELF, this.syncUserSelf_);

    core.onUpdate(uproxy_core_api.Update.USER_FRIEND, this.syncUser);

    core.onUpdate(uproxy_core_api.Update.MANUAL_NETWORK_OUTBOUND_MESSAGE,
                  (message :social.PeerMessage) => {
      console.log('Manual network outbound message: ' +
                  JSON.stringify(message));
      // TODO: Display the message in the 'manual network' UI.
    });

    core.onUpdate(uproxy_core_api.Update.COPYPASTE_MESSAGE, (message :social.PeerMessage) => {

      switch (message.type) {
        case social.PeerMessageType.SIGNAL_FROM_CLIENT_PEER:
          this.copyPasteGettingMessage = <string>message.data;
          break;
        case social.PeerMessageType.SIGNAL_FROM_SERVER_PEER:
          this.copyPasteSharingMessage = <string>message.data;
          break;
      }
    });

    // indicates the current getting connection has ended
    core.onUpdate(uproxy_core_api.Update.STOP_GETTING, (error :boolean) => {
      this.stopGettingInUiAndConfig(error);
    });

    // indicates we just started offering access through copy+paste
    core.onUpdate(uproxy_core_api.Update.START_GIVING, () => {
      if (!this.isGivingAccess()) {
        this.startGivingInUi();
      }
    });

    // indicates we just stopped offering access through copy+paste
    core.onUpdate(uproxy_core_api.Update.STOP_GIVING, () => {
      this.copyPasteState.localSharingWithRemote = social.SharingState.NONE;
      if (!this.isGivingAccess()) {
        this.stopGivingInUi();
      }
    });

    // status of the current copy+paste connection
    core.onUpdate(uproxy_core_api.Update.STATE, (state :uproxy_core_api.ConnectionState) => {
      this.copyPasteState = state;
    });

    core.onUpdate(uproxy_core_api.Update.STOP_GETTING_FROM_FRIEND,
        (data :any) => { // TODO better type
      if (data.instanceId === this.instanceGettingAccessFrom_) {
        this.stopGettingInUiAndConfig(data.error);
      } else {
        console.warn('Can\'t stop getting access from friend you were not ' +
            'already getting access from.');
      }
    });

    core.onUpdate(uproxy_core_api.Update.START_GIVING_TO_FRIEND,
        (instanceId :string) => {
      // TODO (lucyhe): Update instancesGivingAccessTo before calling
      // startGivingInUi so that isGiving() is updated as early as possible.
      if (!this.isGivingAccess()) {
        this.startGivingInUi();
      }
      this.instancesGivingAccessTo[instanceId] = true;
      this.updateSharingStatusBar_();

      var user = this.mapInstanceIdToUser_[instanceId];
      user.isGettingFromMe = true;
      this.showNotification(this.i18n_t('startedProxying',
          { name: user.name }), { mode: 'share', network: user.network.name, user: user.userId });
    });

    core.onUpdate(uproxy_core_api.Update.STOP_GIVING_TO_FRIEND,
        (instanceId :string) => {
      var isGettingFromMe = false;
      var user = this.mapInstanceIdToUser_[instanceId];

      // only show a notification if we knew we were prokying
      if (typeof this.instancesGivingAccessTo[instanceId] !== 'undefined') {
        this.showNotification(this.i18n_t('stoppedProxying',
          { name: user.name }), { mode: 'share', network: user.network.name, user: user.userId });
      }
      delete this.instancesGivingAccessTo[instanceId];
      if (!this.isGivingAccess()) {
        this.stopGivingInUi();
      }

      // Update user.isGettingFromMe
      for (var i = 0; i < user.allInstanceIds.length; ++i) {
        if (this.instancesGivingAccessTo[user.allInstanceIds[i]]) {
          isGettingFromMe = true;
          break;
        }
      }
      user.isGettingFromMe = isGettingFromMe;

      this.updateSharingStatusBar_();
    });

    core.onUpdate(uproxy_core_api.Update.FRIEND_FAILED_TO_GET, (nameOfFriend :string) => {
      // Setting this variable will toggle a paper-toast (in root.html)
      // to open.
      this.toastMessage =
          this.i18n_t('unableToShareWith', { name: nameOfFriend });
      this.unableToShare = true;
    });

    core.onUpdate(
        uproxy_core_api.Update.POST_TO_CLOUDFRONT,
        (data :uproxy_core_api.CloudfrontPostData) => {
      this.postToCloudfrontSite(data.payload, data.cloudfrontPath);
    });

    browserApi.on('urlData', this.handleUrlData);
    browserApi.on('notificationClicked', this.handleNotificationClick);
    browserApi.on('proxyDisconnected', this.proxyDisconnected);

    core.getFullState().then(this.updateInitialState);
  }

  // Because of an observer (in root.ts) watching the value of
  // signalToFire, this function simulates firing a core-signal
  // from the background page.
  public fireSignal = (signal :string) => {
    this.signalToFire = signal;
  }

  public showNotification = (text :string, data ?:NotificationData) => {
    data = data ? data : { mode: '', network: '', user: '' };
    // non-uniqu but existing tags prevent the notification from displaying in some cases
    data.unique = Math.floor(Math.random() * 1E10).toString();

    try {
      var tag = JSON.stringify(data);
    } catch (e) {
      console.error('Could not encode data to tag');
      tag = data.unique;
    }

    this.browserApi.showNotification(text, tag);
  }

  public handleNotificationClick = (tag :string) => {
    // we want to bring uProxy to the front regardless of the info
    this.bringUproxyToFront();

    try {
      var data = JSON.parse(tag);

      if (data.network && data.user) {
        var network = model.getNetwork(data.network);
        if (network) {
          var contact = model.getUser(network, data.user);
        }
      }

      if (data.mode === 'get') {
        model.globalSettings.mode = ui_constants.Mode.GET;
        this.core.updateGlobalSettings(model.globalSettings);
        if (contact) {
          contact.getExpanded = true;
        }
      } else if (data.mode === 'share' && !this.isSharingDisabled) {
        model.globalSettings.mode = ui_constants.Mode.SHARE;
        this.core.updateGlobalSettings(model.globalSettings);
        if (contact) {
          contact.shareExpanded = true;
        }
      }
    } catch (e) {
      console.warn('error getting information from notification tag');
    }
  }

  private updateGettingStatusBar_ = () => {
    // TODO: localize this.
    if (this.instanceGettingAccessFrom_) {
      this.gettingStatus = this.i18n_t('gettingAccessFrom', {
        name: this.mapInstanceIdToUser_[this.instanceGettingAccessFrom_].name
      });
    } else {
      this.gettingStatus = null;
    }
  }

  private updateSharingStatusBar_ = () => {
    // TODO: localize this - may require simpler formatting to work
    // in all languages.
    var instanceIds = Object.keys(this.instancesGivingAccessTo);
    if (instanceIds.length === 0) {
      this.sharingStatus = null;
    } else if (instanceIds.length === 1) {
      this.sharingStatus = this.i18n_t('sharingAccessWith_one', {
        name: this.mapInstanceIdToUser_[instanceIds[0]].name
      });
    } else if (instanceIds.length === 2) {
      this.sharingStatus = this.i18n_t('sharingAccessWith_two', {
        name1: this.mapInstanceIdToUser_[instanceIds[0]].name,
        name2: this.mapInstanceIdToUser_[instanceIds[1]].name
      });
    } else {
      this.sharingStatus = this.i18n_t('sharingAccessWith_two', {
        name: this.mapInstanceIdToUser_[instanceIds[0]].name,
        numOthers: (instanceIds.length - 1)
      });
    }
  }

  public handleUrlData = (url :string) => {
    var payload :social.PeerMessage[];
    var expectedType :social.PeerMessageType;
    console.log('received url data from browser');

    if (model.onlineNetworks.length > 0) {
      console.log('Ignoring URL since we have an active network');
      this.copyPasteError = ui_constants.CopyPasteError.LOGGED_IN;
      return;
    }

    this.view = ui_constants.View.COPYPASTE;

    var match = url.match(/https:\/\/www.uproxy.org\/(request|offer)\/(.*)/)
    if (!match) {
      console.error('parsed url that did not match');
      this.copyPasteError = ui_constants.CopyPasteError.BAD_URL;
      return;
    }

    this.copyPasteError = ui_constants.CopyPasteError.NONE;
    try {
      payload = JSON.parse(atob(decodeURIComponent(match[2])));
    } catch (e) {
      console.error('malformed string from browser');
      this.copyPasteError = ui_constants.CopyPasteError.BAD_URL;
      return;
    }

    if (social.SharingState.NONE !== this.copyPasteState.localSharingWithRemote) {
      console.info('should not be processing a URL while in the middle of sharing');
      this.copyPasteError = ui_constants.CopyPasteError.UNEXPECTED;
      return;
    }

    // at this point, we assume everything is good, so let's check state
    switch (match[1]) {
      case 'request':
        expectedType = social.PeerMessageType.SIGNAL_FROM_CLIENT_PEER;
        this.copyPasteSharingMessage = '';
        this.core.startCopyPasteShare();
        break;
      case 'offer':
        expectedType = social.PeerMessageType.SIGNAL_FROM_SERVER_PEER;
        if (social.GettingState.TRYING_TO_GET_ACCESS
            !== this.copyPasteState.localGettingFromRemote) {
          console.warn('currently not expecting any information, aborting');
          this.copyPasteError = ui_constants.CopyPasteError.UNEXPECTED;
          return;
        }
        break;
    }

    console.log('Sending messages from url to app');
    for (var i in payload) {
      if (payload[i].type !== expectedType) {
        this.copyPasteError = ui_constants.CopyPasteError.BAD_URL;
        return;
      }

      this.core.sendCopyPasteSignal(payload[i]);
    }
  }

  public proxyDisconnected = () => {
    if (this.isGettingAccess()) {
      this.stopGettingFromInstance(this.instanceGettingAccessFrom_);
      this.fireSignal('open-proxy-error');
      this.bringUproxyToFront();
    }
  }

  /**
   * Removes proxy indicators from UI and undoes proxy configuration
   * (e.g. chrome.proxy settings).
   * If user didn't end proxying, so if proxy session ended because of some
   * unexpected reason, user should be asked before reverting proxy settings.
   */
  public stopGettingInUiAndConfig = (askUser :boolean) => {
    var instanceId = this.instanceGettingAccessFrom_;
    this.instanceGettingAccessFrom_ = null;

    this.updateIcon_();
    this.updateGettingStatusBar_();

    if (instanceId) {
      this.mapInstanceIdToUser_[instanceId].isSharingWithMe = false;
    }

    if (askUser) {
      this.bringUproxyToFront();
      this.core.disconnectedWhileProxying = true;
      this.updateIcon_();
      return;
    }

    this.core.disconnectedWhileProxying = false;
    this.proxySet_ = false;
    this.updateIcon_();
    this.browserApi.stopUsingProxy();
  }

  public startGettingFromInstance = (instanceId :string) :Promise<void> => {
    var user = this.mapInstanceIdToUser_[instanceId];

    var path = <social.InstancePath>{
      network: {
        name: user.network.name,
        userId: user.network.userId
      },
      userId: user.userId,
      instanceId: instanceId
    };

    this.instanceTryingToGetAccessFrom = instanceId;

    return this.core.start(path).then((endpoint :net.Endpoint) => {
      this.instanceTryingToGetAccessFrom = null;

      this.startGettingInUiAndConfig(instanceId, endpoint);
    }).catch((e :Error) => {
      // this is only an error if we are still trying to get access from the
      // instance
      if (this.instanceTryingToGetAccessFrom !== instanceId) {
        return;
      }

      this.toastMessage = this.i18n_t('unableToGetFrom', { name: user.name });
      this.instanceTryingToGetAccessFrom = null;
      this.unableToGet = true;
      this.bringUproxyToFront();
      return Promise.reject(e);
    });
  }

  public stopGettingFromInstance = (instanceId :string) :void => {
    if (instanceId === this.instanceTryingToGetAccessFrom) {
      // aborting pending connection
      this.instanceTryingToGetAccessFrom = null;
    } else if (instanceId === this.instanceGettingAccessFrom_) {
      // instance will be unset in eventual callback from core
    } else {
      // we have no idea what's going on
      console.error('Attempting to stop getting from unknown instance');
    }

    this.core.stop();
  }

  public startGettingInUi = () => {
    this.updateIcon_(true);
  }

  /**
    * Sets extension icon to default and undoes proxy configuration.
    */
  public startGettingInUiAndConfig =
      (instanceId :string, endpoint :net.Endpoint) => {
    if (instanceId) {
      this.instanceGettingAccessFrom_ = instanceId;
      this.mapInstanceIdToUser_[instanceId].isSharingWithMe = true;
    }

    this.startGettingInUi();

    this.updateGettingStatusBar_();

    if (this.proxySet_) {
      // this handles the case where the user starts proxying again before
      // confirming the disconnect
      this.stopGettingInUiAndConfig(false);
    }

    this.proxySet_ = true;
    this.browserApi.startUsingProxy(endpoint);
  }

  /**
    * Set extension icon to the 'giving' icon.
    */
  public startGivingInUi = () => {
    this.updateIcon_(null, true);
  }

  private updateIcon_ = (isGetting?:boolean, isGiving?:boolean) => {
    if (isGetting === null || typeof isGetting === 'undefined') {
      isGetting = this.isGettingAccess();
    }

    if (isGiving === null || typeof isGiving === 'undefined') {
      isGiving = this.isGivingAccess();
    }

    if (this.core.disconnectedWhileProxying) {
      this.browserApi.setIcon(Constants.ERROR_ICON);
    } else if (isGetting && isGiving) {
      this.browserApi.setIcon(Constants.GETTING_SHARING_ICON);
    } else if (isGetting) {
      this.browserApi.setIcon(Constants.GETTING_ICON);
    } else if (isGiving) {
      this.browserApi.setIcon(Constants.SHARING_ICON);
    } else if (model.onlineNetworks.length > 0) {
      this.browserApi.setIcon(Constants.DEFAULT_ICON);
    } else {
      this.browserApi.setIcon(Constants.LOGGED_OUT_ICON);
    }
  }

  /**
    * Set extension icon to the default icon.
    */
  public stopGivingInUi = () => {
    this.updateIcon_(null, false);
  }

  public isGettingAccess = () => {
    return this.instanceGettingAccessFrom_ != null;
  }

  public isGivingAccess = () => {
    return Object.keys(this.instancesGivingAccessTo).length > 0 ||
           this.copyPasteState.localSharingWithRemote === social.SharingState.SHARING_ACCESS;
  }

  /**
   * Synchronize a new network to be visible on this UI.
   */
  private syncNetwork_ = (networkMsg :social.NetworkMessage) => {
    var existingNetwork = model.getNetwork(networkMsg.name, networkMsg.userId);

    if (networkMsg.online) {
      if (!existingNetwork) {
        existingNetwork = {
          name: networkMsg.name,
          userId: networkMsg.userId,
          roster: {},
          logoutExpected: false
        };
        model.onlineNetworks.push(existingNetwork);
      }
    } else {
      if (existingNetwork) {
        for (var userId in existingNetwork.roster) {
          var user = existingNetwork.roster[userId];
          var userCategories = user.getCategories();
          this.categorizeUser_(user, model.contacts.getAccessContacts,
                               userCategories.getTab, null);
          this.categorizeUser_(user, model.contacts.shareAccessContacts,
                               userCategories.shareTab, null);
        }
        model.removeNetwork(networkMsg.name);

<<<<<<< HEAD
        if (!existingNetwork.logoutExpected && networkMsg.name === 'Google' &&
            !this.core.disconnectedWhileProxying && !this.instanceGettingAccessFrom_) {
=======
        if (!existingNetwork.logoutExpected &&
            (networkMsg.name === 'Google' || networkMsg.name === 'Facebook') &&
            !this.disconnectedWhileProxying && !this.instanceGettingAccessFrom_) {
>>>>>>> 68fc38db
          console.warn('Unexpected logout, reconnecting to ' + networkMsg.name);
          this.reconnect(networkMsg.name);
        } else {
          if (this.instanceGettingAccessFrom_) {
            this.stopGettingInUiAndConfig(true);
          }
          this.showNotification(this.i18n_t('loggedOut', {network: networkMsg.name}));

          if (!model.onlineNetworks.length) {
            this.view = ui_constants.View.SPLASH;
          }
        }
      }
    }

    this.updateIcon_();
  }

  private syncUserSelf_ = (payload :social.UserData) => {
    var network = model.getNetwork(payload.network);
    if (!network) {
      console.error('uproxy_core_api.Update.USER_SELF message for invalid network',
          payload.network);
      return;
    }
    var profile :social.UserProfileMessage = payload.user;
    network.userId = profile.userId;
    network.imageData = profile.imageData;
    network.userName = profile.name;
  }

  /**
   * Synchronize data about some friend.
   */
  public syncUser = (payload :social.UserData) => {
    var network = model.getNetwork(payload.network);
    if (!network) {
       return;
    }

    // Construct a UI-specific user object.
    var profile = payload.user;
    // Update / create if necessary a user, both in the network-specific
    // roster and the global roster.
    var user :User;
    user = model.getUser(network, profile.userId);
    var oldUserCategories :UserCategories = {
      getTab: null,
      shareTab: null
    };

    if (!user) {
      // New user.
      user = new User(profile.userId, network, this);
      network.roster[profile.userId] = user;
    } else {
      // Existing user, get the category before modifying any properties.
      oldUserCategories = user.getCategories();
    }

    user.update(payload);

    for (var i = 0; i < payload.allInstanceIds.length; ++i) {
      this.mapInstanceIdToUser_[payload.allInstanceIds[i]] = user;
    }

    for (var i = 0; i < payload.offeringInstances.length; i++) {
      if (payload.offeringInstances[i].localGettingFromRemote ===
          social.GettingState.GETTING_ACCESS) {
        this.instanceGettingAccessFrom_ = payload.offeringInstances[i].instanceId;
        user.isSharingWithMe = true;
        this.updateGettingStatusBar_();
        break;
      }
    }

    for (var i = 0; i < payload.instancesSharingWithLocal.length; i++) {
      this.instancesGivingAccessTo[payload.instancesSharingWithLocal[i]] = true;
      user.isGettingFromMe = true;
    }

    var newUserCategories = user.getCategories();
    // Update the user's category in both get and share tabs.
    this.categorizeUser_(user, model.contacts.getAccessContacts,
        oldUserCategories.getTab, newUserCategories.getTab);
    this.categorizeUser_(user, model.contacts.shareAccessContacts,
        oldUserCategories.shareTab, newUserCategories.shareTab);

    console.log('Synchronized user.', user);
  };

  private categorizeUser_ = (user :User, contacts :ContactCategory, oldCategory :string, newCategory :string) => {
    if (oldCategory === newCategory) {
      // no need to do any work if nothing changed
      return;
    }

    if (oldCategory) {
      // remove user from old category
      var oldCategoryArray = contacts[oldCategory];
      for (var i = 0; i < oldCategoryArray.length; ++i) {
        if (oldCategoryArray[i] == user) {
          oldCategoryArray.splice(i, 1);
          break;
        }
      }
    }

    if (newCategory) {
      // add user to new category
      contacts[newCategory].push(user);
    }
  }

  public openTab = (url :string) => {
    this.browserApi.openTab(url);
  }

  public bringUproxyToFront = () => {
    this.browserApi.bringUproxyToFront();
  }

  public login = (network :string) : Promise<void> => {
    return this.core.login({ network : network, reconnect: false }).catch((e :Error) => {
      this.showNotification(this.i18n_t('errorSigningIn', {network: network}));
      throw e;
    });
  }

  public logout = (networkInfo :social.SocialNetworkInfo) : Promise<void> => {
    var network = model.getNetwork(networkInfo.name);
    if (network) {
      // if we know about the network, record that we expect this logout to
      // happen
      network.logoutExpected = true;
    } else {
      console.warn('User is trying to log out of not-logged-in-network ' +
                   networkInfo.name);
    }

    return this.core.logout(networkInfo);
  }

  public reconnect = (network :string) => {
    model.reconnecting = true;
    var pingUrl = network == 'Facebook'
        ? 'https://graph.facebook.com' : 'https://www.googleapis.com';
    this.core.pingUntilOnline(pingUrl).then(() => {
      // Ensure that the user is still attempting to reconnect (i.e. they
      // haven't clicked to stop reconnecting while we were waiting for the
      // ping response).
      if (model.reconnecting) {
        this.core.login({network: network, reconnect: true}).then(() => {
          this.stopReconnect();
        }).catch((e) => {
          // Reconnect failed, give up.
          this.stopReconnect();
          this.showNotification(
              this.i18n_t('loggedOut', { network: network }));

          if (!model.onlineNetworks.length) {
            this.view = ui_constants.View.SPLASH;
          }
        });
      }
    });
  }

  public stopReconnect = () => {
    model.reconnecting = false;
  }

  private cloudfrontDomains_ = [
    "d1wtwocg4wx1ih.cloudfront.net"
  ]

  public postToCloudfrontSite = (payload :any, cloudfrontPath :string,
                                 maxAttempts ?:number)
      : Promise<void> => {
    console.log('postToCloudfrontSite: ', payload, cloudfrontPath);
    if (!maxAttempts || maxAttempts > this.cloudfrontDomains_.length) {
      // default to trying every possible URL
      maxAttempts = this.cloudfrontDomains_.length;
    }
    var attempts = 0;
    var doAttempts = (error ?:Error) : Promise<void> => {
      if (attempts < maxAttempts) {
        // we want to keep trying this until we either run out of urls to
        // send to or one of the requests succeeds.  We set this up by
        // creating a lambda to call the post with failures set up to recurse
        return this.browserApi.frontedPost(payload, this.AWS_FRONT_DOMAIN,
          this.cloudfrontDomains_[attempts++], cloudfrontPath
        ).catch(doAttempts);
      }
      throw error;
    }
    return doAttempts();
  }

  public sendFeedback =
      (feedback :uproxy_core_api.UserFeedback) : Promise<void> => {
    var logsPromise :Promise<string>;
    if (feedback.logs) {
      logsPromise = this.core.getLogs().then((logs) => {
        var browserInfo = 'Browser Info: ' + feedback.browserInfo + '\n\n';
        return browserInfo + logs;
      });
    } else {
      logsPromise = Promise.resolve('');
    }
    return logsPromise.then((logs) => {
      var payload = {
        email: feedback.email,
        feedback: feedback.feedback,
        logs: logs
      };
      return this.postToCloudfrontSite(payload, 'submit-feedback');
    });
  }

  public setMode = (mode :ui_constants.Mode) => {
    model.globalSettings.mode = mode;
    this.core.updateGlobalSettings(model.globalSettings);
  }

  public updateLanguage = (newLanguage :string) => {
    model.globalSettings.language = newLanguage;
    this.core.updateGlobalSettings(model.globalSettings);
    this.i18n_setLng(newLanguage);
  }

  public updateInitialState = (state :uproxy_core_api.InitialState) => {
    console.log('Received uproxy_core_api.Update.INITIAL_STATE:', state);
    model.networkNames = state.networkNames;
    if (state.globalSettings.language !== model.globalSettings.language) {
      this.i18n_setLng(state.globalSettings.language);
    }
    model.updateGlobalSettings(state.globalSettings);

    // Maybe refactor this to be copyPasteState.
    this.copyPasteState = state.copyPasteState.connectionState;
    this.copyPasteGettingMessage = state.copyPasteState.gettingMessage;
    this.copyPasteSharingMessage = state.copyPasteState.sharingMessage;
    this.copyPastePendingEndpoint = state.copyPasteState.endpoint;
    if (this.copyPasteState.localGettingFromRemote !== social.GettingState.NONE ||
        this.copyPasteState.localSharingWithRemote !== social.SharingState.NONE) {
      // This means we had active copy-paste flow.
      this.view = ui_constants.View.COPYPASTE;
    }

    this.browserApi.fulfillLaunched();

    while(model.onlineNetworks.length > 0) {
      model.onlineNetworks.pop();
    }

    for (var network in state.onlineNetworks) {
      this.addOnlineNetwork_(state.onlineNetworks[network]);
    }

    if (state.onlineNetworks.length > 0) {
      // Check that we dont' have copy paste connection
      if (this.view === ui_constants.View.COPYPASTE) {
        console.error(
            'User cannot be online while having a copy-paste connection');
      }
      // Set view to roster, user is online.
      this.view = ui_constants.View.ROSTER;
      this.updateSharingStatusBar_();
    }
  }

  private addOnlineNetwork_ = (networkState :social.NetworkState) => {
    model.onlineNetworks.push({
      name:   networkState.name,
      userId: networkState.profile.userId,
      userName: networkState.profile.name,
      imageData: networkState.profile.imageData,
      logoutExpected: false,
      roster: {}
    });

    for (var userId in networkState.roster) {
      this.syncUser(networkState.roster[userId]);
    }
  }
}  // class UserInterface<|MERGE_RESOLUTION|>--- conflicted
+++ resolved
@@ -702,14 +702,9 @@
         }
         model.removeNetwork(networkMsg.name);
 
-<<<<<<< HEAD
-        if (!existingNetwork.logoutExpected && networkMsg.name === 'Google' &&
-            !this.core.disconnectedWhileProxying && !this.instanceGettingAccessFrom_) {
-=======
         if (!existingNetwork.logoutExpected &&
             (networkMsg.name === 'Google' || networkMsg.name === 'Facebook') &&
-            !this.disconnectedWhileProxying && !this.instanceGettingAccessFrom_) {
->>>>>>> 68fc38db
+            !this.core.disconnectedWhileProxying && !this.instanceGettingAccessFrom_) {
           console.warn('Unexpected logout, reconnecting to ' + networkMsg.name);
           this.reconnect(networkMsg.name);
         } else {
