/**
 * ui.ts
 *
 * Common User Interface state holder and changer.
 * TODO: firefox bindings.
 */
/// <reference path='user.ts' />
/// <reference path='../../uproxy.ts'/>
/// <reference path='../../interfaces/ui.d.ts'/>
/// <reference path='../../interfaces/persistent.d.ts'/>
/// <reference path='../../interfaces/browser-api.d.ts'/>
/// <reference path='../../networking-typings/communications.d.ts' />

// Singleton model for data bindings.
var model :UI.Model = {
  networkNames: [],
  onlineNetwork: null,
  contacts: {
    'getAccessContacts': {
      'onlinePending': [],
      'offlinePending': [],
      'onlineTrustedUproxy': [],
      'offlineTrustedUproxy': [],
      'onlineUntrustedUproxy': [],
      'offlineUntrustedUproxy': [],
      'onlineNonUproxy': [],
      'offlineNonUproxy': []
    },
    'shareAccessContacts': {
      'onlinePending': [],
      'offlinePending': [],
      'onlineTrustedUproxy': [],
      'offlineTrustedUproxy': [],
      'onlineUntrustedUproxy': [],
      'offlineUntrustedUproxy': [],
      'onlineNonUproxy': [],
      'offlineNonUproxy': []
    }
  },
  globalSettings : {
    'description' : '',
    'stunServers' : [],
    'hasSeenSharingEnabledScreen' : false
  }
};

// TODO: currently we have a UI object (typescript module, i.e. namespace)
// and a ui object (singleton intance of UI.UserInterface).  We should
// change the names of these to avoid confusion.
module UI {

  export var DEFAULT_USER_IMG = '../icons/contact-default.png';

  /**
   * Enumeration of mutually-exclusive view states.
   */
  export enum View {
    SPLASH = 0,
    ROSTER,
    USER,
    NETWORKS,
    SETTINGS,
  }

  /**
   * Enumeration of mutually-exclusive UI modes.
   */
  export enum Mode {
    GET = 0,
    SHARE
  }

  export interface Contacts {
    getAccessContacts : {
      onlinePending :UI.User[];
      offlinePending :UI.User[];
      onlineTrustedUproxy :UI.User[];
      offlineTrustedUproxy :UI.User[];
      onlineUntrustedUproxy :UI.User[];
      offlineUntrustedUproxy :UI.User[];
      onlineNonUproxy :UI.User[];
      offlineNonUproxy :UI.User[];
    };
    shareAccessContacts : {
      onlinePending :UI.User[];
      offlinePending :UI.User[];
      onlineTrustedUproxy :UI.User[];
      offlineTrustedUproxy :UI.User[];
      onlineUntrustedUproxy :UI.User[];
      offlineUntrustedUproxy :UI.User[];
      onlineNonUproxy :UI.User[];
      offlineNonUproxy :UI.User[];
    }
  }

  export interface Model {
    networkNames :string[];
    onlineNetwork :UI.Network;
    contacts : Contacts;
    globalSettings : Core.GlobalSettings;
  }

   export interface UserCategories {
     getTab :string;
     shareTab :string;
   }

  /**
   * Specific to one particular Social network.
   */
  export interface Network {
    name   :string;
    // TODO(salomegeo): Add more information about the user.
    userId :string;
    imageData ?:string;
    userName ?:string;
    roster :{ [userId:string] :User }
  }

  /**
   * The User Interface class.
   *
   * Keeps persistent state between the popup opening and closing.
   * Manipulates the payloads received from UPDATES from the Core in preparation
   * for UI interaction.
   * Any COMMANDs from the UI should be directly called from the 'core' object.
   */
  export class UserInterface implements uProxy.UIAPI {
    public DEBUG = false;  // Set to true to show the model in the UI.

    public view :View;  // Appearance.

    // Current state within the splash (onboarding).  Needs to be part
    // of the ui object so it can be saved/restored when popup closes and opens.
    public splashState :number = 0;

    // TODO: Put this into the 'auth' service, which will eventually include
    // sas-rtc.
    public localFingerprint :string = null;

    // Instance you are getting access from.
    // Null if you are not getting access.
    private instanceGettingAccessFrom_ = null;

    // The instances you are giving access to.
    // Remote instances to add to this set are received in messages from Core.
    public instancesGivingAccessTo = {};

    public mode :Mode = Mode.GET;

    private mapInstanceIdToUser_ :{[instanceId :string] :UI.User} = {};

    public gettingStatus :string = null;
    public sharingStatus :string = null;

    /**
     * UI must be constructed with hooks to Notifications and Core.
     * Upon construction, the UI installs update handlers on core.
     */
    constructor(
        public core   :uProxy.CoreAPI,
        public browserApi :BrowserAPI) {
      // TODO: Determine the best way to describe view transitions.
      this.view = View.SPLASH;  // Begin at the splash intro.

      // Attach handlers for UPDATES received from core.
      // TODO: Implement the rest of the fine-grained state updates.
      // (We begin with the simplest, total state update, above.)
      core.onUpdate(uProxy.Update.INITIAL_STATE, (state :Object) => {
        console.log('Received uProxy.Update.INITIAL_STATE:', state);
        model.networkNames = state['networkNames'];
        model.globalSettings = state['globalSettings'];
      });

      // Add or update the online status of a network.
      core.onUpdate(uProxy.Update.NETWORK, this.syncNetwork_);

      // Attach handlers for USER updates.
      core.onUpdate(uProxy.Update.USER_SELF, (payload :UI.UserMessage) => {
        // Instead of adding to the roster, update the local user information.
        console.log('uProxy.Update.USER_SELF:', payload);
        if (!model.onlineNetwork ||
            payload.network != model.onlineNetwork.name) {
          console.error('uProxy.Update.USER_SELF message for invalid network',
              payload.network);
          return;
        }
        var profile :UI.UserProfileMessage = payload.user;
        model.onlineNetwork.userId = profile.userId;
        model.onlineNetwork.imageData = profile.imageData;
        model.onlineNetwork.userName = profile.name;
      });
      core.onUpdate(uProxy.Update.USER_FRIEND, (payload :UI.UserMessage) => {
        console.log('uProxy.Update.USER_FRIEND:', payload);
        this.syncUser(payload);
      });
      core.onUpdate(uProxy.Update.ERROR, (errorText :string) => {
        console.warn('uProxy.Update.ERROR: ' + errorText);
        this.showNotification(errorText);
      });
      core.onUpdate(uProxy.Update.NOTIFICATION, (notificationText :string) => {
        console.warn('uProxy.Update.NOTIFICATION: ' + notificationText);
        this.showNotification(notificationText);
      });

      core.onUpdate(uProxy.Update.LOCAL_FINGERPRINT, (payload :string) => {
        this.localFingerprint = payload;
        console.log('Received local fingerprint: ' + this.localFingerprint);
      });

      core.onUpdate(uProxy.Update.MANUAL_NETWORK_OUTBOUND_MESSAGE,
                    (message :uProxy.Message) => {
        console.log('Manual network outbound message: ' +
                    JSON.stringify(message));
        // TODO: Display the message in the 'manual network' UI.
      });

      core.onUpdate(uProxy.Update.STOP_GETTING_FROM_FRIEND,
          (data :any) => {
        if (data.instanceId === this.instanceGettingAccessFrom_) {
          this.stopGettingInUiAndConfig(data.error);
        } else {
          console.warn('Can\'t stop getting access from friend you were not ' +
              'already getting access from.');
        }
      });

      core.onUpdate(uProxy.Update.START_GIVING_TO_FRIEND,
          (instanceId :string) => {
        // TODO (lucyhe): Update instancesGivingAccessTo before calling
        // startGivingInUi so that isGiving() is updated as early as possible.
        if (!this.isGivingAccess()) {
          this.startGivingInUi();
        }
        this.instancesGivingAccessTo[instanceId] = true;
        this.updateSharingStatusBar_();

        this.mapInstanceIdToUser_[instanceId].isGettingFromMe = true;
      });

      core.onUpdate(uProxy.Update.STOP_GIVING_TO_FRIEND,
          (instanceId :string) => {
        delete this.instancesGivingAccessTo[instanceId];
        if (!this.isGivingAccess()) {
          this.stopGivingInUi();
        }

        // Update user.isGettingFromMe
        var isGettingFromMe = false;
        var user = this.mapInstanceIdToUser_[instanceId];
        for (var i = 0; i < user.instances.length; ++i) {
          if (this.instancesGivingAccessTo[user.instances[i].instanceId]) {
            isGettingFromMe = true;
            break;
          }
        }
        user.isGettingFromMe = isGettingFromMe;

        this.updateSharingStatusBar_();
      });

      console.log('Created the UserInterface');
    }

    private updateGettingStatusBar_ = () => {
      // TODO: localize this.
      if (this.instanceGettingAccessFrom_) {
        this.gettingStatus = 'Getting access from ' +
            this.mapInstanceIdToUser_[this.instanceGettingAccessFrom_].name;
      } else {
        this.gettingStatus = null;
      }
    }

    private updateSharingStatusBar_ = () => {
      // TODO: localize this - may require simpler formatting to work
      // in all languages.
      var instanceIds = Object.keys(this.instancesGivingAccessTo);
      if (instanceIds.length === 0) {
        this.sharingStatus = null;
      } else if (instanceIds.length === 1) {
        this.sharingStatus = 'Sharing access with ' +
            this.mapInstanceIdToUser_[instanceIds[0]].name;
      } else if (instanceIds.length === 2) {
        this.sharingStatus = 'Sharing access with ' +
            this.mapInstanceIdToUser_[instanceIds[0]].name + ' and ' +
            this.mapInstanceIdToUser_[instanceIds[1]].name;
      } else {
        this.sharingStatus = 'Sharing access with ' +
            this.mapInstanceIdToUser_[instanceIds[0]].name + ' and ' +
            (instanceIds.length - 1) + ' others';
      }
    }

    public showNotification = (notificationText :string) => {
      new Notification('uProxy', { body: notificationText,
                                   icon: 'icons/uproxy-128.png'});
    }

    /**
     * Removes proxy indicators from UI and undoes proxy configuration
     * (e.g. chrome.proxy settings).
     * If user didn't end proxying, so if proxy session ended because of some
     * unexpected reason, user should be asked before reverting proxy settings.
     */
    public stopGettingInUiAndConfig = (askUser :boolean) => {
      var instanceId = this.instanceGettingAccessFrom_;
      this.instanceGettingAccessFrom_ = null;

      // TODO (lucyhe): if askUser is true we might want a different
      // icon that means "configured to proxy, but not proxying"
      // instead of immediately going back to the "not proxying" icon.
      if (this.isGivingAccess()) {
        this.browserApi.setIcon('sharing-19.png');
      } else if (askUser) {
        this.browserApi.setIcon('error-19.png');
      } else {
        this.browserApi.setIcon('default-19.png');
      }

      this.updateGettingStatusBar_();

      if (instanceId) {
        this.mapInstanceIdToUser_[instanceId].isSharingWithMe = false;
      }

      this.browserApi.stopUsingProxy(askUser);
    }

    /**
      * Sets extension icon to default and undoes proxy configuration.
      */
    public startGettingInUiAndConfig =
        (instanceId :string, endpoint :Net.Endpoint) => {
      this.instanceGettingAccessFrom_ = instanceId;

      if (this.isGivingAccess()) {
        this.browserApi.setIcon('sharing-getting-19.png');
      } else {
        this.browserApi.setIcon('getting-19.png');
      }

      this.updateGettingStatusBar_();

      this.mapInstanceIdToUser_[instanceId].isSharingWithMe = true;

      this.browserApi.startUsingProxy(endpoint);
    }

    /**
      * Set extension icon to the 'giving' icon.
      */
    public startGivingInUi = () => {
      if (this.isGettingAccess()) {
        this.browserApi.setIcon('sharing-getting-19.png');
      } else {
        this.browserApi.setIcon('sharing-19.png');
      }
    }

    /**
      * Set extension icon to the default icon.
      */
    public stopGivingInUi = () => {
      if (this.isGettingAccess()) {
        this.browserApi.setIcon('getting-19.png');
      } else {
        this.browserApi.setIcon('default-19.png');
      }
    }

    public setOfflineIcon = () => {
      this.browserApi.setIcon('offline-19.png');
    }

    public isGettingAccess = () => {
      return this.instanceGettingAccessFrom_ != null;
    }

    public isGivingAccess = () => {
      return Object.keys(this.instancesGivingAccessTo).length > 0;
    }

<<<<<<< HEAD
    public bringUproxyToFront = () => {
      this.browserApi.bringUproxyToFront();
    }

    private getNetwork = (networkName :string) => {
      for (var networkId in model.networks) {
        if (model.networks[networkId].name === networkName) {
          return model.networks[networkId];
        }
      }
      return null;
    }

=======
>>>>>>> 9c223aa7
    /**
     * Synchronize a new network to be visible on this UI.
     */
    private syncNetwork_ = (network :UI.NetworkMessage) => {
      console.log('uProxy.Update.NETWORK', network);
      console.log('model: ', model);

      // If you are now online (on a non-manual network), and were
      // previously offline, show the default (logo) icon.
      if (network.online && network.name != 'Manual'
          && model.onlineNetwork == null) {
        this.browserApi.setIcon('default-19.png');
      }

      if (model.onlineNetwork &&
          (network.online && network.name != model.onlineNetwork.name) ||
          (!network.online && network.name == model.onlineNetwork.name)) {
        // onlineNetwork exists and has either been changed or logged out.
        // Clear roster and option user info from offline network.
        for (var userId in model.onlineNetwork.roster) {
          var user = model.onlineNetwork.roster[userId];
          var userCategories = user.getCategories();
          this.categorizeUser_(user, model.contacts.getAccessContacts,
              userCategories.getTab, null);
          this.categorizeUser_(user, model.contacts.shareAccessContacts,
              userCategories.shareTab, null);
        }
        model.onlineNetwork = null;
      }

      if (network.online && !model.onlineNetwork) {
        model.onlineNetwork = {
          name:   network.name,
          userId: network.userId,
          roster: {}
        };
      }
    }

    // Synchronize the data about the current user.
    // TODO: Be able to sync local instance, per network.

    /**
     * Synchronize data about some friend.
     */
    public syncUser = (payload :UI.UserMessage) => {
      if (!model.onlineNetwork || model.onlineNetwork.name != payload.network) {
        // Ignore all user updates when the network is offline.
        // These user updates may come in asynchrously after logging out of a
        // network, e.g. if the UI logs out of Google while we are getting
        // access, we will first completely logout and then asynchronously
        // get an update for the user when the peerconnection has closed - in
        // this case the user should already have been removed from the roster
        // in the UI and stay removed.
        return;
      }

      // Construct a UI-specific user object.
      var profile = payload.user;
      // Update / create if necessary a user, both in the network-specific
      // roster and the global roster.
      var user :UI.User;
      user = model.onlineNetwork.roster[profile.userId];
      var oldUserCategories = {getTab: null, shareTab: null};

      // CONSIDER: we might want to check if this user has been our proxy
      // server and if so stop the proxying if they are no longer proxying
      // for us (e.g. they were disconnected).  Currently we are sending an
      // explicit stop proxy message from the app to stop proxying.
      if (!user) {
        // New user.
        user = new UI.User(profile.userId, model.onlineNetwork);
        model.onlineNetwork.roster[profile.userId] = user;
      } else {
        // Existing user, get the category before modifying any properties.
        oldUserCategories = user.getCategories();
      }

      user.update(profile);
      user.instances = payload.instances;
      user.updateInstanceDescriptions();
      for (var i = 0; i < user.instances.length; ++i) {
        var instanceId = user.instances[i].instanceId;
        this.mapInstanceIdToUser_[instanceId] = user;
      }

      var newUserCategories = user.getCategories();
      // Update the user's category in both get and share tabs.
      this.categorizeUser_(user, model.contacts.getAccessContacts,
          oldUserCategories.getTab, newUserCategories.getTab);
      this.categorizeUser_(user, model.contacts.shareAccessContacts,
          oldUserCategories.shareTab, newUserCategories.shareTab);

      console.log('Synchronized user.', user);
    };

    private categorizeUser_ = (user, contacts, oldCategory, newCategory) => {
      if (oldCategory == null) {
        // User hasn't yet been categorized.
        contacts[newCategory].push(user);
      } else if (oldCategory != newCategory) {
        // Remove user from old category.
        var oldCategoryArray = contacts[oldCategory];
        for (var i = 0; i < oldCategoryArray.length; ++i) {
          if (oldCategoryArray[i] == user) {
            oldCategoryArray.splice(i, 1);
            break;
          }
        }
        // Add users to new category.
        if (newCategory) {
          contacts[newCategory].push(user);
        }
      }
    }

    public openFaq = (pageAnchor ?:string) => {
      this.browserApi.openFaq(pageAnchor);
    }
  }  // class UserInterface

}  // module UI<|MERGE_RESOLUTION|>--- conflicted
+++ resolved
@@ -381,22 +381,10 @@
       return Object.keys(this.instancesGivingAccessTo).length > 0;
     }
 
-<<<<<<< HEAD
     public bringUproxyToFront = () => {
       this.browserApi.bringUproxyToFront();
     }
 
-    private getNetwork = (networkName :string) => {
-      for (var networkId in model.networks) {
-        if (model.networks[networkId].name === networkName) {
-          return model.networks[networkId];
-        }
-      }
-      return null;
-    }
-
-=======
->>>>>>> 9c223aa7
     /**
      * Synchronize a new network to be visible on this UI.
      */
