--- conflicted
+++ resolved
@@ -188,14 +188,12 @@
   public unableToGet :boolean = false;
   public unableToShare :boolean = false;
 
-<<<<<<< HEAD
-=======
   // ID of the most recent failed proxying attempt.
   public proxyingId: string;
 
   // is a proxy currently set
   private proxySet_ :boolean = false;
->>>>>>> 6e20607c
+
   // Must be included in Chrome extension manifest's list of permissions.
   public AWS_FRONT_DOMAIN = 'https://a0.awsstatic.com/';
 
