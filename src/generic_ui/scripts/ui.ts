--- conflicted
+++ resolved
@@ -110,30 +110,8 @@
     hasContacts ?:boolean;
   }
 
+
   /**
-<<<<<<< HEAD
-=======
-   * Enumeration of mutually-exclusive view states.
-   */
-  export enum View {
-    SPLASH = 0,
-    COPYPASTE,
-    ROSTER,
-    SETTINGS,
-    BROWSER_ERROR,
-    FEEDBACK
-  }
-
-  /**
-   * Enumeration of mutually-exclusive UI modes.
-   */
-  export enum Mode {
-    GET = 0,
-    SHARE
-  }
-
-  /**
->>>>>>> 56644783
    * The User Interface class.
    *
    * Keeps persistent state between the popup opening and closing.
