--- conflicted
+++ resolved
@@ -40,15 +40,10 @@
     stunServers: [],
     hasSeenSharingEnabledScreen: false,
     hasSeenWelcome: false,
-<<<<<<< HEAD
-    mode : uProxy.Mode.GET
+    mode : uProxy.Mode.GET,
+    allowNonUnicast: false
   },
   reconnecting: false
-=======
-    mode : uProxy.Mode.GET,
-    allowNonUnicast: false
-  }
->>>>>>> ba3f8c8e
 };
 
 // TODO: currently we have a UI object (typescript module, i.e. namespace)
