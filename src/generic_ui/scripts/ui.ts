/// <reference path='../../../../third_party/typings/i18next/i18next.d.ts' />

/**
 * ui.ts
 *
 * Common User Interface state holder and changer.
 */

import ui_constants = require('../../interfaces/ui');
import Persistent = require('../../interfaces/persistent');
import CoreConnector = require('./core_connector');
import uproxy_core_api = require('../../interfaces/uproxy_core_api');
import browser_api = require('../../interfaces/browser_api');
import BrowserAPI = browser_api.BrowserAPI;
import net = require('../../../../third_party/uproxy-lib/net/net.types');
import noreConnector = require('./core_connector');
import user_module = require('./user');
import User = user_module.User;
import social = require('../../interfaces/social');
import Constants = require('./constants');
import translator_module = require('./translator');
import _ = require('lodash');

// Filenames for icons.
// Two important things about using these strings:
// 1) When updating the icon strings below, default values in the Chrome
// manifests and Firefox main.js should also be changed to match.
// 2) These are only the suffixes of the icon names. Because we have
// different sizes of icons, the actual filenames have the dimension
// as a prefix. E.g. "19_online.gif" for the 19x19 pixel version.

export class Model {
  public networkNames :string[] = [];

  public onlineNetworks :Network[] = [];

  public contacts :Contacts = {
    getAccessContacts: {
      pending: [],
      trustedUproxy: [],
      untrustedUproxy: [],
    },
    shareAccessContacts: {
      pending: [],
      trustedUproxy: [],
      untrustedUproxy: [],
    }
  };

  public globalSettings :uproxy_core_api.GlobalSettings = {
    version: 0,
    description: '',
    stunServers: [],
    hasSeenSharingEnabledScreen: false,
    hasSeenWelcome: false,
    splashState : 0,
    mode : ui_constants.Mode.GET,
    allowNonUnicast: false,
    statsReportingEnabled: false,
    consoleFilter: 2, // loggingTypes.Level.warn
    language: 'en',
    force_message_version: 0
  };

  public reconnecting = false;

  // userId is included as an optional parameter because we will eventually
  // want to use it to get an accurate network.  For now, it is ignored and
  // serves to remind us of where we still need to add the info
  public getNetwork = (networkName :string, userId?:string) :Network => {
    return _.find(this.onlineNetworks, { name: networkName });
  }

  public removeNetwork = (networkName :string, userId :string) => {
    var network = this.getNetwork(networkName, userId);

    for (var otherUserId in network.roster) {
      var user = this.getUser(network, otherUserId);
      var userCategories = user.getCategories();
      categorizeUser(user, this.contacts.getAccessContacts,
                     userCategories.getTab, null);
      categorizeUser(user, this.contacts.shareAccessContacts,
                     userCategories.shareTab, null);
    }

    _.remove(this.onlineNetworks, { name: networkName });
  }

  public getUser = (network :Network, userId :string) :User => {
    if (network.roster[userId]) {
      return network.roster[userId];
    }

    return null;
  }

  public updateGlobalSettings = (settings :Object) => {
    _.merge(this.globalSettings, settings, (a :any, b :any) => {
      if (_.isArray(a) && _.isArray(b)) {
        return b;
      }

      return undefined;
    });
  }
}

export interface ContactCategory {
  [type :string] :User[];
  pending :User[];
  trustedUproxy :User[];
  untrustedUproxy :User[];
}

export interface Contacts {
  getAccessContacts :ContactCategory;
  shareAccessContacts :ContactCategory;
}

 export interface UserCategories {
   getTab :string;
   shareTab :string;
 }

/**
 * Specific to one particular Social network.
 */
export interface Network {
  name :string;
  displayName :string;
  // TODO(salomegeo): Add more information about the user.
  userId :string;
  imageData ?:string;
  userName ?:string;
  logoutExpected: boolean;
  roster :{ [userId:string] :User };
}

export interface NotificationData {
  mode :string;
  network :string;
  user :string;
  unique ?:string;
}

/**
 * The User Interface class.
 *
 * Keeps persistent state between the popup opening and closing.
 * Manipulates the payloads received from UPDATES from the Core in preparation
 * for UI interaction.
 * Any COMMANDs from the UI should be directly called from the 'core' object.
 */
export class UserInterface implements ui_constants.UiApi {
  public view :ui_constants.View;
  public model = new Model();

  /* Instance management */
  // Instance you are getting access from. Null if you are not getting access.
  public instanceTryingToGetAccessFrom :string = null;
  private instanceGettingAccessFrom_ :string = null;
  // The instances you are giving access to.
  // Remote instances to add to this set are received in messages from Core.
  public instancesGivingAccessTo :{[instanceId :string] :boolean} = {};
  private mapInstanceIdToUser_ :{[instanceId :string] :User} = {};

  /* Getting and sharing */
  public gettingStatus :string = null;
  public sharingStatus :string = null;
<<<<<<< HEAD

  public copyPasteState :uproxy_core_api.ConnectionState = {
    localGettingFromRemote: social.GettingState.NONE,
    localSharingWithRemote: social.SharingState.NONE,
    bytesSent: 0,
    bytesReceived: 0
  };

  public copyPasteError :ui_constants.CopyPasteError = ui_constants.CopyPasteError.NONE;
  public copyPasteGettingMessages :social.PeerMessage[] = [];
  public copyPasteSharingMessages :social.PeerMessage[] = [];

  public browser :string = '';

  // Changing this causes root.ts to fire a core-signal
  // with the new value.
  public signalToFire :Object = null;

  public toastMessage :string = null;
=======
>>>>>>> ed679946
  public unableToGet :boolean = false;
  public unableToShare :boolean = false;
  public isSharingDisabled :boolean = false;
  public proxyingId: string; // ID of the most recent failed proxying attempt.
  private userCancelledGetAttempt_ :boolean = false;

  /* Copypaste */
  /*
   * This is used to store the information for setting up a copy+paste
   * connection between establishing the connection and the user confirming
   * the start of proxying
   */
  public copyPastePendingEndpoint :net.Endpoint = null;
  public copyPasteError :ui_constants.CopyPasteError = ui_constants.CopyPasteError.NONE;
  public copyPasteGettingMessages :social.PeerMessage[] = [];
  public copyPasteSharingMessages :social.PeerMessage[] = [];
  public copyPasteState :uproxy_core_api.ConnectionState = {
    localGettingFromRemote: social.GettingState.NONE,
    localSharingWithRemote: social.SharingState.NONE,
    bytesSent: 0,
    bytesReceived: 0
  };

  /* Translation */
  public i18n_t :Function = translator_module.i18n_t;
  public i18n_setLng :Function = translator_module.i18n_setLng;

  /* Constants */
  // Must be included in Chrome extension manifest's list of permissions.
  public AWS_FRONT_DOMAIN = 'https://a0.awsstatic.com/';

  /* About this uProxy installation */
  public portControlSupport = uproxy_core_api.PortControlSupport.PENDING;
  public browser :string = '';
  public availableVersion :string = null;

  // Changing this causes root.ts to fire a core-signal with the new value.
  public signalToFire :string = '';

  public toastMessage :string = null;


  /**
   * UI must be constructed with hooks to Notifications and Core.
   * Upon construction, the UI installs update handlers on core.
   */
  constructor(
      public core   :CoreConnector,
      public browserApi :BrowserAPI) {
    this.updateView_();
    this.i18n_setLng(this.model.globalSettings.language);

    var firefoxMatches = navigator.userAgent.match(/Firefox\/(\d+)/);
    if (firefoxMatches) {
      if (parseInt(firefoxMatches[1], 10) === 37) {
        this.isSharingDisabled = true;
      }
    }

    core.on('core_connect', () => {
      this.updateView_();

      core.getFullState()
          .then(this.updateInitialState);
    });

    core.on('core_disconnect', () => {
      // When disconnected from the app, we should show the browser specific page
      // that shows the "app missing" message.
      this.view = ui_constants.View.BROWSER_ERROR;

      if (this.isGettingAccess()) {
        this.stoppedGetting({instanceId: null, error: true});
      }
    });

    // Add or update the online status of a network.
    core.onUpdate(uproxy_core_api.Update.NETWORK, this.syncNetwork_);

    // Attach handlers for USER updates.
    core.onUpdate(uproxy_core_api.Update.USER_SELF, this.syncUserSelf_);

    core.onUpdate(uproxy_core_api.Update.USER_FRIEND, this.syncUser);

    core.onUpdate(uproxy_core_api.Update.MANUAL_NETWORK_OUTBOUND_MESSAGE,
                  (message :social.PeerMessage) => {
      console.log('Manual network outbound message: ' +
                  JSON.stringify(message));
      // TODO: Display the message in the 'manual network' UI.
    });

    core.onUpdate(uproxy_core_api.Update.COPYPASTE_MESSAGE,
        (message :uproxy_core_api.CopyPasteMessages) => {
      switch (message.type) {
        case social.PeerMessageType.SIGNAL_FROM_CLIENT_PEER:
          this.copyPasteGettingMessages = message.data;
          break;
        case social.PeerMessageType.SIGNAL_FROM_SERVER_PEER:
          this.copyPasteSharingMessages = message.data;
          break;
      }
    });

    // indicates the current getting connection has ended
    core.onUpdate(uproxy_core_api.Update.STOP_GETTING, (error :boolean) => {
      this.stoppedGetting({instanceId: null, error: error});
    });

    // indicates we just started offering access through copy+paste
    core.onUpdate(uproxy_core_api.Update.START_GIVING, () => {
      if (!this.isGivingAccess()) {
        this.startGivingInUi();
      }
    });

    // indicates we just stopped offering access through copy+paste
    core.onUpdate(uproxy_core_api.Update.STOP_GIVING, () => {
      this.copyPasteState.localSharingWithRemote = social.SharingState.NONE;
      if (!this.isGivingAccess()) {
        this.stopGivingInUi();
      }
    });

    // status of the current copy+paste connection
    core.onUpdate(uproxy_core_api.Update.STATE, (state :uproxy_core_api.ConnectionState) => {
      this.copyPasteState = state;
    });

    core.onUpdate(uproxy_core_api.Update.STOP_GETTING_FROM_FRIEND,
        (data :social.StopProxyInfo) => { // TODO better type
        this.stoppedGetting(data);
    });

    core.onUpdate(uproxy_core_api.Update.START_GIVING_TO_FRIEND,
        (instanceId :string) => {
      // TODO (lucyhe): Update instancesGivingAccessTo before calling
      // startGivingInUi so that isGiving() is updated as early as possible.
      if (!this.isGivingAccess()) {
        this.startGivingInUi();
      }
      this.instancesGivingAccessTo[instanceId] = true;
      this.updateSharingStatusBar_();

      var user = this.mapInstanceIdToUser_[instanceId];
      user.isGettingFromMe = true;
      this.showNotification(this.i18n_t("STARTED_PROXYING",
          { name: user.name }), { mode: 'share', network: user.network.name, user: user.userId });
    });

    core.onUpdate(uproxy_core_api.Update.STOP_GIVING_TO_FRIEND,
        (instanceId :string) => {
      var isGettingFromMe = false;
      var user = this.mapInstanceIdToUser_[instanceId];

      // only show a notification if we knew we were prokying
      if (typeof this.instancesGivingAccessTo[instanceId] !== 'undefined') {
        this.showNotification(this.i18n_t("STOPPED_PROXYING",
          { name: user.name }), { mode: 'share', network: user.network.name, user: user.userId });
      }
      delete this.instancesGivingAccessTo[instanceId];
      if (!this.isGivingAccess()) {
        this.stopGivingInUi();
      }

      // Update user.isGettingFromMe
      for (var i = 0; i < user.allInstanceIds.length; ++i) {
        if (this.instancesGivingAccessTo[user.allInstanceIds[i]]) {
          isGettingFromMe = true;
          break;
        }
      }
      user.isGettingFromMe = isGettingFromMe;

      this.updateSharingStatusBar_();
    });

    core.onUpdate(uproxy_core_api.Update.FAILED_TO_GIVE,
        (info:uproxy_core_api.FailedToGetOrGive) => {
      console.error('proxying attempt ' + info.proxyingId + ' failed (giving)');

      this.toastMessage = this.i18n_t("UNABLE_TO_SHARE_WITH", {
        name: info.name
      });
      this.unableToShare = true;
      this.proxyingId = info.proxyingId;
    });

    core.onUpdate(uproxy_core_api.Update.FAILED_TO_GET,
        (info:uproxy_core_api.FailedToGetOrGive) => {
      if (this.userCancelledGetAttempt_) {
        console.error('proxying attempt ' + info.proxyingId +
            ' cancelled (getting)');
        this.userCancelledGetAttempt_ = false; // Reset.
      } else {
        console.error('proxying attempt ' + info.proxyingId +
            ' failed (getting)');
        if (!this.core.disconnectedWhileProxying) {
          // This is an immediate failure, i.e. failure of a connection attempt
          // that never connected.  It is not a retry.
          // Show the error toast indicating that a get attempt failed.
          this.toastMessage = this.i18n_t("UNABLE_TO_GET_FROM", {
            name: info.name
          });
          this.unableToGet = true;
        }
      }

      this.instanceTryingToGetAccessFrom = null;
      this.proxyingId = info.proxyingId;
      this.bringUproxyToFront();
    });

    core.onUpdate(
        uproxy_core_api.Update.POST_TO_CLOUDFRONT,
        (data :uproxy_core_api.CloudfrontPostData) => {
      this.postToCloudfrontSite(data.payload, data.cloudfrontPath);
    });

    core.onUpdate(uproxy_core_api.Update.CORE_UPDATE_AVAILABLE, this.coreUpdateAvailable_);

    core.onUpdate(uproxy_core_api.Update.PORT_CONTROL_STATUS,
                  this.setPortControlSupport_);

    browserApi.on('copyPasteUrlData', this.handleCopyPasteUrlData);
    browserApi.on('inviteUrlData', this.handleInviteUrlData);
    browserApi.on('notificationClicked', this.handleNotificationClick);
    browserApi.on('proxyDisconnected', this.proxyDisconnected);

    core.getFullState()
        .then(this.updateInitialState)
        .then(this.browserApi.handlePopupLaunch);
  }

  // Because of an observer (in root.ts) watching the value of
  // signalToFire, this function simulates firing a core-signal
  // from the background page.
  public fireSignal = (signalName :string, data ?:Object) => {
    this.signalToFire = {name: signalName, data: data};
  }

  private confirmationCallbacks_ :{[index :number] :Function} = {};
  // Don't use index 0 as it may be treated as false in confirmation code.
  private confirmationCallbackIndex_ = 1;
  public getConfirmation = (heading :string, text :string) => {
    return new Promise((F, R) => {
      var fulfillIndex = ++this.confirmationCallbackIndex_;
      var rejectIndex = ++this.confirmationCallbackIndex_;
      this.confirmationCallbacks_[fulfillIndex] = F;
      this.confirmationCallbacks_[rejectIndex] = R;
      this.fireSignal('open-dialog', {
        heading: heading,
        message: text,
        buttons: [{
          text: this.i18n_t("YES"),
          callbackIndex: fulfillIndex
        }, {
          text: this.i18n_t("NO"),
          callbackIndex: rejectIndex,
          dismissive: true
        }]
      });
    });
  }

  public invokeConfirmationCallback = (index :number) => {
    this.confirmationCallbacks_[index]();
    // TODO: also need to delete corresponding fulfill/reject
    delete this.confirmationCallbacks_[index];
  }

  public showNotification = (text :string, data ?:NotificationData) => {
    data = data ? data : { mode: '', network: '', user: '' };
    // non-uniqu but existing tags prevent the notification from displaying in some cases
    data.unique = Math.floor(Math.random() * 1E10).toString();

    try {
      var tag = JSON.stringify(data);
    } catch (e) {
      console.error('Could not encode data to tag');
      tag = data.unique;
    }

    this.browserApi.showNotification(text, tag);
  }

  public handleNotificationClick = (tag :string) => {
    // we want to bring uProxy to the front regardless of the info
    this.bringUproxyToFront();

    try {
      var data = JSON.parse(tag);

      if (data.network && data.user) {
        var network = this.model.getNetwork(data.network);
        if (network) {
          var contact = this.model.getUser(network, data.user);
        }
      }

      if (data.mode === 'get') {
        this.model.globalSettings.mode = ui_constants.Mode.GET;
        this.core.updateGlobalSettings(this.model.globalSettings);
        if (contact) {
          contact.getExpanded = true;
        }
      } else if (data.mode === 'share' && !this.isSharingDisabled) {
        this.model.globalSettings.mode = ui_constants.Mode.SHARE;
        this.core.updateGlobalSettings(this.model.globalSettings);
        if (contact) {
          contact.shareExpanded = true;
        }
      }
    } catch (e) {
      console.warn('error getting information from notification tag');
    }
  }

  private updateGettingStatusBar_ = () => {
    // TODO: localize this.
    if (this.instanceGettingAccessFrom_) {
      this.gettingStatus = this.i18n_t("GETTING_ACCESS_FROM", {
        name: this.mapInstanceIdToUser_[this.instanceGettingAccessFrom_].name
      });
    } else {
      this.gettingStatus = null;
    }
  }

  private updateSharingStatusBar_ = () => {
    // TODO: localize this - may require simpler formatting to work
    // in all languages.
    var instanceIds = Object.keys(this.instancesGivingAccessTo);
    if (instanceIds.length === 0) {
      this.sharingStatus = null;
    } else if (instanceIds.length === 1) {
      this.sharingStatus = this.i18n_t("SHARING_ACCESS_WITH_ONE", {
        name: this.mapInstanceIdToUser_[instanceIds[0]].name
      });
    } else if (instanceIds.length === 2) {
      this.sharingStatus = this.i18n_t("SHARING_ACCESS_WITH_TWO", {
        name1: this.mapInstanceIdToUser_[instanceIds[0]].name,
        name2: this.mapInstanceIdToUser_[instanceIds[1]].name
      });
    } else {
      this.sharingStatus = this.i18n_t("SHARING_ACCESS_WITH_MANY", {
        name: this.mapInstanceIdToUser_[instanceIds[0]].name,
        numOthers: (instanceIds.length - 1)
      });
    }
  }

  public parseUrlData = (url :string) :{ type :social.PeerMessageType; messages :social.PeerMessage[]; } => {
    var payload :social.PeerMessage[];
    var type :social.PeerMessageType;

    var match = url.match(/https:\/\/www.uproxy.org\/(request|offer)\/(.*)/)
    if (!match) {
      return null;
    }

    try {
      payload = JSON.parse(atob(decodeURIComponent(match[2])));
    } catch (e) {
      return null;
    }

    if (match[1] === 'request') {
      type = social.PeerMessageType.SIGNAL_FROM_CLIENT_PEER;
    } else if (match[1] === 'offer') {
      type = social.PeerMessageType.SIGNAL_FROM_SERVER_PEER;
    } else {
      return null;
    }

    return {type: type, messages: payload};
  }

  private addUserWithConfirmation_ = (url: string) => {
    // TODO: display friend name.
    this.getConfirmation('', 'Would you like to add a friend').then(() => {
      this.core.addUser(url);
    });
  }

  public handleInviteUrlData = (url :string) => {
    // TODO: add try catch and such in case of bad urls
    var token = url.substr(url.lastIndexOf('/') + 1);
    var tokenObj = JSON.parse(atob(token));
    var networkName = tokenObj.networkName;
    if (!this.model.getNetwork(networkName)) {
      this.getConfirmation('Login Required',
          'You need to log into ' + this.getNetworkDisplayName(networkName))
          .then(() => {
        this.login(networkName).then(() => {
          // Fire an update-view event, which root.ts listens for.
          // TODO: can this be done in ui.ts?
          // this.fire('update-view', { view: ui_constants.View.ROSTER });
          this.view = ui_constants.View.ROSTER;
          this.bringUproxyToFront();
          this.addUserWithConfirmation_(url);
        });
      });
    } else {
      this.addUserWithConfirmation_(url);
    }
  }

  public handleCopyPasteUrlData = (url :string) => {
    console.log('received url data from browser');

    if (this.model.onlineNetworks.length > 0) {
      console.log('Ignoring URL since we have an active network');
      this.copyPasteError = ui_constants.CopyPasteError.LOGGED_IN;
      return;
    }

    if (social.SharingState.NONE !== this.copyPasteState.localSharingWithRemote) {
      console.info('should not be processing a URL while in the middle of sharing');
      this.copyPasteError = ui_constants.CopyPasteError.UNEXPECTED;
      return;
    }

    // do not use the updateView function here, actual state may not have been
    // processed yet
    this.view = ui_constants.View.COPYPASTE;
    this.copyPasteError = ui_constants.CopyPasteError.NONE;

    var parsed = this.parseUrlData(url);
    if (parsed === null) {
      console.error('Tried to use invalid copy+paste URL');
      this.copyPasteError = ui_constants.CopyPasteError.BAD_URL;
      return;
    }

    // at this point, we assume everything is good, so let's check state
    switch (parsed.type) {
      case social.PeerMessageType.SIGNAL_FROM_CLIENT_PEER:
        this.copyPasteSharingMessages = [];
        this.core.startCopyPasteShare();
        break;
      case social.PeerMessageType.SIGNAL_FROM_SERVER_PEER:
        if (social.GettingState.TRYING_TO_GET_ACCESS
            !== this.copyPasteState.localGettingFromRemote) {
          console.warn('currently not expecting any information, aborting');
          this.copyPasteError = ui_constants.CopyPasteError.UNEXPECTED;
          return;
        }
        break;
    }

    console.log('Sending messages from url to app');
    for (var i in parsed.messages) {
      if (parsed.messages[i].type !== parsed.type) {
        this.copyPasteError = ui_constants.CopyPasteError.BAD_URL;
        return;
      }

      this.core.sendCopyPasteSignal(parsed.messages[i]);
    }
  }

  public proxyDisconnected = () => {
    if (this.isGettingAccess()) {
      this.stopGettingFromInstance(this.instanceGettingAccessFrom_);
      this.fireSignal('open-proxy-error');
      this.bringUproxyToFront();
    }
  }

  /**
   * Takes all actions required when getting stops, including removing proxy
   * indicators from the UI, and retrying the connection if appropriate.
   * If user didn't end proxying, so if proxy session ended because of some
   * unexpected reason, user should be asked before reverting proxy settings.
   * if data.instanceId is null, it means to stop active proxying.
   */
  public stoppedGetting = (data :social.StopProxyInfo) => {
    var instanceId = data.instanceId || this.instanceGettingAccessFrom_;

    if (instanceId === this.instanceGettingAccessFrom_) {
      this.instanceGettingAccessFrom_ = null;
    }

    if (instanceId) {
      this.mapInstanceIdToUser_[instanceId].isSharingWithMe = false;
    }

    if (data.error) {
      if (instanceId) {
        // Auto-retry.
        this.core.disconnectedWhileProxying = instanceId;
        this.restartProxying();
      } else {
        // this handles the case where it was a one-time connection
        this.core.disconnectedWhileProxying = 'unknown';
      }

      // regardless, let the user know
      this.bringUproxyToFront();
    }

    this.updateGettingStatusBar_();
    this.updateIcon_();
  }

  /**
   * Undoes proxy configuration (e.g. chrome.proxy settings).
   */
  public stopUsingProxy = (userCancelled ?:boolean) => {
    if (userCancelled) {
      this.userCancelledGetAttempt_ = true;
    }

    this.browserApi.stopUsingProxy();
    this.core.disconnectedWhileProxying = null;
    this.updateIcon_();

    // revertProxySettings might call stopUsingProxy while a reconnection is
    // still being attempted.  In that case, we also want to terminate the
    // in-progress connection.
    if (this.instanceTryingToGetAccessFrom) {
      this.stopGettingFromInstance(this.instanceTryingToGetAccessFrom);
    }
  }

  private getInstancePath_ = (instanceId :string) => {
    var user = this.mapInstanceIdToUser_[instanceId];

    return <social.InstancePath>{
      network: {
        name: user.network.name,
        userId: user.network.userId
      },
      userId: user.userId,
      instanceId: instanceId
    };
  }

  public restartProxying = () => {
    this.startGettingFromInstance(this.core.disconnectedWhileProxying);
  }

  public startGettingFromInstance = (instanceId :string) :Promise<void> => {
    this.instanceTryingToGetAccessFrom = instanceId;

    return this.core.start(this.getInstancePath_(instanceId))
        .then((endpoint :net.Endpoint) => {
      this.instanceTryingToGetAccessFrom = null;
      // If we were getting access from some other instance
      // turn down the connection.
      if (this.instanceGettingAccessFrom_ &&
          this.instanceGettingAccessFrom_ != instanceId) {
        this.core.stop(this.getInstancePath_(this.instanceGettingAccessFrom_));
      }
      this.startGettingInUiAndConfig(instanceId, endpoint);
    }, (err:Error) => {
      this.instanceTryingToGetAccessFrom = null;
      throw err;
    });
  }

  public stopGettingFromInstance = (instanceId :string) :void => {
    if (instanceId === this.instanceTryingToGetAccessFrom) {
      // aborting pending connection
      this.instanceTryingToGetAccessFrom = null;
    } else if (instanceId === this.instanceGettingAccessFrom_) {
      // instance will be unset in eventual callback from core
    } else {
      // we have no idea what's going on
      console.error('Attempting to stop getting from unknown instance');
    }

    this.core.stop(this.getInstancePath_(instanceId));
  }

  public startGettingInUi = () => {
    this.updateIcon_(true);
  }

  /**
    * Sets extension icon to default and undoes proxy configuration.
    */
  public startGettingInUiAndConfig =
      (instanceId :string, endpoint :net.Endpoint) => {
    if (instanceId) {
      this.instanceGettingAccessFrom_ = instanceId;
      this.mapInstanceIdToUser_[instanceId].isSharingWithMe = true;
    }

    this.core.disconnectedWhileProxying = null;

    this.startGettingInUi();

    this.updateGettingStatusBar_();

    this.browserApi.startUsingProxy(endpoint);
  }

  /**
    * Set extension icon to the 'giving' icon.
    */
  public startGivingInUi = () => {
    this.updateIcon_(null, true);
  }

  private updateIcon_ = (isGetting?:boolean, isGiving?:boolean) => {
    if (isGetting === null || typeof isGetting === 'undefined') {
      isGetting = this.isGettingAccess();
    }

    if (isGiving === null || typeof isGiving === 'undefined') {
      isGiving = this.isGivingAccess();
    }

    if (this.core.disconnectedWhileProxying) {
      this.browserApi.setIcon(Constants.ERROR_ICON);
    } else if (isGetting && isGiving) {
      this.browserApi.setIcon(Constants.GETTING_SHARING_ICON);
    } else if (isGetting) {
      this.browserApi.setIcon(Constants.GETTING_ICON);
    } else if (isGiving) {
      this.browserApi.setIcon(Constants.SHARING_ICON);
    } else if (this.model.onlineNetworks.length > 0 ||
        !this.browserApi.hasInstalledThenLoggedIn) {
      this.browserApi.setIcon(Constants.DEFAULT_ICON);
      this.updateBadgeNotification_();
      return;
    } else {
      this.browserApi.setIcon(Constants.LOGGED_OUT_ICON);
    }

    // For all icons except the default icon, do not show notifications.
    this.browserApi.setBadgeNotification('');
  }

  /**
    * Set extension icon to the default icon.
    */
  public stopGivingInUi = () => {
    this.updateIcon_(null, false);
  }

  public isGettingAccess = () => {
    return this.instanceGettingAccessFrom_ != null;
  }

  public isGivingAccess = () => {
    return Object.keys(this.instancesGivingAccessTo).length > 0 ||
           this.copyPasteState.localSharingWithRemote === social.SharingState.SHARING_ACCESS;
  }

  /**
   * Synchronize a new network to be visible on this UI.
   */
  private syncNetwork_ = (networkMsg :social.NetworkMessage) => {
    var existingNetwork = this.model.getNetwork(networkMsg.name, networkMsg.userId);

    if (networkMsg.online) {
      if (!existingNetwork) {
        existingNetwork = {
          name: networkMsg.name,
          displayName: networkMsg.displayName,
          userId: networkMsg.userId,
          roster: {},
          logoutExpected: false,
          userName: networkMsg.userName,
          imageData: networkMsg.imageData
        };
        this.model.onlineNetworks.push(existingNetwork);
      }
    } else {
      if (existingNetwork) {
        this.model.removeNetwork(networkMsg.name, networkMsg.userId);

        if (!existingNetwork.logoutExpected &&
            // TODO: fix this mess of name vs displayName
            (networkMsg.name === 'GMail' || networkMsg.displayName === 'Facebook') &&
            !this.core.disconnectedWhileProxying && !this.instanceGettingAccessFrom_) {
          console.warn('Unexpected logout, reconnecting to ' + networkMsg.name);
          this.reconnect(networkMsg.name);
        } else {
          if (this.instanceGettingAccessFrom_) {
            this.stopGettingFromInstance(this.instanceGettingAccessFrom_);
          }
<<<<<<< HEAD
          this.showNotification(
            this.i18n_t("LOGGED_OUT", { network: networkMsg.displayName }));

          if (!this.model.onlineNetworks.length) {
            this.view = ui_constants.View.SPLASH;
          }
=======
          this.showNotification(this.i18n_t("LOGGED_OUT", {network: networkMsg.name}));
>>>>>>> ed679946
        }
      }
    }

    this.updateView_();
    this.updateIcon_();
  }

  private syncUserSelf_ = (payload :social.UserData) => {
    var network = this.model.getNetwork(payload.network);
    if (!network) {
      console.error('uproxy_core_api.Update.USER_SELF message for invalid network',
          payload.network);
      return;
    }
    var profile :social.UserProfileMessage = payload.user;
    network.userId = profile.userId;
    network.imageData = profile.imageData;
    network.userName = profile.name;
  }

  /**
   * Synchronize data about some friend.
   */
  public syncUser = (payload :social.UserData) => {
    var network = this.model.getNetwork(payload.network);
    if (!network) {
       return;
    }

    // Construct a UI-specific user object.
    var profile = payload.user;
    // Update / create if necessary a user, both in the network-specific
    // roster and the global roster.
    var user :User;
    user = this.model.getUser(network, profile.userId);
    var oldUserCategories :UserCategories = {
      getTab: null,
      shareTab: null
    };

    if (!user) {
      // New user.
      user = new User(profile.userId, network, this);
      network.roster[profile.userId] = user;
    } else {
      // Existing user, get the category before modifying any properties.
      oldUserCategories = user.getCategories();
    }

    user.update(payload);

    for (var i = 0; i < payload.allInstanceIds.length; ++i) {
      this.mapInstanceIdToUser_[payload.allInstanceIds[i]] = user;
    }

    for (var i = 0; i < payload.offeringInstances.length; i++) {
      var gettingState = payload.offeringInstances[i].localGettingFromRemote;
      var instanceId = payload.offeringInstances[i].instanceId;
      if (gettingState === social.GettingState.GETTING_ACCESS) {
        this.instanceGettingAccessFrom_ = instanceId;
        user.isSharingWithMe = true;
        this.updateGettingStatusBar_();
        break;
      } else if (gettingState === social.GettingState.TRYING_TO_GET_ACCESS) {
        this. instanceTryingToGetAccessFrom = instanceId;
        this.updateGettingStatusBar_();
        break;
      }
    }

    for (var i = 0; i < payload.instancesSharingWithLocal.length; i++) {
      this.instancesGivingAccessTo[payload.instancesSharingWithLocal[i]] = true;
      user.isGettingFromMe = true;
    }

    var newUserCategories = user.getCategories();
    // Update the user's category in both get and share tabs.
    categorizeUser(user, this.model.contacts.getAccessContacts,
        oldUserCategories.getTab, newUserCategories.getTab);
    categorizeUser(user, this.model.contacts.shareAccessContacts,
        oldUserCategories.shareTab, newUserCategories.shareTab);
    this.updateBadgeNotification_();

    console.log('Synchronized user.', user);
  };

  public openTab = (url :string) => {
    this.browserApi.openTab(url);
  }

  public bringUproxyToFront = () => {
    this.browserApi.bringUproxyToFront();
  }

  public login = (network :string) : Promise<void> => {
<<<<<<< HEAD
    return this.core.login({ network: network, reconnect: false }).catch((e :Error) => {
=======
    return this.core.login({ network : network, reconnect: false }).then(() => {
      this.browserApi.hasInstalledThenLoggedIn = true;
    }).catch((e :Error) => {
>>>>>>> ed679946
      this.showNotification(this.i18n_t("ERROR_SIGNING_IN", {network: network}));
      throw e;
    });
  }

  public logout = (networkInfo :social.SocialNetworkInfo) : Promise<void> => {
    var network = this.model.getNetwork(networkInfo.name);
    if (network) {
      // if we know about the network, record that we expect this logout to
      // happen
      network.logoutExpected = true;
    } else {
      console.warn('User is trying to log out of not-logged-in-network ' +
                   networkInfo.name);
    }

    return this.core.logout(networkInfo);
  }

  public reconnect = (network :string) => {
    this.model.reconnecting = true;
    var pingUrl = network == 'Facebook'
        ? 'https://graph.facebook.com' : 'https://www.googleapis.com';
    this.core.pingUntilOnline(pingUrl).then(() => {
      // Ensure that the user is still attempting to reconnect (i.e. they
      // haven't clicked to stop reconnecting while we were waiting for the
      // ping response).
      // TODO: this doesn't work quite right if the user is signed into multiple social networks
      if (this.model.reconnecting) {
        this.core.login({network: network, reconnect: true}).then(() => {
          // TODO: we don't necessarily want to hide the reconnect screen, as we might only be reconnecting to 1 of multiple disconnected networks
          this.stopReconnect();
        }).catch((e) => {
          // Reconnect failed, give up.
          // TODO: this may have only failed for 1 of multiple networks
          this.stopReconnect();
          this.showNotification(
              this.i18n_t("LOGGED_OUT", { network: network }));

          this.updateView_();
        });
      }
    });
  }

  public stopReconnect = () => {
    this.model.reconnecting = false;
  }

  private cloudfrontDomains_ = [
    "d1wtwocg4wx1ih.cloudfront.net"
  ]

  public postToCloudfrontSite = (payload :Object, cloudfrontPath :string,
                                 maxAttempts ?:number)
      : Promise<void> => {
    console.log('postToCloudfrontSite: ', payload, cloudfrontPath);
    if (!maxAttempts || maxAttempts > this.cloudfrontDomains_.length) {
      // default to trying every possible URL
      maxAttempts = this.cloudfrontDomains_.length;
    }
    var attempts = 0;
    var doAttempts = (error ?:Error) : Promise<void> => {
      if (attempts < maxAttempts) {
        // we want to keep trying this until we either run out of urls to
        // send to or one of the requests succeeds.  We set this up by
        // creating a lambda to call the post with failures set up to recurse
        return this.browserApi.frontedPost(payload, this.AWS_FRONT_DOMAIN,
          this.cloudfrontDomains_[attempts++], cloudfrontPath
        ).catch(doAttempts);
      }
      throw error;
    }
    return doAttempts();
  }

  public sendFeedback =
      (feedback :uproxy_core_api.UserFeedback) : Promise<void> => {
    var logsPromise :Promise<string>;
    if (feedback.logs) {
      logsPromise = this.core.getLogs().then((logs) => {
        var browserInfo = 'Browser Info: ' + feedback.browserInfo + '\n\n';
        return browserInfo + logs;
      });
    } else {
      logsPromise = Promise.resolve('');
    }
    return logsPromise.then((logs) => {
      var payload = {
        email: feedback.email,
        feedback: feedback.feedback,
        logs: logs,
        feedbackType: uproxy_core_api.UserFeedbackType[feedback.feedbackType],
        proxyingId: this.proxyingId
      };

      return this.postToCloudfrontSite(payload, 'submit-feedback');
    });
  }

  public setMode = (mode :ui_constants.Mode) => {
    this.model.globalSettings.mode = mode;
    this.core.updateGlobalSettings(this.model.globalSettings);
  }

  public updateLanguage = (newLanguage :string) => {
    this.model.globalSettings.language = newLanguage;
    this.core.updateGlobalSettings(this.model.globalSettings);
    this.i18n_setLng(newLanguage);
  }

  public updateInitialState = (state :uproxy_core_api.InitialState) => {
    console.log('Received uproxy_core_api.Update.INITIAL_STATE:', state);
    this.model.networkNames = state.networkNames;
    this.availableVersion = state.availableVersion;
    if (state.globalSettings.language !== this.model.globalSettings.language) {
      this.i18n_setLng(state.globalSettings.language);
    }
    this.model.updateGlobalSettings(state.globalSettings);

    // Maybe refactor this to be copyPasteState.
    this.copyPasteState = state.copyPasteState.connectionState;
    this.copyPasteGettingMessages = state.copyPasteState.gettingMessages;
    this.copyPasteSharingMessages = state.copyPasteState.sharingMessages;
    this.copyPastePendingEndpoint = state.copyPasteState.endpoint;

    while (this.model.onlineNetworks.length > 0) {
      var toRemove = this.model.onlineNetworks[0];

      this.model.removeNetwork(toRemove.name, toRemove.userId);
    }

    for (var network in state.onlineNetworks) {
      this.addOnlineNetwork_(state.onlineNetworks[network]);
    }

    if (state.onlineNetworks.length > 0) {
      // Check that we dont' have copy paste connection
      if (this.copyPasteState.localGettingFromRemote !== social.GettingState.NONE ||
          this.copyPasteState.localSharingWithRemote !== social.SharingState.NONE) {
        console.error(
            'User cannot be online while having a copy-paste connection');
      }
    }

    this.portControlSupport = state.portControlSupport;

    // plenty of state may have changed, update it
    this.updateView_();
    this.updateSharingStatusBar_();
    this.updateIcon_();
  }

  private addOnlineNetwork_ = (networkState :social.NetworkState) => {
    this.model.onlineNetworks.push({
      name: networkState.name,
      displayName: networkState.displayName,
      userId: networkState.profile.userId,
      userName: networkState.profile.name,
      imageData: networkState.profile.imageData,
      logoutExpected: false,
      roster: {}
    });

    for (var userId in networkState.roster) {
      this.syncUser(networkState.roster[userId]);
    }
  }

  private coreUpdateAvailable_ = (data :{version :string}) => {
    this.availableVersion = data.version;
  }

  private updateBadgeNotification_ = () => {
    // Don't show notifications if the user is giving or getting access.
    if (this.isGivingAccess() || this.isGettingAccess()) {
      this.browserApi.setBadgeNotification('');
      return;
    }

    var numOfNotifications = this.model.contacts.getAccessContacts.pending.length +
        this.model.contacts.shareAccessContacts.pending.length;
    if (numOfNotifications === 0) {
      this.browserApi.setBadgeNotification('');
    } else {
      this.browserApi.setBadgeNotification(numOfNotifications.toString());
    }
  }

  private setPortControlSupport_ = (support:uproxy_core_api.PortControlSupport) => {
    this.portControlSupport = support;
  }

<<<<<<< HEAD
   public getNetworkDisplayName = (networkName :string) => {
     // TODO: unhack this...  use same json..  ugg fuck all this
     // TODO: stop passing displayName from core to UI
     return networkName == 'Facebook-Firebase-V2' ? 'Facebook' : networkName;
   }
=======
  // this takes care of updating the view (given the assumuption that we are
  // connected to the core)
  private updateView_ = () => {
    if (this.model.onlineNetworks.length > 0) {
      this.view = ui_constants.View.ROSTER;
    } else if (this.copyPasteState.localGettingFromRemote !== social.GettingState.NONE ||
               this.copyPasteState.localSharingWithRemote !== social.SharingState.NONE) {
      this.view = ui_constants.View.COPYPASTE;
    } else {
      this.view = ui_constants.View.SPLASH;
    }
  }
>>>>>>> ed679946
} // class UserInterface

// non-exported method to handle categorizing users
function categorizeUser(user :User, contacts :ContactCategory, oldCategory :string, newCategory :string) {
  if (oldCategory === newCategory) {
    // no need to do any work if nothing changed
    return;
  }

  if (oldCategory) {
    // remove user from old category
    var oldCategoryArray = contacts[oldCategory];
    for (var i = 0; i < oldCategoryArray.length; ++i) {
      if (oldCategoryArray[i] == user) {
        oldCategoryArray.splice(i, 1);
        break;
      }
    }
  }

  if (newCategory) {
    // add user to new category
    contacts[newCategory].push(user);
  }
}<|MERGE_RESOLUTION|>--- conflicted
+++ resolved
@@ -167,28 +167,6 @@
   /* Getting and sharing */
   public gettingStatus :string = null;
   public sharingStatus :string = null;
-<<<<<<< HEAD
-
-  public copyPasteState :uproxy_core_api.ConnectionState = {
-    localGettingFromRemote: social.GettingState.NONE,
-    localSharingWithRemote: social.SharingState.NONE,
-    bytesSent: 0,
-    bytesReceived: 0
-  };
-
-  public copyPasteError :ui_constants.CopyPasteError = ui_constants.CopyPasteError.NONE;
-  public copyPasteGettingMessages :social.PeerMessage[] = [];
-  public copyPasteSharingMessages :social.PeerMessage[] = [];
-
-  public browser :string = '';
-
-  // Changing this causes root.ts to fire a core-signal
-  // with the new value.
-  public signalToFire :Object = null;
-
-  public toastMessage :string = null;
-=======
->>>>>>> ed679946
   public unableToGet :boolean = false;
   public unableToShare :boolean = false;
   public isSharingDisabled :boolean = false;
@@ -226,7 +204,7 @@
   public availableVersion :string = null;
 
   // Changing this causes root.ts to fire a core-signal with the new value.
-  public signalToFire :string = '';
+  public signalToFire :Object = null;
 
   public toastMessage :string = null;
 
@@ -873,16 +851,12 @@
           if (this.instanceGettingAccessFrom_) {
             this.stopGettingFromInstance(this.instanceGettingAccessFrom_);
           }
-<<<<<<< HEAD
           this.showNotification(
             this.i18n_t("LOGGED_OUT", { network: networkMsg.displayName }));
 
           if (!this.model.onlineNetworks.length) {
             this.view = ui_constants.View.SPLASH;
           }
-=======
-          this.showNotification(this.i18n_t("LOGGED_OUT", {network: networkMsg.name}));
->>>>>>> ed679946
         }
       }
     }
@@ -979,13 +953,9 @@
   }
 
   public login = (network :string) : Promise<void> => {
-<<<<<<< HEAD
-    return this.core.login({ network: network, reconnect: false }).catch((e :Error) => {
-=======
     return this.core.login({ network : network, reconnect: false }).then(() => {
       this.browserApi.hasInstalledThenLoggedIn = true;
     }).catch((e :Error) => {
->>>>>>> ed679946
       this.showNotification(this.i18n_t("ERROR_SIGNING_IN", {network: network}));
       throw e;
     });
@@ -1179,13 +1149,12 @@
     this.portControlSupport = support;
   }
 
-<<<<<<< HEAD
    public getNetworkDisplayName = (networkName :string) => {
      // TODO: unhack this...  use same json..  ugg fuck all this
      // TODO: stop passing displayName from core to UI
      return networkName == 'Facebook-Firebase-V2' ? 'Facebook' : networkName;
    }
-=======
+
   // this takes care of updating the view (given the assumuption that we are
   // connected to the core)
   private updateView_ = () => {
@@ -1198,7 +1167,6 @@
       this.view = ui_constants.View.SPLASH;
     }
   }
->>>>>>> ed679946
 } // class UserInterface
 
 // non-exported method to handle categorizing users
