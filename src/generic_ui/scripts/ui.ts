--- conflicted
+++ resolved
@@ -176,15 +176,13 @@
     // with the new value.
     public signalToFire :string = '';
 
-<<<<<<< HEAD
     public toastMessage :string = null;
-=======
+
     private isLogoutExpected_ :boolean = false;
     private reconnectInterval_ :number;
 
     // is a proxy currently set
     private proxySet_ :boolean = false;
->>>>>>> 658c8f32
 
     /*
      * This is used to store the information for setting up a copy+paste
