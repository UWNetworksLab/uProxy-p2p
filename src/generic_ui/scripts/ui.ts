/**
 * ui.ts
 *
 * Common User Interface state holder and changer.
 * TODO: firefox bindings.
 */
/// <reference path='user.ts' />
/// <reference path='../../uproxy.ts'/>
/// <reference path='../../interfaces/ui.d.ts'/>
/// <reference path='../../interfaces/persistent.d.ts'/>
/// <reference path='../../interfaces/browser-api.d.ts'/>
/// <reference path='../../networking-typings/communications.d.ts' />

declare var model         :UI.Model;

module UI {

  export var DEFAULT_USER_IMG = '../icons/contact-default.png';

  /**
   * Enumeration of mutually-exclusive view states.
   */
  export enum View {
    SPLASH = 0,
    ROSTER,
    USER,
    NETWORKS,
    SETTINGS,
  }

  /**
   * Enumeration of mutually-exclusive UI modes.
   */
  export enum Mode {
    GET = 0,
    SHARE
  }

  export interface Contacts {
    getAccessContacts : {
      onlinePending :UI.User[];
      offlinePending :UI.User[];
      onlineTrustedUproxy :UI.User[];
      offlineTrustedUproxy :UI.User[];
      onlineUntrustedUproxy :UI.User[];
      offlineUntrustedUproxy :UI.User[];
      onlineNonUproxy :UI.User[];
      offlineNonUproxy :UI.User[];
    };
    shareAccessContacts : {
      onlinePending :UI.User[];
      offlinePending :UI.User[];
      onlineTrustedUproxy :UI.User[];
      offlineTrustedUproxy :UI.User[];
      onlineUntrustedUproxy :UI.User[];
      offlineUntrustedUproxy :UI.User[];
      onlineNonUproxy :UI.User[];
      offlineNonUproxy :UI.User[];
    }
  }

  export interface UserCategories {
    getTab :string;
    shareTab :string;
  }

  /**
   * Structure of the uProxy UI model object:
   * TODO: Probably put the model in its own file.
   */
  export interface Model {
<<<<<<< HEAD
    networkNames :string[];
    onlineNetwork :UI.Network;
    contacts :Contacts;
    description :string;
=======
    networks : UI.Network[];
    contacts : Contacts;
    globalSettings : Core.GlobalSettings;
>>>>>>> 0e23c917
  }

  /**
   * Specific to one particular Social network.
   */
  export interface Network {
    name   :string;
    // TODO(salomegeo): Add more information about the user.
    userId :string;
    imageData ?:string;
    userName ?:string;
    online :boolean;
    roster :{ [userId:string] :User }
  }

  /**
   * The User Interface class.
   *
   * Keeps persistent state between the popup opening and closing.
   * Manipulates the payloads received from UPDATES from the Core in preparation
   * for UI interaction.
   * Any COMMANDs from the UI should be directly called from the 'core' object.
   */
  export class UserInterface implements uProxy.UIAPI {
    public DEBUG = false;  // Set to true to show the model in the UI.

    public view :View;  // Appearance.

    // Current state within the splash (onboarding).  Needs to be part
    // of the ui object so it can be saved/restored when popup closes and opens.
    public splashState :number = 0;

    // TODO: Put this into the 'auth' service, which will eventually include
    // sas-rtc.
    public localFingerprint :string = null;

    // Instance you are getting access from.
    // Null if you are not getting access.
    public instanceGettingAccessFrom = null;

    // The instances you are giving access to.
    // Remote instances to add to this set are received in messages from Core.
    public instancesGivingAccessTo = {};

    public mode :Mode = Mode.GET;

    private mapInstanceIdToUserName_ = {};

    public gettingStatus :string = null;
    public sharingStatus :string = null;

    /**
     * UI must be constructed with hooks to Notifications and Core.
     * Upon construction, the UI installs update handlers on core.
     */
    constructor(
        public core   :uProxy.CoreAPI,
        public browserApi :BrowserAPI) {
      // TODO: Determine the best way to describe view transitions.
      this.view = View.SPLASH;  // Begin at the splash intro.

      // Attach handlers for UPDATES received from core.
      // TODO: Implement the rest of the fine-grained state updates.
      // (We begin with the simplest, total state update, above.)
<<<<<<< HEAD
      core.onUpdate(uProxy.Update.INITIAL_STATE, (state :Object) => {
        console.log('Received uProxy.Update.INITIAL_STATE:', state);
        model.networkNames = state['networkNames'];
        model.description = state['description'];
        // TODO: Implement this after a better payload message is implemented.
        // There is now a difference between the UI Model and the state object
        // from the core, so one-to-one mappinsg from the old json-patch code cannot
        // work.
=======
      core.onUpdate(uProxy.Update.ALL, (state :Core.GlobalSettings) => {
        console.log('Received uProxy.Update.ALL:', state);
        model.globalSettings = state;
>>>>>>> 0e23c917
      });

      // Add or update the online status of a network.
      core.onUpdate(uProxy.Update.NETWORK, this.syncNetwork_);

      // Attach handlers for USER updates.
      core.onUpdate(uProxy.Update.USER_SELF, (payload :UI.UserMessage) => {
        // Instead of adding to the roster, update the local user information.
        console.log('uProxy.Update.USER_SELF:', payload);
        if (!model.onlineNetwork ||
            payload.network != model.onlineNetwork.name) {
          console.error('uProxy.Update.USER_SELF message for invalid network',
              payload.network);
          return;
        }
        var profile :UI.UserProfileMessage = payload.user;
        model.onlineNetwork.userId = profile.userId;
        model.onlineNetwork.imageData = profile.imageData;
        model.onlineNetwork.userName = profile.name;
      });
      core.onUpdate(uProxy.Update.USER_FRIEND, (payload :UI.UserMessage) => {
        console.log('uProxy.Update.USER_FRIEND:', payload);
        this.syncUser(payload);
      });
      core.onUpdate(uProxy.Update.ERROR, (errorText :string) => {
        console.warn('uProxy.Update.ERROR: ' + errorText);
        this.showNotification(errorText);
      });
      core.onUpdate(uProxy.Update.NOTIFICATION, (notificationText :string) => {
        console.warn('uProxy.Update.NOTIFICATION: ' + notificationText);
        this.showNotification(notificationText);
      });

      core.onUpdate(uProxy.Update.LOCAL_FINGERPRINT, (payload :string) => {
        this.localFingerprint = payload;
        console.log('Received local fingerprint: ' + this.localFingerprint);
      });

      core.onUpdate(uProxy.Update.MANUAL_NETWORK_OUTBOUND_MESSAGE,
                    (message :uProxy.Message) => {
        console.log('Manual network outbound message: ' +
                    JSON.stringify(message));
        // TODO: Display the message in the 'manual network' UI.
      });

      core.onUpdate(uProxy.Update.STOP_GETTING_FROM_FRIEND,
          (data :any) => {
        if (data.instanceId === this.instanceGettingAccessFrom) {
          this.instanceGettingAccessFrom = null;
          this.stopGettingInUiAndConfig(data.error);
          this.updateGettingStatusBar();
        } else {
          console.warn('Can\'t stop getting access from friend you were not ' +
              'already getting access from.');
        }
      });

      core.onUpdate(uProxy.Update.START_GIVING_TO_FRIEND,
          (instanceId :string) => {
        // TODO (lucyhe): Update instancesGivingAccessTo before calling
        // startGivingInUi so that isGiving() is updated as early as possible.
        if (!this.isGivingAccess()) {
          this.startGivingInUi();
        }
        this.instancesGivingAccessTo[instanceId] = true;
        this.updateSharingStatusBar();
      });

      core.onUpdate(uProxy.Update.STOP_GIVING_TO_FRIEND,
          (instanceId :string) => {
        delete this.instancesGivingAccessTo[instanceId];
        if (!this.isGivingAccess()) {
          this.stopGivingInUi();
        }
        this.updateSharingStatusBar();
      });

      console.log('Created the UserInterface');
    }

    public updateGettingStatusBar = () => {
      // TODO: localize this.
      if (this.instanceGettingAccessFrom) {
        var userName =
            this.mapInstanceIdToUserName_[this.instanceGettingAccessFrom];
        if (userName) {
          this.gettingStatus = 'Getting access from ' + userName;
        } else {
          this.gettingStatus = null;
          console.error('unable to find user name for instance ' +
              this.instanceGettingAccessFrom);
        }
      } else {
        this.gettingStatus = null;
      }
    }

    public updateSharingStatusBar = () => {
      // TODO: localize this - may require simpler formatting to work
      // in all languages.
      var instanceIds = Object.keys(this.instancesGivingAccessTo);
      if (instanceIds.length === 0) {
        this.sharingStatus = null;
      } else if (instanceIds.length === 1) {
        this.sharingStatus = 'Sharing access with ' +
            this.mapInstanceIdToUserName_[instanceIds[0]];
      } else if (instanceIds.length === 2) {
        this.sharingStatus = 'Sharing access with ' +
            this.mapInstanceIdToUserName_[instanceIds[0]] + ' and ' +
            this.mapInstanceIdToUserName_[instanceIds[1]];
      } else {
        this.sharingStatus = 'Sharing access with ' +
            this.mapInstanceIdToUserName_[instanceIds[0]] + ' and ' +
            (instanceIds.length - 1) + ' others';
      }
    }

    public showNotification = (notificationText :string) => {
      new Notification('uProxy', { body: notificationText,
                                   icon: 'icons/uproxy-128.png'});
    }

    /**
     * Removes proxy indicators from UI and undoes proxy configuration
     * (e.g. chrome.proxy settings).
     * If user didn't end proxying, so if proxy session ended because of some
     * unexpected reason, user should be asked before reverting proxy settings.
     */
    public stopGettingInUiAndConfig = (askUser :boolean) => {
      // TODO (lucyhe): if askUser is true we might want a different
      // icon that means "configured to proxy, but not proxying"
      // instead of immediately going back to the "not proxying" icon.
      if (this.isGivingAccess()) {
        this.browserApi.setIcon('sharing-19.png');
      } else if (askUser) {
        this.browserApi.setIcon('error-19.png');
      } else {
        this.browserApi.setIcon('default-19.png');
      }
      this.browserApi.stopUsingProxy(askUser);
    }

    /**
      * Sets extension icon to default and undoes proxy configuration.
      */
    public startGettingInUiAndConfig = (endpoint:Net.Endpoint) => {
      if (this.isGivingAccess()) {
        this.browserApi.setIcon('sharing-getting-19.png');
      } else {
        this.browserApi.setIcon('getting-19.png');
      }
      this.browserApi.startUsingProxy(endpoint);
    }

    /**
      * Set extension icon to the 'giving' icon.
      */
    public startGivingInUi = () => {
      if (this.isGettingAccess()) {
        this.browserApi.setIcon('sharing-getting-19.png');
      } else {
        this.browserApi.setIcon('sharing-19.png');
      }
    }

    /**
      * Set extension icon to the default icon.
      */
    public stopGivingInUi = () => {
      if (this.isGettingAccess()) {
        this.browserApi.setIcon('getting-19.png');
      } else {
        this.browserApi.setIcon('default-19.png');
      }
    }

    public setOfflineIcon = () => {
      this.browserApi.setIcon('offline-19.png');
    }

    public isGettingAccess = () => {
      return this.instanceGettingAccessFrom != null;
    }

    public isGivingAccess = () => {
      return Object.keys(this.instancesGivingAccessTo).length > 0;
    }

    /**
     * Synchronize a new network to be visible on this UI.
     */
    private syncNetwork_ = (network :UI.NetworkMessage) => {
      console.log('uProxy.Update.NETWORK', network);
      console.log('model: ', model);

      // If you are now online (on a non-manual network), and were
      // previously offline, show the default (logo) icon.
      if (network.online && network.name != 'Manual'
          && model.onlineNetwork == null) {
        this.browserApi.setIcon('default-19.png');
      }

<<<<<<< HEAD
      if (model.onlineNetwork &&
          (network.online && network.name != model.onlineNetwork.name) ||
          (!network.online && network.name == model.onlineNetwork.name)) {
        // onlineNetwork exists and has either been changed or logged out.
        // Clear roster and option user info from offline network.
        for (var userId in model.onlineNetwork.roster) {
          var user = model.onlineNetwork.roster[userId];
          this.categorizeUser_(user, user.getCategory(), null);
=======
      var existingNetwork = this.getNetwork(network.name);
      if (existingNetwork) {
        existingNetwork.online = network.online;
        existingNetwork.userId = network.userId;
        if (!network.online) {
          // Clear roster and option user info from offline network.
          for (var userId in existingNetwork.roster) {
            var user = existingNetwork.roster[userId];
            var userCategories = user.getCategories();
            this.categorizeUser_(user, model.contacts.getAccessContacts,
                userCategories.getTab, null);
            this.categorizeUser_(user, model.contacts.shareAccessContacts,
                userCategories.shareTab, null);
          }
          existingNetwork.roster = {};
          existingNetwork.userName = null;
          existingNetwork.imageData = null;
>>>>>>> 0e23c917
        }
        model.onlineNetwork = null;
      }

      if (network.online && !model.onlineNetwork) {
        model.onlineNetwork = {
          name:   network.name,
          userId: network.userId,
          online: network.online,
          roster: {}
        };
      }
    }

    // Synchronize the data about the current user.
    // TODO: Be able to sync local instance, per network.

    /**
     * Synchronize data about some friend.
     */
    public syncUser = (payload :UI.UserMessage) => {
      if (!model.onlineNetwork || model.onlineNetwork.name != payload.network) {
        // Ignore all user updates when the network is offline.
        // These user updates may come in asynchrously after logging out of a
        // network, e.g. if the UI logs out of Google while we are getting
        // access, we will first completely logout and then asynchronously
        // get an update for the user when the peerconnection has closed - in
        // this case the user should already have been removed from the roster
        // in the UI and stay removed.
        return;
      }

      // Construct a UI-specific user object.
      var profile = payload.user;
      // Update / create if necessary a user, both in the network-specific
      // roster and the global roster.
      var user :UI.User;
<<<<<<< HEAD
      user = model.onlineNetwork.roster[profile.userId];
      var oldCategory = null;
=======
      user = network.roster[profile.userId];
      var oldUserCategories = {getTab: null, shareTab: null};
>>>>>>> 0e23c917

      // CONSIDER: we might want to check if this user has been our proxy
      // server and if so stop the proxying if they are no longer proxying
      // for us (e.g. they were disconnected).  Currently we are sending an
      // explicit stop proxy message from the app to stop proxying.
      if (!user) {
        // New user.
        user = new UI.User(profile.userId, model.onlineNetwork);
        model.onlineNetwork.roster[profile.userId] = user;
      } else {
        // Existing user, get the category before modifying any properties.
        oldUserCategories = user.getCategories();
      }

      user.update(profile);
      user.instances = payload.instances;
      for (var i = 0; i < user.instances.length; ++i) {
        var instanceId = user.instances[i].instanceId;
        this.mapInstanceIdToUserName_[instanceId] = user.name;
      }

      var newUserCategories = user.getCategories();
      // Update the user's category in both get and share tabs.
      this.categorizeUser_(user, model.contacts.getAccessContacts,
          oldUserCategories.getTab, newUserCategories.getTab);
      this.categorizeUser_(user, model.contacts.shareAccessContacts,
          oldUserCategories.shareTab, newUserCategories.shareTab);

      console.log('Synchronized user.', user);
    };

    private categorizeUser_ = (user, contacts, oldCategory, newCategory) => {
      if (oldCategory == null) {
        // User hasn't yet been categorized.
        contacts[newCategory].push(user);
      } else if (oldCategory != newCategory) {
        // Remove user from old category.
        var oldCategoryArray = contacts[oldCategory];
        for (var i = 0; i < oldCategoryArray.length; ++i) {
          if (oldCategoryArray[i] == user) {
            oldCategoryArray.splice(i, 1);
            break;
          }
        }
        // Add users to new category.
        if (newCategory) {
          contacts[newCategory].push(user);
        }
      }
    }

    public openFaq = (pageAnchor ?:string) => {
      this.browserApi.openFaq(pageAnchor);
    }
  }  // class UserInterface

}  // module UI<|MERGE_RESOLUTION|>--- conflicted
+++ resolved
@@ -69,16 +69,10 @@
    * TODO: Probably put the model in its own file.
    */
   export interface Model {
-<<<<<<< HEAD
     networkNames :string[];
     onlineNetwork :UI.Network;
-    contacts :Contacts;
-    description :string;
-=======
-    networks : UI.Network[];
     contacts : Contacts;
     globalSettings : Core.GlobalSettings;
->>>>>>> 0e23c917
   }
 
   /**
@@ -143,20 +137,10 @@
       // Attach handlers for UPDATES received from core.
       // TODO: Implement the rest of the fine-grained state updates.
       // (We begin with the simplest, total state update, above.)
-<<<<<<< HEAD
       core.onUpdate(uProxy.Update.INITIAL_STATE, (state :Object) => {
         console.log('Received uProxy.Update.INITIAL_STATE:', state);
         model.networkNames = state['networkNames'];
-        model.description = state['description'];
-        // TODO: Implement this after a better payload message is implemented.
-        // There is now a difference between the UI Model and the state object
-        // from the core, so one-to-one mappinsg from the old json-patch code cannot
-        // work.
-=======
-      core.onUpdate(uProxy.Update.ALL, (state :Core.GlobalSettings) => {
-        console.log('Received uProxy.Update.ALL:', state);
-        model.globalSettings = state;
->>>>>>> 0e23c917
+        model.globalSettings = state['globalSettings'];
       });
 
       // Add or update the online status of a network.
@@ -359,7 +343,6 @@
         this.browserApi.setIcon('default-19.png');
       }
 
-<<<<<<< HEAD
       if (model.onlineNetwork &&
           (network.online && network.name != model.onlineNetwork.name) ||
           (!network.online && network.name == model.onlineNetwork.name)) {
@@ -367,26 +350,11 @@
         // Clear roster and option user info from offline network.
         for (var userId in model.onlineNetwork.roster) {
           var user = model.onlineNetwork.roster[userId];
-          this.categorizeUser_(user, user.getCategory(), null);
-=======
-      var existingNetwork = this.getNetwork(network.name);
-      if (existingNetwork) {
-        existingNetwork.online = network.online;
-        existingNetwork.userId = network.userId;
-        if (!network.online) {
-          // Clear roster and option user info from offline network.
-          for (var userId in existingNetwork.roster) {
-            var user = existingNetwork.roster[userId];
-            var userCategories = user.getCategories();
-            this.categorizeUser_(user, model.contacts.getAccessContacts,
-                userCategories.getTab, null);
-            this.categorizeUser_(user, model.contacts.shareAccessContacts,
-                userCategories.shareTab, null);
-          }
-          existingNetwork.roster = {};
-          existingNetwork.userName = null;
-          existingNetwork.imageData = null;
->>>>>>> 0e23c917
+          var userCategories = user.getCategories();
+          this.categorizeUser_(user, model.contacts.getAccessContacts,
+              userCategories.getTab, null);
+          this.categorizeUser_(user, model.contacts.shareAccessContacts,
+              userCategories.shareTab, null);
         }
         model.onlineNetwork = null;
       }
@@ -424,13 +392,8 @@
       // Update / create if necessary a user, both in the network-specific
       // roster and the global roster.
       var user :UI.User;
-<<<<<<< HEAD
       user = model.onlineNetwork.roster[profile.userId];
-      var oldCategory = null;
-=======
-      user = network.roster[profile.userId];
       var oldUserCategories = {getTab: null, shareTab: null};
->>>>>>> 0e23c917
 
       // CONSIDER: we might want to check if this user has been our proxy
       // server and if so stop the proxying if they are no longer proxying
