--- conflicted
+++ resolved
@@ -111,15 +111,10 @@
     }
     </style>
 
-<<<<<<< HEAD
-    <core-icon icon='arrow-back' on-tap='{{prev}}' class='prevArrow'
-        hidden?='{{SPLASH_STATES.INTRO==model.globalSettings.splashState}}'></core-icon>
-=======
     <div horizontal layout>
       <core-icon icon='arrow-back' on-tap='{{prev}}' class='prevArrow'
-          hidden?='{{SPLASH_STATES.INTRO==ui.splashState}}'></core-icon>
+          hidden?='{{SPLASH_STATES.INTRO==model.globalSettings.splashState}}'></core-icon>
     </div>
->>>>>>> 83194eb5
 
     <div vertical layout id='intro1' hidden?='{{SPLASH_STATES.INTRO!==model.globalSettings.splashState}}'>
       <div class='view' flex>
