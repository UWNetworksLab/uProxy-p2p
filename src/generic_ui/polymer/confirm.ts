--- conflicted
+++ resolved
@@ -9,12 +9,5 @@
     stopProxying();
     this.$.confirmButton.disabled = true;
     this.$.proxyReverted.hidden = false;
-  },
-  ready: function() {
-    // Expose global ui object in this context.
-<<<<<<< HEAD
-=======
-    this.ui = ui;
->>>>>>> 19558de3
   }
 });