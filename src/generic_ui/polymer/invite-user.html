<link rel='import' href='../../bower/core-icons/core-icons.html'>
<link rel='import' href='../../bower/core-overlay/core-overlay.html'>
<link rel="import" href="../../bower/core-signals/core-signals.html">
<link rel='import' href='../../bower/paper-dropdown-menu/paper-dropdown-menu.html'>
<link rel='import' href='../../bower/paper-input/paper-input-decorator.html'>
<link rel='import' href='../../bower/polymer/polymer.html'>
<link rel='import' href='button.html'>
<link rel="import" href="i18n-filter.html">

<polymer-element name='uproxy-invite-user'>
  <template>
    <style>
      #inviteUserPanel {
        height: 100%;
        width: 100%;
        background-color: white;
      }
      .section {
        padding-left: 2em;
        padding-right: 2em;
        padding-top: 1em;
        padding-bottom: 1em;
        line-height: 20px;
      }
      a {
        cursor: pointer;
      }
      paper-dropdown-menu {
        padding: 0;
        margin: 0;
      }
      uproxy-button {
        margin: 0;
        padding-left: 1em;
        padding-right: 1em;
      }
      paper-input-decorator {
        font-size: 16px;
      }
    </style>

    <core-signals on-core-signal-open-invite-user-dialog='{{ openInviteUserPanel }}'></core-signals>

    <core-overlay id='inviteUserPanel'>
      <uproxy-app-bar on-go-back='{{ closeInviteUserPanel }}'>
        {{ 'INVITE_A_FRIEND' | $$ }}
      </uproxy-app-bar>

      <div hidden?='{{ onlineInviteNetworks.length <= 1}}' class='section'>
        <p>{{ 'HOW_TO_INVITE_FRIENDS' | $$ }}</p>
        <paper-dropdown-menu>
          <paper-dropdown class='dropdown'>
            <core-menu class='menu' selected='0' on-core-select='{{ onNetworkSelect }}' id='networkSelectMenu'>
              <template repeat="{{ network in onlineInviteNetworks }}">
                <paper-item label='{{ network.name }}'>
                  {{ network.displayName }}
                </paper-item>
              </template>
            </core-menu>
          </paper-dropdown>
        </paper-dropdown-menu>
      </div>

      <div class='section'>
        <div hidden?='{{ selectedNetworkName != "Facebook-Firebase-V2"}}'>
          <p>{{ 'FACEBOOK_INVITE_INSTRUCTIONS' | $$ }}</p>
          <uproxy-button affirmative on-tap='{{ sendToFacebookFriend }}'>
            {{ 'SEND_INVITATION' | $$ }}
          </uproxy-button>
        </div>

        <div hidden?='{{ selectedNetworkName != "GMail"}}'>
          <p>{{ 'GMAIL_INVITE_INSTRUCTIONS' | $$ }}</p>
          <paper-input-decorator label='{{ "EMAIL_PLACEHOLDER" | $$ }}' layout vertical>
            <input is='core-input' value='{{ inviteUserEmail }}' />
          </paper-input-decorator>

          <uproxy-button affirmative on-tap='{{ sendToGMailFriend }}'>
            {{ 'SEND_INVITATION' | $$ }}
          </uproxy-button>
        </div>

        <div hidden?='{{ selectedNetworkName != "GitHub"}}'>
          <p>{{ 'GITHUB_INVITE_INSTRUCTIONS' | $$ }}</p>
          <paper-input-decorator label='{{ "GITHUB_INVITE_PLACEHOLDER" | $$ }}'>
            <input is='core-input' value='{{ userIdInput }}'>
          </paper-input-decorator>
          <uproxy-button affirmative on-tap='{{ inviteGithubFriend }}'>
            {{ 'SEND_INVITATION' | $$ }}
          </uproxy-button>
        </div>

<<<<<<< HEAD
        <div hidden?='{{ selectedNetworkName != "Cloud"}}'>
          <p>{{ 'CLOUD_INVITE_INSTRUCTIONS' | $$ }}</p>
          <paper-input-decorator label='{{ "CLOUD_INVITE_PLACEHOLDER" | $$ }}'>
            <input is='core-input' value='{{ cloudInstanceInput }}'>
          </paper-input-decorator>
          <uproxy-button affirmative on-tap='{{ addCloudInstance }}'>
            {{ 'DONE' | $$ }}
          </uproxy-button>
=======
        <div hidden?='{{ selectedNetworkName != "Quiver"}}'>
          <!-- TODO: localization -->
          <uproxy-button affirmative on-tap='{{ generateInviteUrl }}'>
            Generate Quiver Invite Link
          </uproxy-button>

          <div hidden?='{{ inviteUrl == "" }}'>
            <p>Send this link to your friend so they can find you on Quiver</p>
            <input readonly is='core-input' on-tap='{{ select }}' value='{{ inviteUrl }}' />
          </div>
>>>>>>> 5c1e8aa7
        </div>
      </div>

      <div hidden?='{{ selectedNetworkName === "Cloud"}}'>
        <div class='section'>
          <a on-tap='{{ showAcceptUserInvite }}'>
            {{ 'ACCEPT_LINK_FROM_INVITE_PAGE' | $$ }}
          </a>
        </div>
      </div>

    </core-overlay>
  </template>
  <script src='invite-user.js'></script>
</polymer-element><|MERGE_RESOLUTION|>--- conflicted
+++ resolved
@@ -90,16 +90,6 @@
           </uproxy-button>
         </div>
 
-<<<<<<< HEAD
-        <div hidden?='{{ selectedNetworkName != "Cloud"}}'>
-          <p>{{ 'CLOUD_INVITE_INSTRUCTIONS' | $$ }}</p>
-          <paper-input-decorator label='{{ "CLOUD_INVITE_PLACEHOLDER" | $$ }}'>
-            <input is='core-input' value='{{ cloudInstanceInput }}'>
-          </paper-input-decorator>
-          <uproxy-button affirmative on-tap='{{ addCloudInstance }}'>
-            {{ 'DONE' | $$ }}
-          </uproxy-button>
-=======
         <div hidden?='{{ selectedNetworkName != "Quiver"}}'>
           <!-- TODO: localization -->
           <uproxy-button affirmative on-tap='{{ generateInviteUrl }}'>
@@ -110,8 +100,18 @@
             <p>Send this link to your friend so they can find you on Quiver</p>
             <input readonly is='core-input' on-tap='{{ select }}' value='{{ inviteUrl }}' />
           </div>
->>>>>>> 5c1e8aa7
         </div>
+
+        <div hidden?='{{ selectedNetworkName != "Cloud"}}'>
+          <p>{{ 'CLOUD_INVITE_INSTRUCTIONS' | $$ }}</p>
+          <paper-input-decorator label='{{ "CLOUD_INVITE_PLACEHOLDER" | $$ }}'>
+            <input is='core-input' value='{{ cloudInstanceInput }}'>
+          </paper-input-decorator>
+          <uproxy-button affirmative on-tap='{{ addCloudInstance }}'>
+            {{ 'DONE' | $$ }}
+          </uproxy-button>
+        </div>
+
       </div>
 
       <div hidden?='{{ selectedNetworkName === "Cloud"}}'>
