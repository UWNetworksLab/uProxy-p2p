--- conflicted
+++ resolved
@@ -198,7 +198,7 @@
             {{ "HAVE_AN_INVITE_CODE" | $$ }}<br>
             <a on-tap="{{showAcceptUserInvite}}">{{ "ENTER_IT_HERE" | $$ }}</a>
           </div>
-        </div>
+        </div> <!--End of roster-before-login view-->
 
         <!-- TODO: remove this and uproxy-network template once Quiver
         support is on the webstore -->
@@ -236,7 +236,6 @@
               </uproxy-button>
             </div>
 
-<<<<<<< HEAD
             <div hidden?='{{ selectedNetworkName != "GitHub"}}'>
               <p>{{ 'GITHUB_INVITE_INSTRUCTIONS' | $$ }}</p>
               <paper-input-decorator label='{{ "GITHUB_INVITE_PLACEHOLDER" | $$ }}'>
@@ -268,24 +267,25 @@
                 <input readonly is='core-input' on-tap='{{ select }}' value='{{ inviteUrl }}' />
               </div>
             </div>
+
+            <div hidden?='{{ selectedNetworkName != "Quiver"}}'>
+              <!-- TODO: localization -->
+              <uproxy-button affirmative on-tap='{{ generateInviteUrl }}'>
+                Generate uProxy Invite Link
+              </uproxy-button>
+
+              <div hidden?='{{ inviteUrl == "" }}'>
+                <p>Send this link to your friend so they can find you on the uProxy network</p>
+                <input readonly is='core-input' on-tap='{{ select }}' value='{{ inviteUrl }}' />
+              </div>
+            </div>
           </div>
           <div class='section'>
             <a on-tap='{{ showAcceptUserInvite }}'>
               {{ 'ACCEPT_LINK_FROM_INVITE_PAGE' | $$ }}
             </a>
-=======
-        <div hidden?='{{ selectedNetworkName != "Quiver"}}'>
-          <!-- TODO: localization -->
-          <uproxy-button affirmative on-tap='{{ generateInviteUrl }}'>
-            Generate uProxy Invite Link
-          </uproxy-button>
-
-          <div hidden?='{{ inviteUrl == "" }}'>
-            <p>Send this link to your friend so they can find you on the uProxy network</p>
-            <input readonly is='core-input' on-tap='{{ select }}' value='{{ inviteUrl }}' />
->>>>>>> aab94b10
-          </div>
-        </div>
+          </div>
+        </div> <!--End of login-before-roster view-->
       </div>
 
     </core-overlay>
