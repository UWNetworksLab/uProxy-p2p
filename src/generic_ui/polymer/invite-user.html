<link rel='import' href='../../bower/core-icons/core-icons.html'>
<link rel='import' href='../../bower/core-overlay/core-overlay.html'>
<link rel="import" href="../../bower/core-signals/core-signals.html">
<link rel='import' href='../../bower/paper-input/paper-input-decorator.html'>
<link rel='import' href='../../bower/polymer/polymer.html'>
<link rel='import' href='button.html'>
<link rel='import' href='network-invite-user.html'>
<link rel="import" href="i18n-filter.html">
<link rel='import' href='cloud-install.html'>

<polymer-element name='uproxy-invite-user'>
  <template>
    <style>
      #inviteUserPanel {
        height: 100%;
        width: 100%;
        background-color: white;
      }
      .view {
        overflow: auto;
      }
      .acceptInvite {
        text-align: left;
        margin: 18px 24px 14px 24px;
        padding-bottom: 1em;
      }
      .acceptInvite paper-input-decorator {
        padding-top: 0;
        padding-bottom: 18px;
        font-size: 16px;
      }
      #inviteCodeDecorator {
        padding-bottom: 0;
      }
      a {
        cursor: pointer;
      }
      #allInviteMethods {
        text-align: center;
      }
      #loginToInviteFriendDialog {
        min-width: 80%;
      }
      #loginToInviteFriendDialog h1 {
        color: #333;
        font-size: 18px;
        font-weight: normal;
        margin-top: 0;
      }
      #loginToInviteFriendDialog p {
        color: #666;
        line-height: 18px;
        font-weight: lighter;
        font-size: 12px;
        letter-spacing: 0.5px;
      }
      core-icon[icon=clear] {
        position: absolute;
        top: 15px;
        right: 15px;
        color: rgb(180,180,180);
        cursor: pointer;
      }
      #acceptInviteButton {
        width: 100%;
        margin-top: 18px;
        margin-left: 0;
        margin-right: 0;
      }
      .networkLoginButton {
        cursor: pointer;
        vertical-align: top;
        padding: 1em 2em 1em 2em;
      }
      .networkLoginButton {
        cursor: pointer;
        vertical-align: top;
        padding: 1em 2em 1em 2em;
      }
      .networkLoginButton:last-child {
        border-bottom: none;
      }
      .networkLoginButton .networkName {
        margin-top: 0.7em;
        margin-left: 1em;
        font-size: 16px;
        color: rgba(0, 0, 0, .86);
        display: inline-block;
        font-weight: 700;
      }
      .networkLoginButton core-icon {
        width: 50px;
        height: 50px;
      }
      .networkLoginButton .experimental {
        font-size: 12px;
      }
      uproxy-button.login {
        margin: 15px 0px;
      }
      uproxy-button.login /deep/ .button-content {
        padding: 0px;
      }
      uproxy-button #buttonTextContainer {
        padding: 0.7em 0.9em;
        border-left: 1px solid rgba(255,255,255,0.3);
      }
      uproxy-button #buttonLogoContainer {
        padding: 0em 0.3em;
      }
      uproxy-button.GMail {
        background: #dd4b39;
      }
      uproxy-button.Facebook,
      uproxy-button.Facebook-Firebase-V2 {
        background: #3b5998;
      }
      uproxy-button.WeChat {
        background: #6ab000;
      }
      uproxy-button.GitHub {
        background: #666;
      }
      uproxy-button.Cloud {
        background: #eee;
        color: #666;
      }
      uproxy-dialog {
        padding: 5px;
      }
      /* uproxy-faq-link is used in the translation for weWontPostLearnMore */
      uproxy-faq-link {
        color: #12A391;
      }
      .paleText {
        color: #9e9e9e;
      }
      #weWontPostLearnMore {
        font-size: 14px;
        padding: 26px;
        color: #999;
        border-top: 1px solid rgb(221, 221, 221);
      }
      #allNetworkButtons {
        text-align: left;
      }
      .categoryHeader {
        text-align: left;
        padding: 1em 2em 1em 2em;
        background-color: rgb(225,246,244);  /* light aqua green */
        color: rgba(0,0,0,0.54);
        line-height: 22px;
      }
      #cloudInstall {
        color: white;
        background-color: #34AFCE;  /* blue */;
        margin: 14px 24px 14px 24px;
        padding: 2em 1em 2em 2em;
        cursor: pointer;
        line-height: 30px;
        border-radius: 3px;
      }
      #cloudInstall .content {
        width: 85%;
        vertical-align: middle;
        display: inline-block;
      }
      #cloudInstall p {
        line-height: 1.75em;
      }
      #cloudInstall h1 {
        font-weight: 300;
        margin-top: 0;
        font-size: 20px;
        line-height: 30px;
      }
      #cloudInstall img {
        height: 50px;
        margin-bottom: 1em;
      }
      .chevronWrapper {
        display: inline-block;
        vertical-align: middle;
        text-align: right;
      }
      #cloudInstall .chevronWrapper {
        width: 13%;  /* TODO: why doesn't 15% work? */
      }
      core-icon[icon=chevron-right] {
        width: 25px;
        height: 25px;
      }
      .networkLoginButton .chevronWrapper {
        position: absolute;
        right: 2em;
        margin-top: 12.5px; /* (network icon height - chevron height) / 2 */
      }
    </style>

    <uproxy-state id="state"></uproxy-state>
    <core-signals on-core-signal-open-invite-user-dialog='{{ openInviteUserPanel }}'></core-signals>

    <core-overlay id='inviteUserPanel'>
      <uproxy-app-bar on-go-back='{{ closeInviteUserPanel }}'>
<<<<<<< HEAD
        {{ 'INVITE_A_FRIEND' | $$(model.globalSettings.language) }}
=======
        {{ 'CONNECT_WITH_A_FRIEND' | $$ }}
>>>>>>> 43dbe759
      </uproxy-app-bar>

      <div class='view' flex>
        <div id="allInviteMethods">
          <div class='acceptInvite'>
            <paper-input-decorator id='inviteCodeDecorator' label='{{ "INVITATION_PLACEHOLDER_TEXT" | $$ }}' layout vertical>
              <input is='core-input' value='{{ inviteCode }}' />
            </paper-input-decorator>
            <uproxy-button id='acceptInviteButton' hidden?='{{ inviteCode.length === 0 }}' raised on-tap='{{ acceptInvite }}'>{{ "SUBMIT_BUTTON_TEXT" | $$ }}</uproxy-button>
          </div>
<<<<<<< HEAD
          <div class='section'>
          <p>{{ "FIND_YOUR_FRIENDS_ON_A_SOCIAL_NETWORK" | $$(model.globalSettings.language) }}</p>
            <template repeat='{{ n in networkButtonNames }}' vertical layout>
              <div on-tap='{{ networkTapped }}' class='networkLoginButton' data-network='{{n}}'>
=======

          <div id='allNetworkButtons'>
            <template repeat='{{ n in model.networkNames }}' vertical layout>
              <div on-tap='{{networkTapped }}' class='networkLoginButton' data-network='{{n}}'>
>>>>>>> 43dbe759
                <core-icon icon='uproxy-icons:{{n}}'></core-icon>
                <div class='networkName'>{{getNetworkDisplayName(n)}}</div>
                <div class='chevronWrapper'>
                  <core-icon icon="chevron-right"></core-icon>
                </div>
              </div>
            </template>

<<<<<<< HEAD
            <div class='networkLoginButton copypaste' on-tap='{{ copypaste }}' class='section'>
              <core-icon icon='uproxy-icons:CopyAndPaste'></core-icon>
              <div class='networkName'>{{ "SET_UP_ONE_TIME" | $$(model.globalSettings.language) }}</div>
            </div>

            <div class="section">
              {{ "WE_WONT_POST" | $$(model.globalSettings.language) }}
            </div>
          </div>

          <div class="section">
            {{ "HAVE_AN_INVITE_CODE" | $$(model.globalSettings.language) }}<br>
            <a on-tap="{{showAcceptUserInvite}}">{{ "ENTER_IT_HERE" | $$(model.globalSettings.language) }}</a>
          </div>
        </div> <!--End of roster-before-login view-->

        <!-- TODO: remove this and uproxy-network template once Quiver
        support is on the webstore -->
        <div hidden?='{{ui.showRosterBeforeLogin}}'>
          <div hidden?='{{ onlineInviteNetworks.length <= 1}}' class='section'>
            <p>{{ 'HOW_TO_INVITE_FRIENDS' | $$(model.globalSettings.language) }}</p>
            <paper-dropdown-menu>
              <paper-dropdown class='dropdown'>
                <core-menu class='menu' selected='0' on-core-select='{{ onNetworkSelect }}' id='networkSelectMenu'>
                  <template repeat="{{ network in onlineInviteNetworks }}">
                    <paper-item label='{{ network.name }}'>
                      {{ network.displayName }}
                    </paper-item>
                  </template>
                </core-menu>
              </paper-dropdown>
            </paper-dropdown-menu>
          </div>
          <div class='section'>
            <div hidden?='{{ selectedNetworkName != "Facebook-Firebase-V2"}}'>
              <p>{{ 'FACEBOOK_INVITE_INSTRUCTIONS' | $$(model.globalSettings.language) }}</p>
              <uproxy-button affirmative on-tap='{{ sendToFacebookFriend }}'>
                {{ 'SEND_INVITATION' | $$(model.globalSettings.language) }}
              </uproxy-button>
            </div>

            <div hidden?='{{ selectedNetworkName != "GMail"}}'>
              <p>{{ 'GMAIL_INVITE_INSTRUCTIONS' | $$(model.globalSettings.language) }}</p>
              <paper-input-decorator label='{{ "EMAIL_PLACEHOLDER" | $$(model.globalSettings.language) }}' layout vertical>
                <input is='core-input' value='{{ inviteUserEmail }}' />
              </paper-input-decorator>

              <uproxy-button affirmative on-tap='{{ sendToGMailFriend }}'>
                {{ 'SEND_INVITATION' | $$(model.globalSettings.language) }}
              </uproxy-button>
            </div>

            <div hidden?='{{ selectedNetworkName != "GitHub"}}'>
              <p>{{ 'GITHUB_INVITE_INSTRUCTIONS' | $$(model.globalSettings.language) }}</p>
              <paper-input-decorator label='{{ "GITHUB_INVITE_PLACEHOLDER" | $$(model.globalSettings.language) }}'>
                <input is='core-input' value='{{ githubUserIdInput }}'>
              </paper-input-decorator>
              <uproxy-button affirmative on-tap='{{ inviteGithubFriend }}'>
                {{ 'SEND_INVITATION' | $$(model.globalSettings.language) }}
              </uproxy-button>
            </div>

            <div hidden?='{{ selectedNetworkName != "Cloud"}}'>
              <p>{{ 'ADD_CLOUD_INSTRUCTIONS' | $$(model.globalSettings.language) }}</p>
            </div>
          </div>
          <div class='section'>
            <a on-tap='{{ showAcceptUserInvite }}'>
              {{ 'ACCEPT_LINK_FROM_INVITE_PAGE' | $$(model.globalSettings.language) }}
            </a>
          </div>
        </div> <!--End of login-before-roster view-->
=======
          </div> <!-- end of #allNetworkButtons -->

          <div id="weWontPostLearnMore"></div>
        </div> <!--End of #allInviteMethods -->
>>>>>>> 43dbe759
      </div>
    </core-overlay>

    <uproxy-dialog layered="false" backdrop="true" id='loginToInviteFriendDialog' on-core-overlay-open-completed="{{loginToInviteFriendDialogOpened}}">
      <h1>{{ "SIGN_IN_TO_NETWORK" | $$(model.globalSettings.language, {network: getNetworkDisplayName(selectedNetworkName)})}}</h1>
      <core-icon icon="clear" on-tap='{{ closeLoginDialog }}'></core-icon>
      <p id="networkLoginConfirmation"></p>
      <div style="text-align:center;">
        <uproxy-button raised on-tap='{{loginTapped}}' class='login {{selectedNetworkName}}'>
          <span id="buttonLogoContainer"><core-icon icon='uproxy-icons:{{selectedNetworkName}}'></core-icon></span>
          <span id="buttonTextContainer">{{ "SIGN_IN_TO_NETWORK" | $$(model.globalSettings.language, {network: getNetworkDisplayName(selectedNetworkName)})}}</span>
        </uproxy-button>
      </div>
    </uproxy-dialog>

    <uproxy-network-invite-user network="{{selectedNetworkName}}"></uproxy-network-invite-user>
    <uproxy-cloud-install></uproxy-cloud-install>

  </template>
  <script src='invite-user.js'></script>
</polymer-element><|MERGE_RESOLUTION|>--- conflicted
+++ resolved
@@ -1,6 +1,7 @@
 <link rel='import' href='../../bower/core-icons/core-icons.html'>
 <link rel='import' href='../../bower/core-overlay/core-overlay.html'>
 <link rel="import" href="../../bower/core-signals/core-signals.html">
+
 <link rel='import' href='../../bower/paper-input/paper-input-decorator.html'>
 <link rel='import' href='../../bower/polymer/polymer.html'>
 <link rel='import' href='button.html'>
@@ -202,32 +203,21 @@
 
     <core-overlay id='inviteUserPanel'>
       <uproxy-app-bar on-go-back='{{ closeInviteUserPanel }}'>
-<<<<<<< HEAD
-        {{ 'INVITE_A_FRIEND' | $$(model.globalSettings.language) }}
-=======
-        {{ 'CONNECT_WITH_A_FRIEND' | $$ }}
->>>>>>> 43dbe759
+        {{ 'CONNECT_WITH_A_FRIEND' | $$(model.globalSettings.language) }}
       </uproxy-app-bar>
 
       <div class='view' flex>
         <div id="allInviteMethods">
           <div class='acceptInvite'>
-            <paper-input-decorator id='inviteCodeDecorator' label='{{ "INVITATION_PLACEHOLDER_TEXT" | $$ }}' layout vertical>
+            <paper-input-decorator id='inviteCodeDecorator' label='{{ "INVITATION_PLACEHOLDER_TEXT" | $$(model.globalSettings.language) }}' layout vertical>
               <input is='core-input' value='{{ inviteCode }}' />
             </paper-input-decorator>
-            <uproxy-button id='acceptInviteButton' hidden?='{{ inviteCode.length === 0 }}' raised on-tap='{{ acceptInvite }}'>{{ "SUBMIT_BUTTON_TEXT" | $$ }}</uproxy-button>
+            <uproxy-button id='acceptInviteButton' hidden?='{{ inviteCode.length === 0 }}' raised on-tap='{{ acceptInvite }}'>{{ "SUBMIT_BUTTON_TEXT" | $$(model.globalSettings.language) }}</uproxy-button>
           </div>
-<<<<<<< HEAD
-          <div class='section'>
-          <p>{{ "FIND_YOUR_FRIENDS_ON_A_SOCIAL_NETWORK" | $$(model.globalSettings.language) }}</p>
-            <template repeat='{{ n in networkButtonNames }}' vertical layout>
-              <div on-tap='{{ networkTapped }}' class='networkLoginButton' data-network='{{n}}'>
-=======
 
           <div id='allNetworkButtons'>
             <template repeat='{{ n in model.networkNames }}' vertical layout>
               <div on-tap='{{networkTapped }}' class='networkLoginButton' data-network='{{n}}'>
->>>>>>> 43dbe759
                 <core-icon icon='uproxy-icons:{{n}}'></core-icon>
                 <div class='networkName'>{{getNetworkDisplayName(n)}}</div>
                 <div class='chevronWrapper'>
@@ -236,85 +226,10 @@
               </div>
             </template>
 
-<<<<<<< HEAD
-            <div class='networkLoginButton copypaste' on-tap='{{ copypaste }}' class='section'>
-              <core-icon icon='uproxy-icons:CopyAndPaste'></core-icon>
-              <div class='networkName'>{{ "SET_UP_ONE_TIME" | $$(model.globalSettings.language) }}</div>
-            </div>
-
-            <div class="section">
-              {{ "WE_WONT_POST" | $$(model.globalSettings.language) }}
-            </div>
-          </div>
-
-          <div class="section">
-            {{ "HAVE_AN_INVITE_CODE" | $$(model.globalSettings.language) }}<br>
-            <a on-tap="{{showAcceptUserInvite}}">{{ "ENTER_IT_HERE" | $$(model.globalSettings.language) }}</a>
-          </div>
-        </div> <!--End of roster-before-login view-->
-
-        <!-- TODO: remove this and uproxy-network template once Quiver
-        support is on the webstore -->
-        <div hidden?='{{ui.showRosterBeforeLogin}}'>
-          <div hidden?='{{ onlineInviteNetworks.length <= 1}}' class='section'>
-            <p>{{ 'HOW_TO_INVITE_FRIENDS' | $$(model.globalSettings.language) }}</p>
-            <paper-dropdown-menu>
-              <paper-dropdown class='dropdown'>
-                <core-menu class='menu' selected='0' on-core-select='{{ onNetworkSelect }}' id='networkSelectMenu'>
-                  <template repeat="{{ network in onlineInviteNetworks }}">
-                    <paper-item label='{{ network.name }}'>
-                      {{ network.displayName }}
-                    </paper-item>
-                  </template>
-                </core-menu>
-              </paper-dropdown>
-            </paper-dropdown-menu>
-          </div>
-          <div class='section'>
-            <div hidden?='{{ selectedNetworkName != "Facebook-Firebase-V2"}}'>
-              <p>{{ 'FACEBOOK_INVITE_INSTRUCTIONS' | $$(model.globalSettings.language) }}</p>
-              <uproxy-button affirmative on-tap='{{ sendToFacebookFriend }}'>
-                {{ 'SEND_INVITATION' | $$(model.globalSettings.language) }}
-              </uproxy-button>
-            </div>
-
-            <div hidden?='{{ selectedNetworkName != "GMail"}}'>
-              <p>{{ 'GMAIL_INVITE_INSTRUCTIONS' | $$(model.globalSettings.language) }}</p>
-              <paper-input-decorator label='{{ "EMAIL_PLACEHOLDER" | $$(model.globalSettings.language) }}' layout vertical>
-                <input is='core-input' value='{{ inviteUserEmail }}' />
-              </paper-input-decorator>
-
-              <uproxy-button affirmative on-tap='{{ sendToGMailFriend }}'>
-                {{ 'SEND_INVITATION' | $$(model.globalSettings.language) }}
-              </uproxy-button>
-            </div>
-
-            <div hidden?='{{ selectedNetworkName != "GitHub"}}'>
-              <p>{{ 'GITHUB_INVITE_INSTRUCTIONS' | $$(model.globalSettings.language) }}</p>
-              <paper-input-decorator label='{{ "GITHUB_INVITE_PLACEHOLDER" | $$(model.globalSettings.language) }}'>
-                <input is='core-input' value='{{ githubUserIdInput }}'>
-              </paper-input-decorator>
-              <uproxy-button affirmative on-tap='{{ inviteGithubFriend }}'>
-                {{ 'SEND_INVITATION' | $$(model.globalSettings.language) }}
-              </uproxy-button>
-            </div>
-
-            <div hidden?='{{ selectedNetworkName != "Cloud"}}'>
-              <p>{{ 'ADD_CLOUD_INSTRUCTIONS' | $$(model.globalSettings.language) }}</p>
-            </div>
-          </div>
-          <div class='section'>
-            <a on-tap='{{ showAcceptUserInvite }}'>
-              {{ 'ACCEPT_LINK_FROM_INVITE_PAGE' | $$(model.globalSettings.language) }}
-            </a>
-          </div>
-        </div> <!--End of login-before-roster view-->
-=======
           </div> <!-- end of #allNetworkButtons -->
 
           <div id="weWontPostLearnMore"></div>
         </div> <!--End of #allInviteMethods -->
->>>>>>> 43dbe759
       </div>
     </core-overlay>
 
