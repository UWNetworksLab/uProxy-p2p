--- conflicted
+++ resolved
@@ -1,7 +1,6 @@
 <link rel='import' href='../../bower/core-icons/core-icons.html'>
 <link rel='import' href='../../bower/core-overlay/core-overlay.html'>
 <link rel="import" href="../../bower/core-signals/core-signals.html">
-
 <link rel='import' href='../../bower/paper-input/paper-input-decorator.html'>
 <link rel='import' href='../../bower/polymer/polymer.html'>
 <link rel='import' href='button.html'>
@@ -204,34 +203,19 @@
     <core-signals on-core-signal-open-invite-user-dialog='{{ openInviteUserPanel }}'></core-signals>
 
     <core-overlay id='inviteUserPanel'>
-<<<<<<< HEAD
-      <uproxy-app-bar on-go-back='{{ closeInviteUserPanel }}'>
-        {{ 'CONNECT_WITH_A_FRIEND' | $$(model.globalSettings.language) }}
-      </uproxy-app-bar>
-
-      <div class='view' flex>
-        <div id="allInviteMethods">
-          <div class='acceptInvite'>
-            <paper-input-decorator id='inviteCodeDecorator' label='{{ "INVITATION_PLACEHOLDER_TEXT" | $$(model.globalSettings.language) }}' layout vertical>
-              <input is='core-input' value='{{ inviteCode }}' />
-            </paper-input-decorator>
-            <uproxy-button id='acceptInviteButton' hidden?='{{ inviteCode.length === 0 }}' raised on-tap='{{ acceptInvite }}'>{{ "SUBMIT_BUTTON_TEXT" | $$(model.globalSettings.language) }}</uproxy-button>
-          </div>
-=======
       <div id='container' vertical layout>
         <uproxy-app-bar on-go-back='{{ closeInviteUserPanel }}'>
-          {{ "CONNECT_WITH_A_FRIEND" | $$ }}
+          {{ "CONNECT_WITH_A_FRIEND" | $$(model.globalSettings.language) }}
         </uproxy-app-bar>
 
         <div class='view' flex>
           <div id="allInviteMethods">
             <div class='acceptInvite'>
-              <paper-input-decorator id='inviteCodeDecorator' label='{{ "INVITATION_PLACEHOLDER_TEXT" | $$ }}' layout vertical>
+              <paper-input-decorator id='inviteCodeDecorator' label='{{ "INVITATION_PLACEHOLDER_TEXT" | $$(model.globalSettings.language) }}' layout vertical>
                 <input is='core-input' value='{{ inviteCode }}' />
               </paper-input-decorator>
-              <uproxy-button id='acceptInviteButton' hidden?='{{ inviteCode.length === 0 }}' raised on-tap='{{ acceptInvite }}'>{{ "SUBMIT_BUTTON_TEXT" | $$ }}</uproxy-button>
+              <uproxy-button id='acceptInviteButton' hidden?='{{ inviteCode.length === 0 }}' raised on-tap='{{ acceptInvite }}'>{{ "SUBMIT_BUTTON_TEXT" | $$(model.globalSettings.language) }}</uproxy-button>
             </div>
->>>>>>> bfedfda0
 
             <div id='allNetworkButtons'>
               <template repeat='{{ n in model.networkNames }}' vertical layout>
