--- conflicted
+++ resolved
@@ -166,7 +166,6 @@
                 Generate Quiver Invite Link
               </uproxy-button>
 
-<<<<<<< HEAD
               <div hidden?='{{ inviteUrl == "" }}'>
                 <p>Send this link to your friend so they can find you on Quiver</p>
                 <input readonly is='core-input' on-tap='{{ select }}' value='{{ inviteUrl }}' />
@@ -189,25 +188,6 @@
               {{ "WE_WONT_POST" | $$ }}
             </div>
           </div>
-=======
-        <div hidden?='{{ selectedNetworkName != "WeChat"}}'>
-          <!-- TODO: localization -->
-          <uproxy-button affirmative on-tap='{{ generateInviteUrl }}'>
-            Generate WeChat Invite Link
-          </uproxy-button>
-
-          <div hidden?='{{ inviteUrl == "" }}'>
-            <p>Send this link to your friend so they can find you on WeChat</p>
-            <input readonly is='core-input' on-tap='{{ select }}' value='{{ inviteUrl }}' />
-          </div>
-        </div>
-
-        <div hidden?='{{ selectedNetworkName != "GMail"}}'>
-          <p>{{ 'GMAIL_INVITE_INSTRUCTIONS' | $$ }}</p>
-          <paper-input-decorator label='{{ "EMAIL_PLACEHOLDER" | $$ }}' layout vertical>
-            <input is='core-input' value='{{ inviteUserEmail }}' />
-          </paper-input-decorator>
->>>>>>> c289c68a
 
           <!-- "uProxy social network" button
             <div on-tap='{{ loginTapped }}' class='networkLoginButton' data-network='Quiver'>
@@ -274,6 +254,18 @@
               <uproxy-button affirmative on-tap='{{ inviteGithubFriend }}'>
                 {{ 'SEND_INVITATION' | $$ }}
               </uproxy-button>
+            </div>
+
+            <div hidden?='{{ selectedNetworkName != "WeChat"}}'>
+              <!-- TODO: localization -->
+              <uproxy-button affirmative on-tap='{{ generateInviteUrl }}'>
+                Generate WeChat Invite Link
+              </uproxy-button>
+
+              <div hidden?='{{ inviteUrl == "" }}'>
+                <p>Send this link to your friend so they can find you on WeChat</p>
+                <input readonly is='core-input' on-tap='{{ select }}' value='{{ inviteUrl }}' />
+              </div>
             </div>
           </div>
 
