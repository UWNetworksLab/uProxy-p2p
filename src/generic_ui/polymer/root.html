--- conflicted
+++ resolved
@@ -154,10 +154,8 @@
         hidden?='{{ ui.view !== UI.View.ROSTER && ui.view !== UI.View.SETTINGS }}'>
 
       <core-toolbar id='toolbar'>
-<<<<<<< HEAD
+
         <core-icon id='btnSettings' icon="menu" on-tap="{{ settingsView }}"></core-icon>
-=======
-        <core-icon-button id='btnSettings' icon="menu" on-tap="{{ settingsView }}"></core-icon-button>
 
         <uproxy-tip class='error' hidden?='{{ !ui.copyPasteUrlError }}' on-closed='{{ dismissCopyPasteError }}'>
           <h3>Cannot open manual connection</h3>
@@ -169,7 +167,6 @@
           </p>
         </uproxy-tip>
 
->>>>>>> 665b1a24
         <div id='title' flex>uProxy</div>
         <core-icon-button src='../icons/sharing-enabled-toolbar.png'
           hidden?='{{model.contacts.shareAccessContacts.onlineTrustedUproxy.length==0 && model.contacts.shareAccessContacts.offlineTrustedUproxy.length==0}}'
