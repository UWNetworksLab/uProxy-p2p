<link rel="import" href="../lib/polymer/polymer.html">
<link rel="import" href="../lib/core-signals/core-signals.html">
<link rel="import" href="../lib/core-toolbar/core-toolbar.html">
<link rel="import" href="../lib/core-icon-button/core-icon-button.html">
<link rel='import' href='../lib/paper-dialog/paper-action-dialog.html'>
<link rel="import" href="../lib/paper-tabs/paper-tabs.html">
<link rel="import" href='splash.html'>
<link rel="import" href='roster.html'>
<link rel="import" href='settings.html'>
<link rel="import" href='confirm.html'>
<link rel='import' href='copypaste.html'>
<link rel='import' href='tip.html'>
<link rel='import' href='feedback.html'>
<link rel='import' href='browser-elements.html'>

<polymer-element name='uproxy-root' attributes='model' on-update-view='{{ updateView }}' on-open-dialog='{{ openDialog }}'>

  <template>
    <style>
      :host {
        left: 0;
        top: 0;
        display: block;
        border: none; margin: auto;
        text-align: left;
        background-color: white;
        color: rgb(112, 112, 112);
      }
      #logged-in-controls {
        margin-top: 100px;
      }
      #toolbar {
        height: 100px;
        background-color: #009688;
        position: fixed;
        top: 0;
        z-index: 1;
        width: 100%;
        color: white;
      }
      #toolbar paper-tab {
        font-size: 1.2em;
        text-transform: uppercase;
      }
      #toolbar paper-tabs::shadow #selectionBar {
        /*
         * we are seeing an issue with the bar when initially loading it where
         * the width will be set to 0 since the actual buttons are not rendered
         * yet, this will cause the default to be 50% instead of 0
         */
        width: 50%;
        background-color: #20F1DE;
      }
      #toolbar paper-tab::shadow #ink {
        color: #20F1DE;
        opacity: .4;
      }
      #toolbar paper-tab {
        opacity: .6;
        cursor: pointer;
      }
      #toolbar paper-tab.core-selected {
        opacity: 1;
      }
      #btnSettings {
        opacity: 0.6;
        -webkit-transition: all 0.23s !important;
        -moz-transition: all 0.23s !important;
        transition: all 0.23s !important;
      }
      #btnSettings:hover {
        opacity: 1;
        cursor: pointer;
      }
      #title {
        font-size: 1.75em;
      }
      #settings {
        top: 0;
      }
      #darkMask {
        background-color: rgba(0, 0, 0, 0.5);
        top: 0;
        left: 0;
        height: 100%;
        width: 100%;
        position: absolute;
        z-index: 1001;
      }
      .roster {
        position: relative;
        overflow-y: auto;
        display: block;
      }
      #status {
        position: fixed;
        width: 100%;
        bottom: 0px;
      }
      .statusRow {
        height: 3em;
        background-color: #333;
      }
      .statusText {
        color: white;
        padding-left: 1em;
        padding-right: 1em;
        padding-top: 0.75em;
        text-overflow: ellipsis;
        white-space: nowrap;
        overflow: hidden;
      }
      .statusText img {
        vertical-align: middle;
        padding-right: 1em;
        width: 20px;
        height: 20px;
      }
      .clickable {
        cursor: pointer;
      }
      .sharingEnabled {
        position: absolute;
        right: 20px;
        top: 20px;
        width: 19px;
        height: 19px;
      }
      uproxy-tip {
        z-index: 1;
        font-size: 13px; /* reset to normal, core-toolbar interferes with font sizes */
      }
      uproxy-tip.error {
        opacity: 1;
      }
      uproxy-tip.error::shadow #box {
        background: firebrick;
      }
      uproxy-tip.error::shadow #arrow {
        border-bottom-color: firebrick;
      }
      paper-button[class=dialogButton] {
        background-color: #009688; /* teal */
        color: white;
        margin-bottom: 3px;
      }
      #dialog {
        top: 150px;
        left: 0px;
      }
    </style>

    <div id='browserElementContainer' hidden?='{{uProxy.View.BROWSER_ERROR !== ui.view}}'></div>

    <uproxy-copypaste hidden?='{{ uProxy.View.COPYPASTE !== ui.view }}'>
    </uproxy-copypaste>

<<<<<<< HEAD
    <uproxy-splash id='splash' hidden?='{{uProxy.View.SPLASH!=ui.view}}'>
=======
    <uproxy-feedback hidden?='{{ UI.View.FEEDBACK !== ui.view }}'></uproxy-feedback>

    <uproxy-splash id='splash' hidden?='{{UI.View.SPLASH!=ui.view}}'>
>>>>>>> 56644783
    </uproxy-splash>

    <div id='logged-in-controls'
        hidden?='{{ ui.view !== uProxy.View.ROSTER && ui.view !== uProxy.View.SETTINGS }}'>

      <core-toolbar id='toolbar'>

        <core-icon id='btnSettings' icon="menu" on-tap="{{ settingsView }}"></core-icon>

        <uproxy-tip class='error' hidden?='{{ !ui.copyPasteUrlError }}' on-closed='{{ dismissCopyPasteError }}'>
          <h3>Cannot open manual connection</h3>
          <p>
            It is not currently possible to open a manual connection at the
            same time as being signed in to a social network.  To launch a
            manual connection, please log out through the settings menu and
            re-paste the link.
          </p>
        </uproxy-tip>

        <div id='title' flex>uProxy</div>
        <core-icon-button src='../icons/sharing-enabled-toolbar.png'
          hidden?='{{model.contacts.shareAccessContacts.onlineTrustedUproxy.length==0 && model.contacts.shareAccessContacts.offlineTrustedUproxy.length==0}}'
          on-tap='{{ setShareMode }}'></core-icon-button>

        <uproxy-tip on-closed='{{ closedSharing }}' hidden?='{{ (model.contacts.shareAccessContacts.onlineTrustedUproxy.length==0 && model.contacts.shareAccessContacts.offlineTrustedUproxy.length==0) || model.globalSettings.hasSeenSharingEnabledScreen }}'>
          <h3>Sharing Enabled</h3>
          <p>This icon means you're available for sharing access with friends you've offered access to.</p>
        </uproxy-tip>

        <div class='bottom fit'>
          <paper-tabs id='modeTabs' selected='{{ model.globalSettings.mode }}'>
            <paper-tab>Get Access</paper-tab>
            <paper-tab>Share Access</paper-tab>
          </paper-tabs>
        </div>
      </core-toolbar>

      <uproxy-tip on-closed='{{ closedWelcome }}' hidden?='{{ model.globalSettings.hasSeenWelcome }}'>
        <h3>Welcome to uProxy!</h3>
        <p>
          To get started, choose "Get access" or "Share access" and then click
          on a friend to connect.
        </p>
      </uproxy-tip>

      <div id='roster-panel'>
        <uproxy-roster id='get-roster' class='roster'
            hidden?='{{model.globalSettings.mode!=uProxy.Mode.GET}}'
            contacts='{{model.contacts.getAccessContacts}}'>
        </uproxy-roster>
        <uproxy-roster id='share-roster' class='roster'
            hidden?='{{model.globalSettings.mode!=uProxy.Mode.SHARE}}'
            contacts='{{model.contacts.shareAccessContacts}}'>
        </uproxy-roster>
      </div>

      <div id='status'>
        <div class='statusRow' hidden?='{{!ui.gettingStatus}}'>
          <div class='statusText'><img src='../icons/getting.png'>{{ui.gettingStatus}}</div>
        </div>
        <div class='statusRow' hidden?='{{!ui.sharingStatus}}'>
          <div class='statusText'><img src='../icons/sharing.png'>{{ui.sharingStatus}}</div>
        </div>
      </div>

    </div>

    <uproxy-settings id='settings'
      class='{{ { active:(uProxy.View.SETTINGS==ui.view) } | tokenList }}'>
    </uproxy-settings>

    <!-- Dark mask displayed on top of roster when settings is visible -->
    <div id='darkMask' hidden?='{{uProxy.View.SETTINGS!=ui.view}}'
        on-tap='{{ rosterView }}'></div>

    <!-- Dialog is opened when .toggle() is called in openDialog -->
    <!-- Without layered="false", styling needs to be prefixed with 'html /deep/' in order to have effect on the dialog contents.'  -->
    <paper-action-dialog backdrop layered="false" heading="{{ dialog.heading }}" id="dialog">
      <p>{{ dialog.message }}</p>
      <paper-button class='dialogButton' affirmative
        on-tap='{{ affirmativeButtonClick }}'
        hidden?='{{ dialog.affirmative.text == "" }}'>{{ dialog.affirmative.text }}</paper-button>
      <paper-button class='dialogButton' dismissive
        on-tap='{{ dismissiveButtonClick }}'
        hidden?='{{ dialog.dismissive.text == "" }}'>{{ dialog.dismissive.text }}</paper-button>
    </paper-action-dialog>

  </template>

  <script src='root.js'></script>

</polymer-element><|MERGE_RESOLUTION|>--- conflicted
+++ resolved
@@ -155,13 +155,8 @@
     <uproxy-copypaste hidden?='{{ uProxy.View.COPYPASTE !== ui.view }}'>
     </uproxy-copypaste>
 
-<<<<<<< HEAD
+    <uproxy-feedback hidden?='{{ uProxy.View.FEEDBACK !== ui.view }}'></uproxy-feedback>
     <uproxy-splash id='splash' hidden?='{{uProxy.View.SPLASH!=ui.view}}'>
-=======
-    <uproxy-feedback hidden?='{{ UI.View.FEEDBACK !== ui.view }}'></uproxy-feedback>
-
-    <uproxy-splash id='splash' hidden?='{{UI.View.SPLASH!=ui.view}}'>
->>>>>>> 56644783
     </uproxy-splash>
 
     <div id='logged-in-controls'
