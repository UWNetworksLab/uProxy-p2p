<link rel="import" href="../../bower/polymer/polymer.html">
<link rel="import" href="../../bower/core-signals/core-signals.html">
<link rel="import" href="../../bower/core-header-panel/core-header-panel.html">
<link rel="import" href="../../bower/core-drawer-panel/core-drawer-panel.html">
<link rel="import" href="../../bower/core-toolbar/core-toolbar.html">
<link rel="import" href="../../bower/core-icon-button/core-icon-button.html">
<link rel='import' href='../../bower/paper-fab/paper-fab.html'>
<link rel="import" href="../../bower/paper-tabs/paper-tabs.html">
<link rel="import" href="../../bower/paper-toast/paper-toast.html">
<link rel="import" href="../../bower/core-tooltip/core-tooltip.html">
<link rel="import" href="../../bower/core-overlay/core-overlay.html">
<link rel='import' href='invite-user.html'>
<link rel='import' href='accept-user-invite.html'>
<link rel="import" href="i18n-filter.html">
<link rel="import" href='splash.html'>
<link rel="import" href='roster.html'>
<link rel="import" href='settings.html'>
<link rel="import" href='logs.html'>
<link rel='import' href='copypaste.html'>
<link rel='import' href='bubble.html'>
<link rel='import' href='feedback.html'>
<link rel='import' href='advanced-settings.html'>
<link rel='import' href='reconnect.html'>
<link rel='import' href='troubleshoot.html'>
<link rel='import' href='dialog.html'>
<link rel='import' href='browser-elements.html'>
<link rel='import' href='icons.html'>
<link rel='import' href='proxy-error.html'>

<polymer-element name='uproxy-root' attributes='model' on-update-view='{{ updateView }}' on-open-dialog='{{ openDialog }}'>

  <template>
    <style>
      :host {
        font-family: Roboto, sans-serif;
        text-align: start;
        color: rgb(112, 112, 112);
      }
      paper-tabs::shadow #selectionBar {
        /*
         * we are seeing an issue with the bar when initially loading it where
         * the width will be set to 0 since the actual buttons are not rendered
         * yet, this will cause the default to be 50% instead of 0
         */
        width: 50%;
        background-color: #20F1DE;
      }
      paper-tab {
        cursor: pointer;
        font-weight: 400;
        letter-spacing: 0.25px;
      }
      paper-tab::shadow #ink {
        color: #20F1DE;
        opacity: .4;
      }
      /* Since notification number should always be opacity = 1, we force
         the .tab-content to be opacity = 1 and instead add the .notSelected class to just tab text. There's no way to have .tab-content opacity
         of 0.6 while its child element (the number) has opacity 1.  */
      paper-tab::shadow .tab-content{
        font-size: 14px;
        text-transform: uppercase;
        opacity: 1 !important;
      }
      paper-tab .notSelected {
        opacity: 0.6;
      }
      paper-tab .tabNotificationNumber {
        margin-left: 10px;
        margin-bottom: 1px;
        padding: 3px 6px;
        background-color: #11B6A7;
        border-radius: 50%;
        font-weight: 400;
        font-size: 10px;
      }
      paper-tab .withNotification {
        padding-left: 10px;
      }
      core-drawer-panel {
        overflow: auto;
      }
      core-header-panel {
        height: 100%;
      }
      core-header-panel::shadow #dropShadow {
        box-shadow: inset 0px 5px 6px -3px rgba(0,0,0,0.13);
      }
      core-toolbar {
        height: 105px;
        width: 100%;
      }
      core-toolbar::shadow #topBar {
        padding: 0px 16px;
        height: 60px;
      }
      core-toolbar core-icon[icon="menu"] {
        opacity: 0.6;
        margin: 0px;
        -webkit-transition: all 0.23s !important;
        -moz-transition: all 0.23s !important;
        transition: all 0.23s !important;
      }
      core-toolbar core-icon[icon="menu"]:hover {
        opacity: 1;
        cursor: pointer;
      }
      core-toolbar #title {
        font-size: 20px;
        margin: 0px 36px;
        letter-spacing: 0.25px;
      }
      core-toolbar core-icon.status {
        cursor: pointer;
        color: #006A5A;
        height: 20px;
        width: 20px;
      }
      #settings {
        top: 0;
      }
      #rosterContainer {
        height: 100%;
      }
      #rosterContainer #roster-panel {
        overflow: auto;
      }
      #rosterContainer uproxy-roster {
        position: relative;
        overflow-y: auto;
        display: block;
      }
      .statusRow {
        width: 100%;
        height: 58px;
        background-color: #283230;
      }
      .statusRow .statusText {
        color: #fff;
        padding-left: 20px;
        padding-right: 20px;
        padding-top: 19px;
        white-space: nowrap;
        font-size: 14px;
      }
      .statusText, .statusText [flex] {
        /* cut off the statusText itself, or any contained flex-grow element */
        text-overflow: ellipsis;
        overflow: hidden;
      }
      .statusRow core-icon {
        padding-right: 20px;
      }
      .statusRow a, .statusRow core-icon {
        color: #0EC5AF;
      }
      .statusRow.error core-icon {
        color: #DD2D2D;
      }
      uproxy-bubble {
        z-index: 1;
        font-size: 13px; /* reset to normal, core-toolbar interferes with font sizes */
      }
      uproxy-action-dialog {
        top: 20%;
        z-index: 1002; /* Must be greater than core-overlay-backdrop */
      }
      uproxy-action-dialog::shadow #scroller {
        overflow: visible;
      }
      .core-overlay-backdrop {
        z-index: 1001;
      }
      uproxy-action-dialog paper-button {
        margin-bottom: 3px;
      }
      uproxy-faq-link .linkText {
        text-decoration: underline;
        color: rgba(0,0,0,0.40);
      }
      #disconnectDialog {
        text-align: center;
      }
      #disconnectDialog h1 {
        font-size: 1.25em;
      }
      #disconnectDialog img {
        height: 50px;
        width: 50px;
      }
      #disconnectDialog #disconnectDialogText {
        text-align: start;
      }
      #disconnectDialog paper-button {
        font-size: 12px;
      }
<<<<<<< HEAD
      #statsDialog {
        height: 100%;
        width: 100%;
        background-color: white;
      }
      #statsDialog div {
        padding: 30px;
        margin-top: 175px;
        overflow: hidden;
      }
      #statsDialog paper-button {
        margin: 1.5em 0.75em;
      }
      #statsDialog uproxy-faq-link {
        width: 100%;
        padding-top: 1em;
        padding-bottom: 1em;
        border-top: 1px solid rgb(221, 221, 221);
        text-transform: uppercase;
        display: block;
        text-align: center;
        font-size: 1.1em;
        line-height: 24px;
        bottom: 0;
        position: fixed;
      }
      #statsDialog p {
        line-height: 19px;
      }
      #statsDialog #enableStatsButton {
        float: left;
      }
      #statsDialog #disableStatsButton {
        float: right;
=======
      #progressWrapper {
        text-align: center;
>>>>>>> 99b900ea
      }
      paper-toast {
        position: fixed;
        left: 12px;
        right: 12px;
        background-color: #283230;
        padding: 16px 16px 12px 20px;
        font-size: 12px;
      }
      paper-toast #toastHelpLink {
        text-transform: uppercase;
        color: #47B5AA;
      }
      #connectWithFriendsInstruction {
        margin: 20px 65px 20px 20px;
        bottom: 0;
        position: absolute;
      }
    </style>

    <core-signals on-core-signal-close-settings="{{ closeSettings }}"></core-signals>

    <core-signals on-core-signal-open-dialog="{{ openDialog }}"></core-signals> <!-- TODO: why is this needed? -->

    <div id='browserElementContainer' hidden?='{{ui_constants.View.BROWSER_ERROR !== ui.view}}'></div>

    <uproxy-copypaste id='copypaste' hidden?='{{ ui_constants.View.COPYPASTE !== ui.view }}'>
    </uproxy-copypaste>

    <uproxy-feedback id='feedback'></uproxy-feedback>

    <uproxy-advanced-settings id='advancedSettings'></uproxy-advanced-settings>

    <uproxy-invite-user></uproxy-invite-user>

    <uproxy-accept-user-invite></uproxy-accept-user-invite>

    <uproxy-splash id='splash' hidden?='{{ui_constants.View.SPLASH!=ui.view}}'>
    </uproxy-splash>

    <core-drawer-panel id='mainPanel' forceNarrow='true' drawerWidth='300px'
        hidden?='{{ ui.view !== ui_constants.View.ROSTER }}' rightDrawer='{{ dir == "rtl" ? true : false }}'>
      <core-header-panel drawer>
        <div class='content' fit>
          <uproxy-settings id='settings' fit></uproxy-settings>
        </div>
      </core-header-panel>
      <core-header-panel main
          hidden?='{{ ui.view !== ui_constants.View.ROSTER }}'>

        <core-toolbar>

          <core-icon icon="menu" core-drawer-toggle></core-icon>
          <div id='title' flex>uProxy</div>

          <uproxy-bubble class='error' active='{{ ui.copyPasteError === ui_constants.CopyPasteError.LOGGED_IN }}' on-closed='{{ dismissCopyPasteError }}'>
            <h3>{{ "CANNOT_OPEN_ONE_TIME_TITLE" | $$ }}</h3>
            <p>
              {{ "CANT_OPEN_ONE_TIME_MESSAGE" | $$ }}
            </p>
          </uproxy-bubble>

          <core-tooltip id='statsTooltip' label='{{ "STATS_ENABLED_TOOLTIP" | $$ }}' position='{{ dir == "rtl" ? "right" : "left" }}'>
            <core-icon icon='uproxy-icons:stats-enabled' class='status'
              hidden?='{{ !model.globalSettings.statsReportingEnabled }}' on-tap='{{ statsIconClicked }}'></core-icon>
          </core-tooltip>

          <uproxy-bubble on-closed='{{ closeStatsBubble }}' active='{{ model.globalSettings.statsReportingEnabled && statsDialogOrBubbleOpen }}'>
            <h3>{{ "STATS_ENABLED_TITLE" | $$ }}</h3>
            <p>{{ "STATS_ENABLED_MESSAGE" | $$ }}</p>
          </uproxy-bubble>

          <core-tooltip label='{{ "SHARING_ENABLED_TOOLTIP" | $$ }}' position='{{ dir == "rtl" ? "right" : "left" }}'>
            <core-icon id='sharingEnabledIcon' icon='uproxy-icons:share' class='status'
              hidden?='{{ !isSharingEnabledWithOthers }}'
              on-tap='{{ setShareMode }}'></core-icon>
          </core-tooltip>

          <uproxy-bubble on-closed='{{ closedSharing }}' active='{{ !model.globalSettings.hasSeenSharingEnabledScreen && isSharingEnabledWithOthers }}'>
            <h3>{{ "SHARING_ENABLED_TITLE" | $$ }}</h3>
            <p>{{ "SHARING_ENABLED_MESSAGE" | $$ }}</p>
          </uproxy-bubble>

          <div class='bottom fit' dir="ltr">
            <paper-tabs id='modeTabs' selected='{{ model.globalSettings.mode }}' on-core-activate='{{ tabSelected }}'>
              <paper-tab>
                <span class='{{ {notSelected: model.globalSettings.mode != ui_constants.Mode.GET, withNotification: model.contacts.getAccessContacts.pending.length > 0} | tokenList }}'>{{ "GET_ACCESS" | $$ }}</span>
                <span class='tabNotificationNumber'
                  hidden?='{{ model.contacts.getAccessContacts.pending.length === 0 }}'>
                  {{ model.contacts.getAccessContacts.pending.length }}
                </span>
              </paper-tab>
              <paper-tab>
                <span class='{{ {notSelected: model.globalSettings.mode != ui_constants.Mode.SHARE, withNotification: model.contacts.shareAccessContacts.pending.length > 0} | tokenList }}'>{{ "SHARE_ACCESS" | $$ }}</span>
                <span class='tabNotificationNumber'
                  hidden?='{{ model.contacts.shareAccessContacts.pending.length === 0 }}'>
                  {{ model.contacts.shareAccessContacts.pending.length }}
                </span>
              </paper-tab>
            </paper-tabs>
          </div>
        </core-toolbar>

        <!--
          core-header class ensures this gets inserted in the header portion of
          core-header-panel and it is positioned below the toolbar (see
          https://www.polymer-project.org/0.5/docs/elements/core-header-panel.html)
        -->
        <uproxy-bubble class='core-header' on-closed='{{ closedWelcome }}' active='{{ !model.globalSettings.hasSeenWelcome && !statsDialogOrBubbleOpen }}' noclear="true">
          <p>
            {{ "WELCOME_MESSAGE" | $$ }}
          </p>
        </uproxy-bubble>

        <div class='content' fit>

          <paper-fab mini icon='add' style='color: white; position:absolute; bottom:1.5em; right:1.5em;' on-tap='{{ fireOpenInviteUserPanel }}'></paper-fab>

          <div id='rosterContainer' vertical layout>
            <div id='roster-panel' flex>
              <uproxy-roster id='get-roster'
                  hidden?='{{model.globalSettings.mode!=ui_constants.Mode.GET}}'
                  contacts='{{model.contacts.getAccessContacts}}'
                  mode='{{ui_constants.Mode.GET}}'>
              </uproxy-roster>
              <uproxy-roster id='share-roster'
                  hidden?='{{model.globalSettings.mode!=ui_constants.Mode.SHARE}}'
                  contacts='{{model.contacts.shareAccessContacts}}'
                  mode='{{ui_constants.Mode.SHARE}}'>
              </uproxy-roster>
              <div id='connectWithFriendsInstruction' hidden?='{{ hasContacts }}'>
                <h2>{{ 'CONNECT_TO_FRIEND' | $$ }}</h2>
                {{ 'CONNECT_TO_FRIEND_MESSAGE' | $$ }}
              </div>
            </div>

            <div id='status'>
              <div class='statusRow error' hidden?='{{ ui.browserApi.canProxy }}'>
                <div class='statusText' horizontal layout>
                  <core-icon icon='warning'></core-icon>
                  <span flex>
                    Other proxy settings in use
                  </span>
                  <a href='#' on-tap='{{ openProxyError }}'>GET HELP</a>
                </div>
              </div>
              <div class='statusRow' hidden?='{{!ui.gettingStatus}}'>
                <div class='statusText'>
                  <core-icon icon='uproxy-icons:receive'></core-icon>
                  {{ui.gettingStatus}}
                </div>
              </div>
              <div class='statusRow' hidden?='{{!ui.sharingStatus}}'>
                <div class='statusText'>
                  <core-icon icon='uproxy-icons:share'></core-icon>
                  {{ui.sharingStatus}}
                </div>
              </div>
              <div class='statusRow' hidden?='{{!ui.availableVersion}}'>
                <div class='statusText' horizontal layout>
                  <span flex>
                    {{ "UPDATE_AVAILABLE" | $$ }}
                  </span>
                  <a href='#' on-tap='{{ restart }}'>{{ "RESTART_UPROXY_UPDATE" | $$ }}</a>
                </div>
              </div>
            </div>
          </div>
        </div>
      </core-header-panel>
    </core-drawer-panel>

    <!-- Dialog is opened when .toggle() is called in openDialog -->
    <!-- Without layered="false", styling needs to be prefixed with 'html /deep/' in order to have effect on the dialog contents.'  -->
    <uproxy-action-dialog backdrop layered="false" heading="{{ dialog.heading }}" id="dialog">
      <p>{{ dialog.message }}</p>
      <template repeat='{{ button in dialog.buttons }}'>
        <paper-button
          affirmative?='{{ !button.dismissive }}' dismissive?='{{ button.dismissive }}'
          class='dialogButton' on-tap='{{ dialogButtonClick }}' data-signal='{{ button.signal }}' data-callbackIndex='{{ button.callbackIndex }}'>
          {{button.text}}
        </paper-button>
      </template>
    </uproxy-action-dialog>

    <core-overlay id='statsDialog' backdrop layered="false" heading='{{ "WELCOME" | $$ }}'>
      <div>
        <h1>{{ "WELCOME" | $$ }}</h1>
        <p>
          {{ "ALPHA_MESSAGE" | $$ }}<br><br>
          {{ "CHANGE_STATS_CHOICE" | $$ }}
        </p>
        <p><b>{{ "ENABLE_METRICS" | $$ }}</b></p>
        <paper-button id='enableStatsButton' on-tap='{{ enableStats }}'>{{ "IM_IN" | $$ }}</paper-button>
        <paper-button id='disableStatsButton' on-tap='{{ disableStats }}'>{{ "NO_THANKS" | $$ }}</paper-button>
      </div>
      <uproxy-faq-link anchor='doesUproxyLogData'>
        {{ "MORE_ABOUT_METRICS" | $$ }}
      </uproxy-faq-link>
    </core-overlay>

    <uproxy-action-dialog id='disconnectDialog' backdrop layered="false"
        opened="{{ !!core.disconnectedWhileProxying }}" autoCloseDisabled>
      <img src='../icons/128_error.png'>
      <div id="disconnectDialogText">
        <h1>{{ "DISCONNECTED_TITLE" | $$ }}</h1>
        <div id='progressWrapper'>
          <div hidden?='{{ !ui.instanceTryingToGetAccessFrom }}'>
            <strong>{{ 'RECONNECTING' | $$ }}</strong>
            <paper-progress indeterminate='true'></paper-progress>
          </div>
          <div hidden?='{{ !!ui.instanceTryingToGetAccessFrom }}' >
            <strong>{{ 'RECONNECT_FAILED' | $$ }}</strong>
            <paper-button class='dialogButton' on-tap='{{ restartProxying }}'>{{ 'RESTART_PROXYING' | $$ }}</paper-button>
          </div>
        </div>
        <p>
          {{ "DISCONNECTED_MESSAGE" | $$ }}
        </p>
      </div>
      <paper-button class='dialogButton' on-tap='{{ revertProxySettings }}'>{{ "CONTINUE_BROWSING" | $$ }}</paper-button>
    </uproxy-action-dialog>

    <uproxy-troubleshoot titleText='{{ troubleshootTitle }}'></uproxy-troubleshoot>

    <uproxy-proxy-error id='proxyError'></uproxy-proxy-error>

    <paper-toast id='toast'
        text='{{ toastMessage }}' responsiveWidth='320px'
+        style='bottom: {{ topOfStatuses($.status.offsetHeight, ui.view == ui_constants.View.ROSTER && !$.feedback.opened) }}px;'
        duration='10000'>
      <div id='toastHelpLink' on-tap="{{ openTroubleshoot }}"
          hidden?='{{ !unableToShare && !unableToGet }}'>{{ "GET_HELP" | $$ }}
      </div>
    </paper-toast>

    <uproxy-reconnect></uproxy-reconnect>

  </template>

  <script src='root.js'></script>

</polymer-element><|MERGE_RESOLUTION|>--- conflicted
+++ resolved
@@ -194,7 +194,6 @@
       #disconnectDialog paper-button {
         font-size: 12px;
       }
-<<<<<<< HEAD
       #statsDialog {
         height: 100%;
         width: 100%;
@@ -229,10 +228,9 @@
       }
       #statsDialog #disableStatsButton {
         float: right;
-=======
+      }
       #progressWrapper {
         text-align: center;
->>>>>>> 99b900ea
       }
       paper-toast {
         position: fixed;
