--- conflicted
+++ resolved
@@ -4,13 +4,10 @@
 <link rel="import" href='settings.html'>
 <link rel="import" href='confirm.html'>
 <link rel='import' href='copypaste.html'>
-<<<<<<< HEAD
 <link rel='import' href='tip.html'>
-=======
 <link rel="import" href="../lib/core-toolbar/core-toolbar.html">
 <link rel="import" href="../lib/core-icon-button/core-icon-button.html">
 <link rel="import" href="../lib/paper-tabs/paper-tabs.html">
->>>>>>> 8573a816
 
 <polymer-element name='uproxy-root' attributes='model'>
 
@@ -113,7 +110,6 @@
       .clickable {
         cursor: pointer;
       }
-<<<<<<< HEAD
       .sharingEnabled {
         position: absolute;
         right: 20px;
@@ -123,45 +119,6 @@
       }
       uproxy-tip {
         z-index: 1;
-=======
-      #sharingEnabledInfo {
-        position: absolute;
-        left: 0px;
-        top: 0px;
-        height: 100%;
-        width: 100%;
-      }
-      #welcomeOverlay {
-        position: absolute;
-        left: 0px;
-        bottom: 0px;
-        height: 255px;
-        width: 100%;
-      }
-      #welcomeOverlay h1 {
-        margin-top: 0;
-      }
-      #welcomeOverlay ul {
-        line-height: 1.5em;
-        margin-bottom: 0;
-        padding-left: 1.5em;
-      }
-      #welcomeOverlay .welcomeGetShareLink {
-        cursor: pointer;
-      }
-      #sharingEnabledBubble {
-        position: absolute;
-        right: 10px;
-        top: 12px;
-        height: 39px;
-        width: 39px;
-        background-color: white;
-        opacity: 0.9;
-        border-radius: 50%;
-      }
-      #sharingEnabledHeader {
-        font-size: 1.7em;
->>>>>>> 8573a816
       }
     </style>
 
@@ -174,65 +131,6 @@
     <div id='logged-in-controls'
         hidden?='{{ ui.view !== UI.View.ROSTER && ui.view !== UI.View.SETTINGS }}'>
 
-<<<<<<< HEAD
-      <div id='toolbar'>
-        <img src='../icons/hamburger.png' id='btnSettings'
-          on-tap='{{ settingsView }}'>
-        <h1 id='title'>uProxy</h1>
-        <img src='../icons/sharing-enabled-toolbar.png'
-          class='sharingEnabled clickable'
-          hidden?='{{model.contacts.shareAccessContacts.onlineTrustedUproxy.length==0 && model.contacts.shareAccessContacts.offlineTrustedUproxy.length==0}}'
-          on-tap='{{setShareMode}}'>
-
-        <uproxy-tip on-closed='{{ closedSharing }}' hidden?='{{ (model.contacts.shareAccessContacts.onlineTrustedUproxy.length==0 && model.contacts.shareAccessContacts.offlineTrustedUproxy.length==0) || model.globalSettings.hasSeenSharingEnabledScreen }}'>
-          <h3>Sharing Enabled</h3>
-          <p>This icon means you're available for sharing access with friends you've offered access to.</p>
-        </uproxy-tip>
-
-
-        <div id='getTab'
-            class='getShareTab {{ui.mode==UI.Mode.GET ? "active" : ""}}'
-            on-tap='{{setGetMode}}'>
-          Get Access
-        </div>
-        <div id='shareTab'
-            class='getShareTab {{ui.mode==UI.Mode.SHARE ? "active" : ""}}'
-            on-tap='{{setShareMode}}'>
-          Share Access
-=======
-      <uproxy-overlay id='welcomeOverlay'
-           hidden?='{{model.globalSettings.hasSeenWelcome}}'
-           hasSeenBefore='hasSeenWelcome'>
-         <div class='message'>
-           <h1>Welcome to uProxy</h1>
-           <div>To get started</div>
-           <ul>
-             <li>
-               Please select
-               <span class='welcomeGetShareLink' on-tap='{{setGetMode}}'>GET ACCESS</span> or
-               <span class='welcomeGetShareLink' on-tap='{{setShareMode}}'>SHARE ACCESS</span>
-             </li>
-             <li>
-               Click on a friend to
-               <span hidden?='{{ui.mode!=UI.Mode.GET}}'>ask for access</span>
-               <span hidden?='{{ui.mode!=UI.Mode.SHARE}}'>offer access</span>
-             </li>
-           </ul>
-         </div>
-      </uproxy-overlay>
-
-      <uproxy-overlay id='sharingEnabledInfo'
-           hidden?='{{(model.contacts.shareAccessContacts.onlineTrustedUproxy.length==0 && model.contacts.shareAccessContacts.offlineTrustedUproxy.length==0) || model.globalSettings.hasSeenSharingEnabledScreen || UI.View.ROSTER!=ui.view}}'
-           hasSeenBefore='hasSeenSharingEnabledScreen'>
-        <div id='sharingEnabledBubble'></div>
-        <img src='../icons/sharing-enabled-toolbar.png' class='sharingEnabled'>
-        <div class='message'>
-          <p id='sharingEnabledHeader'>Sharing enabled</p>
-          <br>
-          The icon in the top right means you're available for sharing access with friends you've offered access to.
-        </div>
-      </uproxy-overlay>
-
       <core-toolbar id='toolbar'>
         <core-icon-button id='btnSettings' icon="menu" on-tap="{{ settingsView }}"></core-icon-button>
         <div id='title' flex>uProxy</div>
@@ -240,12 +138,16 @@
           hidden?='{{model.contacts.shareAccessContacts.onlineTrustedUproxy.length==0 && model.contacts.shareAccessContacts.offlineTrustedUproxy.length==0}}'
           on-tap='{{ setShareMode }}'></core-icon-button>
 
+        <uproxy-tip on-closed='{{ closedSharing }}' hidden?='{{ (model.contacts.shareAccessContacts.onlineTrustedUproxy.length==0 && model.contacts.shareAccessContacts.offlineTrustedUproxy.length==0) || model.globalSettings.hasSeenSharingEnabledScreen }}'>
+          <h3>Sharing Enabled</h3>
+          <p>This icon means you're available for sharing access with friends you've offered access to.</p>
+        </uproxy-tip>
+
         <div class='bottom fit'>
           <paper-tabs selected='{{ ui.mode }}'>
             <paper-tab>Get Access</paper-tab>
             <paper-tab>Share Access</paper-tab>
           </paper-tabs>
->>>>>>> 8573a816
         </div>
       </core-toolbar>
 
