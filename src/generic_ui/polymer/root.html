--- conflicted
+++ resolved
@@ -181,19 +181,17 @@
       uproxy-action-dialog uproxy-button {
         margin-bottom: 3px;
       }
-<<<<<<< HEAD
       uproxy-action-dialog h1 {
         font-size: 1.4em;
         color: #009688;
         font-weight: normal;
-=======
+      }
       #dialog p {
         line-height: 20px;
         color: #666;
         font-weight: 300;
         letter-spacing: 0.4px;
         margin: 0;
->>>>>>> c080c1a3
       }
       #disconnectDialog {
         text-align: center;
@@ -450,7 +448,7 @@
       <h1>{{ dialog.heading }}</h1>
       <p>{{ dialog.message }}</p>
       <div hidden?='{{ !dialog.userInputData }}'>
-        <paper-input-decorator label='{{ dialog.userInputData.placeHolderText }}' layout vertical>
+        <paper-input-decorator label='{{ dialog.userInputData.placeholderText }}' layout vertical>
           <input id='dialogInput' is='core-input'/>
         </paper-input-decorator>
       </div>
