--- conflicted
+++ resolved
@@ -267,13 +267,10 @@
 
     <uproxy-troubleshoot></uproxy-troubleshoot>
 
-<<<<<<< HEAD
     <paper-toast id='toast' style='bottom: {{ topOfStatuses(ui.gettingStatus, ui.sharingStatus) }}px;' responsiveWidth='320px' duration='30000'>
-      <core-icon icon='launch' style='color: #009688;' on-tap='{{ setGetMode }}'>
+      <core-icon icon='launch' on-tap='{{ troubleshootForGetter }}' hidden?='{{ !ui.failedToGet }}'></core-icon>
+      <core-icon icon='launch' on-tap='{{ troubleshootForSharer }}' hidden?='{{ !ui.failedToShare }}'></core-icon>
     </paper-toast>
-=======
-    <paper-toast id="toast"></paper-toast>
->>>>>>> 15c241b3
 
   </template>
 
