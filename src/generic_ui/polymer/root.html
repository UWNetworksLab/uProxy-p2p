--- conflicted
+++ resolved
@@ -252,12 +252,8 @@
     </paper-action-dialog>
 
     <uproxy-troubleshoot></uproxy-troubleshoot>
-
-<<<<<<< HEAD
     <uproxy-reconnect></uproxy-reconnect>
-=======
     <paper-toast id="toast"></paper-toast>
->>>>>>> 93a1a946
 
   </template>
 
