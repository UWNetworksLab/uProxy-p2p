--- conflicted
+++ resolved
@@ -271,7 +271,6 @@
       </template>
     </paper-action-dialog>
 
-<<<<<<< HEAD
     <uproxy-troubleshoot titleText='{{ troubleshootTitle }}'></uproxy-troubleshoot>
 
     <paper-toast id='toast'
@@ -282,11 +281,8 @@
           hidden?='{{ !messageMatchesFailure(ui.toastMessage, UI.GET_FAILED_MSG) && !messageMatchesFailure(ui.toastMessage, UI.SHARE_FAILED_MSG) }}'>GET HELP
       </div>
     </paper-toast>
-=======
-    <uproxy-troubleshoot></uproxy-troubleshoot>
+
     <uproxy-reconnect></uproxy-reconnect>
-    <paper-toast id="toast"></paper-toast>
->>>>>>> 658c8f32
 
   </template>
 
