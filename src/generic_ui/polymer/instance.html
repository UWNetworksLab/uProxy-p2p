--- conflicted
+++ resolved
@@ -59,10 +59,10 @@
         <bdi style='display:inline'>{{ instance.description }}</bdi>
         <span class='verified'
               hidden?='{{ instance.verifyState != VerifyState.VERIFY_COMPLETE }}'>
-          &nbsp; {{ "Verified" | $$ }} </span>
+          &nbsp; {{ "Verified" | $$(model.globalSettings.language) }} </span>
         <span class='notverified'
               hidden?='{{ instance.verifyState != VerifyState.VERIFY_FAILED }}'>
-          {{ "FAILED VERIFICATION" | $$ }} </span>
+          {{ "FAILED VERIFICATION" | $$(model.globalSettings.language) }} </span>
         <div class='verify-code' hidden?='{{ sas === null || startedVerify }}'> SAS: {{ sas }} <br />
           <uproxy-button on-tap='{{ confirmSAS }}'>
             {{ "Confirm" }}
@@ -73,8 +73,8 @@
         </div>
       </p>
       <div hidden?='{{ !(!instance.description) }}'>
-        <span class='verified' hidden?='{{ instance.verifyState != VerifyState.VERIFY_COMPLETE }}'> {{ "Verified" || $$ }} </span>
-        <span class='notverified' hidden?='{{ instance.verifyState != VerifyState.VERIFY_FAILED }}'> {{ "FAILED VERIFICATION" || $$ }} </span>
+        <span class='verified' hidden?='{{ instance.verifyState != VerifyState.VERIFY_COMPLETE }}'> {{ "Verified" || $$(model.globalSettings.language) }} </span>
+        <span class='notverified' hidden?='{{ instance.verifyState != VerifyState.VERIFY_FAILED }}'> {{ "FAILED VERIFICATION" || $$(model.globalSettings.language) }} </span>
         <div class='verify-code' hidden?='{{ sas === null || startedVerify }}'> (lower) SAS: {{ sas }} <br />
           <uproxy-button on-tap='{{ confirmSAS }}'>
             {{ "Confirm" }}
@@ -84,36 +84,11 @@
           </uproxy-button>
         </div>
 
-<<<<<<< HEAD
-      <!-- It is assumed that all uproxy-instances are taken from
-         user.offeringInstances and are therefore giving us access -->
-
-      <!-- not getting or trying to get access -->
-      <div hidden?='{{ instance.localGettingFromRemote != GettingState.NONE }}'>
-        <uproxy-button raised on-tap='{{ start }}' disabled?='{{ !ui.browserApi.canProxy }}'>
-          {{ "START_GETTING" | $$(model.globalSettings.language) }}
-        </uproxy-button>
-      </div>
-
-      <!-- trying to get access -->
-      <div hidden?='{{ instance.localGettingFromRemote != GettingState.TRYING_TO_GET_ACCESS }}'>
-        <uproxy-button class='grey' raised on-tap='{{ stop }}'>
-          {{ "CANCEL" | $$(model.globalSettings.language) }}
-        </uproxy-button>
-      </div>
-
-      <!-- currently getting access -->
-      <div hidden?='{{ instance.localGettingFromRemote != GettingState.GETTING_ACCESS }}'>
-        <uproxy-button class='grey' raised on-tap='{{ stop }}'>
-          {{ "STOP_GETTING" | $$(model.globalSettings.language) }}
-        </uproxy-button>
-      </div>
-=======
       </div>
       <div id='verification' class='display:inline'
            hidden?='{{ !ENABLE_VERIFY || instance.verifyState == VerifyState.VERIFY_BEGIN }}'>
         <uproxy-button raised on-tap='{{ verify }}'>
-          {{ "VERIFY" | $$ }}
+          {{ "VERIFY" | $$(model.globalSettings.language) }}
         </uproxy-button>
       </div>
 
@@ -125,31 +100,30 @@
           <!-- Browsing mode -->
           <uproxy-button raised on-tap='{{ startBrowsing }}' disabled?='{{ !ui.browserApi.canProxy }}'>
             <span hidden?='{{ ui.browserApi.supportsVpn }}'>
-              {{ "START_GETTING" | $$ }}
+              {{ "START_GETTING" | $$(model.globalSettings.language) }}
             </span>
             <span hidden?='{{ !ui.browserApi.supportsVpn }}'>
-              {{ "START_BROWSING" | $$ }}
+              {{ "START_BROWSING" | $$(model.globalSettings.language) }}
             </span>
           </uproxy-button>
 
           <!-- VPN mode -->
           <uproxy-button raised on-tap='{{ startVpn }}' hidden?='{{ !ui.browserApi.supportsVpn }}' disabled?='{{ !ui.browserApi.canProxy }}'>
-            {{ "START_VPN" | $$ }}
+            {{ "START_VPN" | $$(model.globalSettings.language) }}
           </uproxy-button>
         </div>
 
         <!-- trying to get access -->
         <div hidden?='{{ instance.localGettingFromRemote != GettingState.TRYING_TO_GET_ACCESS }}'>
           <uproxy-button class='grey' raised on-tap='{{ stop }}'>
-            {{ "CANCEL" | $$ }}
+            {{ "CANCEL" | $$(model.globalSettings.language) }}
           </uproxy-button>
         </div>
->>>>>>> 43dbe759
 
         <!-- currently getting access -->
         <div hidden?='{{ instance.localGettingFromRemote != GettingState.GETTING_ACCESS }}'>
           <uproxy-button class='grey' raised on-tap='{{ stop }}'>
-            {{ "STOP_GETTING" | $$ }}
+            {{ "STOP_GETTING" | $$(model.globalSettings.language) }}
           </uproxy-button>
         </div>
       </div> <!-- end of button-wrapper -->
