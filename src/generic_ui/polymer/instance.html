--- conflicted
+++ resolved
@@ -44,13 +44,8 @@
 
       <!-- not getting or trying to get access -->
       <div hidden?='{{ instance.localGettingFromRemote != GettingState.NONE }}'>
-<<<<<<< HEAD
-        <paper-button raised on-tap='{{ start }}'>
+        <paper-button raised on-tap='{{ start }}' disabled?='{{ !ui.browserApi.canProxy }}'>
           {{ 'startGetting' | $$ }}
-=======
-        <paper-button raised on-tap='{{ start }}' disabled?='{{ !ui.browserApi.canProxy }}'>
-          Start getting access
->>>>>>> 677d461a
         </paper-button>
       </div>
 
