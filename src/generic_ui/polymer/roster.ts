/// <reference path='../../interfaces/ui-polymer.d.ts' />

Polymer({
<<<<<<< HEAD
  model: model,
  onlineTrustedUproxyContacts: model.contacts.onlineTrustedUproxy,
  offlineTrustedUproxyContacts: model.contacts.offlineTrustedUproxy,
  onlineUntrustedUproxyContacts: model.contacts.onlineUntrustedUproxy,
  offlineUntrustedUproxyContacts: model.contacts.offlineUntrustedUproxy,
  onlineNonUproxyContacts: model.contacts.onlineNonUproxy,
  offlineNonUproxyContacts: model.contacts.offlineNonUproxy,
  toggleSharing: function() {
    core.updateGlobalSettings({newSettings:model.globalSettings,
                               path:this.path});
  },
=======
>>>>>>> 866c377a
  ready: function() {
    this.path = <InstancePath>{
      network : {
       name: this.network.name,
       userId: this.network.userId
      },
      userId: this.userId,
      instanceId: this.instance.instanceId
    };

    console.log('initializing roster');
    // this.contacts.push({
      // name: 'alice',
      // description: 'just some laptop'
    // });
    // this.contacts.push({ name: 'bob' });
    // this.contacts.push({ name: 'charlie' });
    // this.contacts.push({ name: 'dave' });
    // this.contacts.push({ name: 'eve' });
<<<<<<< HEAD
=======
    this.ui = ui;
    this.UI = UI;

    // Initialize roster here.
    // this.contacts contains either all the contact groups for the get tab
    // or all the contact groups for the share tab.
    this.onlinePending = this.contacts.onlinePending;
    this.offlinePending = this.contacts.offlinePending;
    this.onlineTrustedUproxyContacts = this.contacts.onlineTrustedUproxy;
    this.offlineTrustedUproxyContacts = this.contacts.offlineTrustedUproxy;
    this.onlineUntrustedUproxyContacts = this.contacts.onlineUntrustedUproxy;
    this.offlineUntrustedUproxyContacts = this.contacts.offlineUntrustedUproxy;
    this.onlineNonUproxyContacts = this.contacts.onlineNonUproxy;
    this.offlineNonUproxyContacts = this.contacts.offlineNonUproxy;
>>>>>>> 866c377a
  },
  searchQuery: ''
});<|MERGE_RESOLUTION|>--- conflicted
+++ resolved
@@ -1,20 +1,10 @@
 /// <reference path='../../interfaces/ui-polymer.d.ts' />
 
 Polymer({
-<<<<<<< HEAD
-  model: model,
-  onlineTrustedUproxyContacts: model.contacts.onlineTrustedUproxy,
-  offlineTrustedUproxyContacts: model.contacts.offlineTrustedUproxy,
-  onlineUntrustedUproxyContacts: model.contacts.onlineUntrustedUproxy,
-  offlineUntrustedUproxyContacts: model.contacts.offlineUntrustedUproxy,
-  onlineNonUproxyContacts: model.contacts.onlineNonUproxy,
-  offlineNonUproxyContacts: model.contacts.offlineNonUproxy,
   toggleSharing: function() {
     core.updateGlobalSettings({newSettings:model.globalSettings,
                                path:this.path});
   },
-=======
->>>>>>> 866c377a
   ready: function() {
     this.path = <InstancePath>{
       network : {
@@ -34,8 +24,7 @@
     // this.contacts.push({ name: 'charlie' });
     // this.contacts.push({ name: 'dave' });
     // this.contacts.push({ name: 'eve' });
-<<<<<<< HEAD
-=======
+
     this.ui = ui;
     this.UI = UI;
 
@@ -50,7 +39,7 @@
     this.offlineUntrustedUproxyContacts = this.contacts.offlineUntrustedUproxy;
     this.onlineNonUproxyContacts = this.contacts.onlineNonUproxy;
     this.offlineNonUproxyContacts = this.contacts.offlineNonUproxy;
->>>>>>> 866c377a
+
   },
   searchQuery: ''
 });