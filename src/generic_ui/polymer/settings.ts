/// <reference path='./context.d.ts' />

var ui = ui_context.ui;
var core = ui_context.core;
var model = ui_context.model;

Polymer({
  displayAdvancedSettings: false,
  advancedSettings: JSON.stringify(model.globalSettings, null, ' '),
  logOut: function() {
    ui.logout({name: model.onlineNetwork.name,
                                   userId: model.onlineNetwork.userId}).then(() => {
      // Nothing to do here - the UI should receive a NETWORK update
      // saying that the network is offline, and will update the display
      // as result of that.
    }).catch((e :Error) => {
      console.error('logout returned error: ', e);
    });
  },
  restart: function() {
    core.restart();
  },
<<<<<<< HEAD
  openFeedbackForm: function() {
    this.fire('core-signal', {name: 'open-feedback'});
  },
  openAdvancedSettingsForm: function() {
    this.fire('core-signal', {name: 'open-advanced-settings'});
=======
  toggleAdvancedSettings: function() {
    this.displayAdvancedSettings = !this.displayAdvancedSettings;
    if (!this.displayAdvancedSettings) {
      // Hiding the advanced settings will also hide the confirmation
      // messages.
      this.$.confirmNewServer.hidden = true;
      this.$.confirmResetServers.hidden = true;
    }
  },
  setStunServer: function() {
    model.globalSettings.stunServers = [{urls: [this.stunServer]}];
    this.saveGlobalSettings();
    if(!this.$.confirmResetServers.hidden) {
      this.$.confirmResetServers.hidden = true;
    }
    this.$.confirmNewServer.hidden = false;
  },
  resetStunServers: function() {
    model.globalSettings.stunServers = [];
    core.updateGlobalSettings(model.globalSettings);
    if(!this.$.confirmNewServer.hidden) {
      this.$.confirmNewServer.hidden = true;
    }
    this.$.confirmResetServers.hidden = false;
  },
  openFeedbackForm: function() {
    this.fire('core-signal', {name: 'open-feedback'});
  },
  saveGlobalSettings: function() {
    core.updateGlobalSettings(model.globalSettings);
  },
  observe: {
    'model.globalSettings.statsReportingEnabled' : 'saveGlobalSettings'
>>>>>>> c745999c
  },
  ready: function() {
    this.ui = ui;
    this.model = model;
  }
});<|MERGE_RESOLUTION|>--- conflicted
+++ resolved
@@ -20,47 +20,14 @@
   restart: function() {
     core.restart();
   },
-<<<<<<< HEAD
   openFeedbackForm: function() {
     this.fire('core-signal', {name: 'open-feedback'});
   },
   openAdvancedSettingsForm: function() {
     this.fire('core-signal', {name: 'open-advanced-settings'});
-=======
-  toggleAdvancedSettings: function() {
-    this.displayAdvancedSettings = !this.displayAdvancedSettings;
-    if (!this.displayAdvancedSettings) {
-      // Hiding the advanced settings will also hide the confirmation
-      // messages.
-      this.$.confirmNewServer.hidden = true;
-      this.$.confirmResetServers.hidden = true;
-    }
-  },
-  setStunServer: function() {
-    model.globalSettings.stunServers = [{urls: [this.stunServer]}];
-    this.saveGlobalSettings();
-    if(!this.$.confirmResetServers.hidden) {
-      this.$.confirmResetServers.hidden = true;
-    }
-    this.$.confirmNewServer.hidden = false;
-  },
-  resetStunServers: function() {
-    model.globalSettings.stunServers = [];
-    core.updateGlobalSettings(model.globalSettings);
-    if(!this.$.confirmNewServer.hidden) {
-      this.$.confirmNewServer.hidden = true;
-    }
-    this.$.confirmResetServers.hidden = false;
-  },
-  openFeedbackForm: function() {
-    this.fire('core-signal', {name: 'open-feedback'});
-  },
-  saveGlobalSettings: function() {
-    core.updateGlobalSettings(model.globalSettings);
   },
   observe: {
     'model.globalSettings.statsReportingEnabled' : 'saveGlobalSettings'
->>>>>>> c745999c
   },
   ready: function() {
     this.ui = ui;
