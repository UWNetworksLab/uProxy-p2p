--- conflicted
+++ resolved
@@ -58,38 +58,23 @@
         margin-bottom: 1em;
       }
     </style>
-<<<<<<< HEAD
-
-    <div id='container'>
-      <h1><bdi>{{ "LOGS_TITLE" | $$(language) }}</bdi></h1>
-      <p><bdi>{{ "TO_SEND_LOGS" | $$(language) }}</bdi></p>
-      <div id='logs'>
-        <div id="loadingLogs" hidden?="{{ !loadingLogs }}">
-          <p>{{ "RETRIEVING_LOGS" | $$(language) }}</p>
-          <paper-progress indeterminate='true'></paper-progress>
-        </div>
-        <pre>{{ logs }}</pre>
-      </div> <!-- end of errorText -->
-    </div>
-=======
     <core-signals on-core-signal-open-logs="{{ openLogs }}"></core-signals>
     <core-overlay id='logsPanel'>
       <div id='container' vertical layout>
         <uproxy-app-bar on-go-back='{{ close }}'>
-          {{ "LOGS_TITLE" | $$ }}
+          {{ "LOGS_TITLE" | $$(model.globalSettings.language) }}
         </uproxy-app-bar>
-        <h1><bdi>{{ "LOGS_TITLE" | $$ }}</bdi></h1>
-        <p><bdi>{{ "TO_SEND_LOGS" | $$ }}</bdi></p>
+        <h1><bdi>{{ "LOGS_TITLE" | $$(model.globalSettings.language) }}</bdi></h1>
+        <p><bdi>{{ "TO_SEND_LOGS" | $$(model.globalSettings.language) }}</bdi></p>
         <div id='logs'>
           <div id="loadingLogs" hidden?="{{ !loadingLogs }}">
-            <p>{{ "RETRIEVING_LOGS" | $$ }}</p>
+            <p>{{ "RETRIEVING_LOGS" | $$(model.globalSettings.language) }}</p>
             <paper-progress indeterminate='true'></paper-progress>
           </div>
           <pre>{{ logs }}</pre>
         </div> <!-- end of errorText -->
       </div>
     </core-overlay>
->>>>>>> 43dbe759
   </template>
   <script src='logs.js'></script>
 </polymer-element>