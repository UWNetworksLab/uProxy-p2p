--- conflicted
+++ resolved
@@ -65,6 +65,12 @@
         this.status = StatusState.KEY_VALUE_ERROR;
         return;
       }
+
+      if (ui_context.model.globalSettings.language != newSettings.language) {
+        translator.i18n_setLng(newSettings.language);
+        ui_context.ui.updateLanguage(newSettings.language);
+      }
+
       // User input values in "Enable Tor" div override JSON blob
       if (this.$.torEnableButton.checked) {
         this.torEnabled = true;
@@ -79,11 +85,6 @@
         newSettings.reproxy.enabled = false;
         ui_context.model.reproxyError = false;  // Reset error and check
         this.reproxyCheck = uproxy_core_api.ReproxyCheck.UNCHECKED;
-      }
-
-      if (ui_context.model.globalSettings.language != newSettings.language) {
-        translator.i18n_setLng(newSettings.language);
-        ui_context.ui.updateLanguage(newSettings.language);
       }
 
       ui_context.model.globalSettings = newSettings;
@@ -105,10 +106,6 @@
       this.portControlSupport = support;
     });
   },
-<<<<<<< HEAD
-  ready: function() {
-    this.model = ui_context.model;
-=======
   refreshReproxyCheck: function() {
     this.reproxyCheck = uproxy_core_api.ReproxyCheck.PENDING;
     this.testedTorPort = this.torPort;
@@ -116,7 +113,9 @@
       .then((check: uproxy_core_api.ReproxyCheck) => {
         this.reproxyCheck = check;
       });
->>>>>>> bfedfda0
+  },
+  ready: function() {
+    this.model = ui_context.model;
   },
   computed: {
     'opened': '$.advancedSettingsPanel.opened'
