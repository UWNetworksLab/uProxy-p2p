--- conflicted
+++ resolved
@@ -4,7 +4,7 @@
 <link rel='import' href='instance.html'>
 <link rel='import' href='button.html'>
 
-<polymer-element name='uproxy-contact' attributes='contact, isOnline'>
+<polymer-element name='uproxy-contact' attributes='contact, isOnline, mode'>
 
   <template>
     <style>
@@ -27,6 +27,8 @@
     }
     .nameRow {
       margin: 18px 24px 0px 24px;
+    }
+    .expandable {
       cursor: pointer;
     }
     .nameRow core-icon {
@@ -122,103 +124,118 @@
     </style>
 
     <div tabindex='-1'
-        class='nameRow frame {{ isOnline ? "online" : "offline" }}'
+        class='nameRow frame {{ (isOnline || contact.status!="0") ? "online" : "offline" }} {{ contact.status=="2" ? "" : "expandable" }}'
         top horizontal layout>
       <uproxy-avatar src='{{ contact.imageData }}' network='{{ contact.network.name }}' showIcon='{{ model.onlineNetworks.length > 1 }}' on-tap='{{ toggle }}'></uproxy-avatar>
       <div flex>
         <div class='name' on-tap='{{ toggle }}'><bdi>{{ contact.name }}</bdi></div>
-        <div class='{{ isOnline ? "onlineStatus" : "offlineStatus" }}'
+        <div class='{{ (isOnline || contact.status!="0") ? "onlineStatus" : "offlineStatus" }}'
           hidden?="{{ hideOnlineStatus }}" on-tap='{{ toggle }}'>
-          {{ (isOnline ? "ONLINE" : "OFFLINE") | $$ }}
+          <span hidden?='{{contact.status!="0"}}'>{{ (isOnline ? "ONLINE" : "OFFLINE") | $$ }}</span>
+          <span hidden?='{{contact.status!="1"}}'>Respond to friend request</span>
+          <span hidden?='{{contact.status!="2"}}'>Friend request sent</span>
         </div>
         <core-collapse id='getControls' class='expandedControls'
           hidden?='{{model.globalSettings.mode!=ui_constants.Mode.GET}}'
           opened='{{ contact.getExpanded }}'>
 
-          <div id='getInstanceControls' hidden?='{{ contact.gettingConsentState != GettingConsentState.LOCAL_REQUESTED_REMOTE_GRANTED }}'>
-            <div horizontal layout hidden?='{{ hasInstance(ui.instanceTryingToGetAccessFrom) }}'>
-              <core-icon icon='check'></core-icon>
-              <p class='preButtonText' flex>
-               {{ "GRANTED_YOU_ACCESS" | $$({ name: contact.name || contact.userId }) }}
-              </p>
-            </div>
-            <div horizontal layout hidden?='{{ !hasInstance(ui.instanceTryingToGetAccessFrom) }}'>
-              <core-icon icon='query-builder'></core-icon>
-              <p class='preButtonText' flex>
-                {{ "TRYING_TO_CONNECT" | $$({ name: contact.name || contact.userId }) }}
-              </p>
-            </div>
-            <template repeat='{{ instance in contact.offeringInstances }}' vertical layout>
-              <uproxy-instance
-                  user='{{ contact }}'
-                  instance='{{ instance }}'
-                  network='{{contact.network}}'>
-              </uproxy-instance>
-            </template>
-          </div>
-
-          <div hidden?='{{ contact.gettingConsentState != GettingConsentState.LOCAL_REQUESTED_REMOTE_NO_ACTION }}'>
-            <div horizontal layout>
-              <core-icon icon='query-builder'></core-icon>
-              <p class='preButtonText' flex>
-                {{ "ASKING_FOR_ACCESS" | $$ }}
-              </p>
-            </div>
-            <p class='preButtonDetailedText'>{{ "WAITING_FOR_ACCESS" | $$({ name: contact.name }) }}</p>
-            <uproxy-button class='grey' raised on-tap='{{ cancelRequest }}'>{{ "CANCEL_REQUEST" | $$ }}</uproxy-button>
-          </div>
-
-          <div hidden?='{{ contact.gettingConsentState != GettingConsentState.REMOTE_OFFERED_LOCAL_NO_ACTION }}'>
-            <p class='preButtonText'>{{ "OFFERED_YOU_ACCESS" | $$ }}</p>
-            <uproxy-button raised on-tap='{{ request }}'>{{ "ACCEPT_OFFER" | $$ }}</uproxy-button>
-            <uproxy-button raised on-tap='{{ ignoreOffer }}'>{{ "IGNORE" | $$ }}</uproxy-button>
-          </div>
-
-          <div hidden?='{{ contact.gettingConsentState != GettingConsentState.REMOTE_OFFERED_LOCAL_IGNORED }}'>
-            <p class='preButtonText'>{{ "OFFERED_YOU_ACCESS" | $$ }}</p>
-            <uproxy-button class='grey' raised on-tap='{{ unignoreOffer }}'>{{ "STOP_IGNORING_OFFERS" | $$ }}</uproxy-button>
-          </div>
-
-          <div hidden?='{{ contact.gettingConsentState != GettingConsentState.NO_OFFER_OR_REQUEST }}'>
-            <uproxy-button raised on-tap='{{ request }}'>
-              {{ "ASK_FOR_ACCESS" | $$ }}
+          <div class='friendControls' hidden?='{{contact.status!="0"}}'>
+            <div id='getInstanceControls' hidden?='{{ contact.gettingConsentState != GettingConsentState.LOCAL_REQUESTED_REMOTE_GRANTED }}'>
+              <div horizontal layout hidden?='{{ hasInstance(ui.instanceTryingToGetAccessFrom) }}'>
+                <core-icon icon='check'></core-icon>
+                <p class='preButtonText' flex>
+                 {{ "GRANTED_YOU_ACCESS" | $$({ name: contact.name || contact.userId }) }}
+                </p>
+              </div>
+              <div horizontal layout hidden?='{{ !hasInstance(ui.instanceTryingToGetAccessFrom) }}'>
+                <core-icon icon='query-builder'></core-icon>
+                <p class='preButtonText' flex>
+                  {{ "TRYING_TO_CONNECT" | $$({ name: contact.name || contact.userId }) }}
+                </p>
+              </div>
+              <template repeat='{{ instance in contact.offeringInstances }}' vertical layout>
+                <uproxy-instance
+                    user='{{ contact }}'
+                    instance='{{ instance }}'
+                    network='{{contact.network}}'>
+                </uproxy-instance>
+              </template>
+            </div>
+
+            <div hidden?='{{ contact.gettingConsentState != GettingConsentState.LOCAL_REQUESTED_REMOTE_NO_ACTION }}'>
+              <div horizontal layout>
+                <core-icon icon='query-builder'></core-icon>
+                <p class='preButtonText' flex>
+                  {{ "ASKING_FOR_ACCESS" | $$ }}
+                </p>
+              </div>
+              <p class='preButtonDetailedText'>{{ "WAITING_FOR_ACCESS" | $$({ name: contact.name }) }}</p>
+              <uproxy-button class='grey' raised on-tap='{{ cancelRequest }}'>{{ "CANCEL_REQUEST" | $$ }}</uproxy-button>
+            </div>
+
+            <div hidden?='{{ contact.gettingConsentState != GettingConsentState.REMOTE_OFFERED_LOCAL_NO_ACTION }}'>
+              <p class='preButtonText'>{{ "OFFERED_YOU_ACCESS" | $$ }}</p>
+              <uproxy-button raised on-tap='{{ request }}'>{{ "ACCEPT_OFFER" | $$ }}</uproxy-button>
+              <uproxy-button raised on-tap='{{ ignoreOffer }}'>{{ "IGNORE" | $$ }}</uproxy-button>
+            </div>
+
+            <div hidden?='{{ contact.gettingConsentState != GettingConsentState.REMOTE_OFFERED_LOCAL_IGNORED }}'>
+              <p class='preButtonText'>{{ "OFFERED_YOU_ACCESS" | $$ }}</p>
+              <uproxy-button class='grey' raised on-tap='{{ unignoreOffer }}'>{{ "STOP_IGNORING_OFFERS" | $$ }}</uproxy-button>
+            </div>
+
+            <div hidden?='{{ contact.gettingConsentState != GettingConsentState.NO_OFFER_OR_REQUEST }}'>
+              <uproxy-button raised on-tap='{{ request }}'>
+                {{ "ASK_FOR_ACCESS" | $$ }}
+              </uproxy-button>
+            </div>
+          </div>
+          <div class='friendControls' hidden?='{{contact.status!="1"}}'>
+            <p class='preButtonText'>Your friend {{contact.name}} would like to use uProxy with you!</p>
+            <uproxy-button raised on-tap='{{ acceptInvitation }}'>Accept Invite
             </uproxy-button>
           </div>
-
         </core-collapse> <!-- end of getControls -->
 
         <core-collapse id='shareControls' class='expandedControls'
           hidden?='{{model.globalSettings.mode!=ui_constants.Mode.SHARE}}'
           opened='{{ contact.shareExpanded }}'>
 
-          <div hidden?='{{ contact.sharingConsentState != SharingConsentState.LOCAL_OFFERED_REMOTE_ACCEPTED }}'>
-            <p class='preButtonText'>{{ "GRANTED_FRIEND_ACCESS" | $$ }}</p>
-            <uproxy-button class='grey' raised on-tap='{{ cancelOffer }}'>{{ "REVOKE_ACCESS" | $$ }}</uproxy-button>
-          </div>
-
-          <div hidden?='{{ contact.sharingConsentState != SharingConsentState.LOCAL_OFFERED_REMOTE_NO_ACTION }}'>
-            <uproxy-button class='grey' raised on-tap='{{ cancelOffer }}'>{{ "CANCEL_OFFER" | $$ }}</uproxy-button>
-          </div>
-
-          <div hidden?='{{ contact.sharingConsentState != SharingConsentState.REMOTE_REQUESTED_LOCAL_NO_ACTION }}'>
-            <div horizontal layout>
-              <core-icon icon='mail'></core-icon>
-              <p class='preButtonText' flex>
-                {{ "FRIEND_REQUESTS_ACCESS" | $$({ name: contact.name }) }}
-              </p>
-            </div>
-            <uproxy-button raised on-tap='{{ offer }}'>{{ "GRANT" | $$ }}</uproxy-button>
-            <uproxy-button raised on-tap='{{ ignoreRequest }}'>{{ "IGNORE" | $$ }}</uproxy-button>
-          </div>
-
-          <div hidden?='{{ contact.sharingConsentState != SharingConsentState.REMOTE_REQUESTED_LOCAL_IGNORED }}'>
-            <p class='preButtonText'>{{ "FRIEND_REQUESTED_ACCESS" | $$ }}</p>
-            <uproxy-button class='grey' raised on-tap='{{ unignoreRequest }}'>{{ "STOP_IGNORING_REQUESTS" | $$ }}</uproxy-button>
-          </div>
-
-          <div hidden?='{{ contact.sharingConsentState != SharingConsentState.NO_OFFER_OR_REQUEST }}'>
-            <p class='preButtonText'>{{ "ACCESS_NOT_GRANTED" | $$ }}</p>
-            <uproxy-button raised on-tap='{{ offer }}'>{{ "OFFER_ACCESS" | $$ }}</uproxy-button>
+          <div class='friendControls' hidden?='{{contact.status!="0"}}'>
+            <div hidden?='{{ contact.sharingConsentState != SharingConsentState.LOCAL_OFFERED_REMOTE_ACCEPTED }}'>
+              <p class='preButtonText'>{{ "GRANTED_FRIEND_ACCESS" | $$ }}</p>
+              <uproxy-button class='grey' raised on-tap='{{ cancelOffer }}'>{{ "REVOKE_ACCESS" | $$ }}</uproxy-button>
+            </div>
+
+            <div hidden?='{{ contact.sharingConsentState != SharingConsentState.LOCAL_OFFERED_REMOTE_NO_ACTION }}'>
+              <uproxy-button class='grey' raised on-tap='{{ cancelOffer }}'>{{ "CANCEL_OFFER" | $$ }}</uproxy-button>
+            </div>
+
+            <div hidden?='{{ contact.sharingConsentState != SharingConsentState.REMOTE_REQUESTED_LOCAL_NO_ACTION }}'>
+              <div horizontal layout>
+                <core-icon icon='mail'></core-icon>
+                <p class='preButtonText' flex>
+                  {{ "FRIEND_REQUESTS_ACCESS" | $$({ name: contact.name }) }}
+                </p>
+              </div>
+              <uproxy-button raised on-tap='{{ offer }}'>{{ "GRANT" | $$ }}</uproxy-button>
+              <uproxy-button raised on-tap='{{ ignoreRequest }}'>{{ "IGNORE" | $$ }}</uproxy-button>
+            </div>
+
+            <div hidden?='{{ contact.sharingConsentState != SharingConsentState.REMOTE_REQUESTED_LOCAL_IGNORED }}'>
+              <p class='preButtonText'>{{ "FRIEND_REQUESTED_ACCESS" | $$ }}</p>
+              <uproxy-button class='grey' raised on-tap='{{ unignoreRequest }}'>{{ "STOP_IGNORING_REQUESTS" | $$ }}</uproxy-button>
+            </div>
+
+            <div hidden?='{{ contact.sharingConsentState != SharingConsentState.NO_OFFER_OR_REQUEST }}'>
+              <p class='preButtonText'>{{ "ACCESS_NOT_GRANTED" | $$ }}</p>
+              <uproxy-button raised on-tap='{{ offer }}'>{{ "OFFER_ACCESS" | $$ }}</uproxy-button>
+            </div>
+          </div>
+          <div class='friendControls' hidden?='{{contact.status!="1"}}'>
+            <p class='preButtonText'>Your friend {{contact.name}} would like to use uProxy with you!</p>
+            <uproxy-button raised on-tap='{{ acceptInvitation }}'>Accept Invite
+            </uproxy-button>
           </div>
         </core-collapse> <!-- end of shareControls -->
 
@@ -238,110 +255,14 @@
       <!-- If you are sharing with or getting from a contact, the glowing sharing/getting icon will replace the expand/collapse chevron. -->
       <!-- Show expand chevron in only two cases: when contact is collapsed in GET mode and you're not getting from them OR when contact is collapsed in SHARE mode and you're not sharing with them. -->
       <core-icon icon="expand-more" class="expand"
-        hidden?='{{ !(model.globalSettings.mode==ui_constants.Mode.GET && !contact.getExpanded && !contact.isSharingWithMe) && !(model.globalSettings.mode==ui_constants.Mode.SHARE && !contact.shareExpanded && !contact.isGettingFromMe) }}' on-tap='{{ toggle }}'>
+        hidden?='{{ (!(mode==ui_constants.Mode.GET && !contact.getExpanded && !contact.isSharingWithMe) && !(mode==ui_constants.Mode.SHARE && !contact.shareExpanded && !contact.isGettingFromMe)) || contact.status == "2" }}' on-tap='{{ toggle }}'>
       </core-icon>
       <!-- Show collapse chevron in only two cases: when contact is expanded in GET mode and you're not getting from them OR when contact is expanded in SHARE mode and you're not sharing with them. -->
       <core-icon icon="expand-less" class="expand"
         hidden?='{{ !(model.globalSettings.mode==ui_constants.Mode.GET && contact.getExpanded && !contact.isSharingWithMe) && !(model.globalSettings.mode==ui_constants.Mode.SHARE && contact.shareExpanded && !contact.isGettingFromMe) }}' on-tap='{{ toggle }}'>
       </core-icon>
     </div> <!-- end of #nameRow -->
-<<<<<<< HEAD
-    <paper-button raised hidden?='{{contact.status!="1"}}'on-tap='{{ acceptInvitation }}'>Accept Invite
-        </paper-button>
-
-    <core-collapse id='getControls' class='expandedControls'
-      hidden?='{{model.globalSettings.mode!=ui_constants.Mode.GET}}'
-      opened='{{ contact.getExpanded }}'>
-
-      <div id='getInstanceControls' hidden?='{{ contact.gettingConsentState != GettingConsentState.LOCAL_REQUESTED_REMOTE_GRANTED }}'>
-        <div horizontal layout hidden?='{{ hasInstance(ui.instanceTryingToGetAccessFrom) }}'>
-          <core-icon icon='check'></core-icon>
-          <p class='preButtonText' flex>
-           {{ "GRANTED_YOU_ACCESS" | $$({ name: contact.name || contact.userId }) }}
-          </p>
-        </div>
-        <div horizontal layout hidden?='{{ !hasInstance(ui.instanceTryingToGetAccessFrom) }}'>
-          <core-icon icon='query-builder'></core-icon>
-          <p class='preButtonText' flex>
-            {{ "TRYING_TO_CONNECT" | $$({ name: contact.name || contact.userId }) }}
-          </p>
-        </div>
-        <template repeat='{{ instance in contact.offeringInstances }}' vertical layout>
-          <uproxy-instance
-              user='{{ contact }}'
-              instance='{{ instance }}'
-              network='{{contact.network}}'>
-          </uproxy-instance>
-        </template>
-      </div>
-
-      <div hidden?='{{ contact.gettingConsentState != GettingConsentState.LOCAL_REQUESTED_REMOTE_NO_ACTION }}'>
-        <div horizontal layout>
-          <core-icon icon='query-builder'></core-icon>
-          <p class='preButtonText' flex>
-            {{ "ASKING_FOR_ACCESS" | $$ }}
-          </p>
-        </div>
-        <p class='preButtonDetailedText'>{{ "WAITING_FOR_ACCESS" | $$({ name: contact.name }) }}</p>
-        <paper-button class='grey' raised on-tap='{{ cancelRequest }}'>{{ "CANCEL_REQUEST" | $$ }}</paper-button>
-      </div>
-
-      <div hidden?='{{ contact.gettingConsentState != GettingConsentState.REMOTE_OFFERED_LOCAL_NO_ACTION }}'>
-        <p class='preButtonText'>{{ "OFFERED_YOU_ACCESS" | $$ }}</p>
-        <paper-button raised on-tap='{{ request }}'>{{ "ACCEPT_OFFER" | $$ }}</paper-button>
-        <paper-button raised on-tap='{{ ignoreOffer }}'>{{ "IGNORE" | $$ }}</paper-button>
-      </div>
-
-      <div hidden?='{{ contact.gettingConsentState != GettingConsentState.REMOTE_OFFERED_LOCAL_IGNORED }}'>
-        <p class='preButtonText'>{{ "OFFERED_YOU_ACCESS" | $$ }}</p>
-        <paper-button class='grey' raised on-tap='{{ unignoreOffer }}'>{{ "STOP_IGNORING_OFFERS" | $$ }}</paper-button>
-      </div>
-
-      <div hidden?='{{ contact.gettingConsentState != GettingConsentState.NO_OFFER_OR_REQUEST }}'>
-        <paper-button raised on-tap='{{ request }}'>
-          {{ "ASK_FOR_ACCESS" | $$ }}
-        </paper-button>
-      </div>
-
-    </core-collapse> <!-- end of getControls -->
-
-    <core-collapse id='shareControls' class='expandedControls'
-      hidden?='{{model.globalSettings.mode!=ui_constants.Mode.SHARE}}'
-      opened='{{ contact.shareExpanded }}'>
-
-      <div hidden?='{{ contact.sharingConsentState != SharingConsentState.LOCAL_OFFERED_REMOTE_ACCEPTED }}'>
-        <p class='preButtonText'>{{ "GRANTED_FRIEND_ACCESS" | $$ }}</p>
-        <paper-button class='grey' raised on-tap='{{ cancelOffer }}'>{{ "REVOKE_ACCESS" | $$ }}</paper-button>
-      </div>
-
-      <div hidden?='{{ contact.sharingConsentState != SharingConsentState.LOCAL_OFFERED_REMOTE_NO_ACTION }}'>
-        <paper-button class='grey' raised on-tap='{{ cancelOffer }}'>{{ "CANCEL_OFFER" | $$ }}</paper-button>
-      </div>
-
-      <div hidden?='{{ contact.sharingConsentState != SharingConsentState.REMOTE_REQUESTED_LOCAL_NO_ACTION }}'>
-        <div horizontal layout>
-          <core-icon icon='mail'></core-icon>
-          <p class='preButtonText' flex>
-            {{ "FRIEND_REQUESTS_ACCESS" | $$({ name: contact.name }) }}
-          </p>
-        </div>
-        <paper-button raised on-tap='{{ offer }}'>{{ "GRANT" | $$ }}</paper-button>
-        <paper-button raised on-tap='{{ ignoreRequest }}'>{{ "IGNORE" | $$ }}</paper-button>
-      </div>
-
-      <div hidden?='{{ contact.sharingConsentState != SharingConsentState.REMOTE_REQUESTED_LOCAL_IGNORED }}'>
-        <p class='preButtonText'>{{ "FRIEND_REQUESTED_ACCESS" | $$ }}</p>
-        <paper-button class='grey' raised on-tap='{{ unignoreRequest }}'>{{ "STOP_IGNORING_REQUESTS" | $$ }}</paper-button>
-      </div>
-
-      <div hidden?='{{ contact.sharingConsentState != SharingConsentState.NO_OFFER_OR_REQUEST }}'>
-        <p class='preButtonText'>{{ "ACCESS_NOT_GRANTED" | $$ }}</p>
-        <paper-button raised on-tap='{{ offer }}'>{{ "OFFER_ACCESS" | $$ }}</paper-button>
-      </div>
-    </core-collapse> <!-- end of shareControls -->
-
-=======
->>>>>>> 815d18e8
+
   </template>
 
   <script src='contact.js'></script>
