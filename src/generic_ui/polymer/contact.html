<link rel='import' href='../../bower/polymer/polymer.html'>
<link rel='import' href='../../bower/core-icons/core-icons.html'>
<link rel='import' href='../../bower/core-collapse/core-collapse.html'>
<link rel='import' href='instance.html'>
<link rel='import' href='button.html'>

<polymer-element name='uproxy-contact' attributes='contact, isOnline, mode'>

  <template>
    <style>
    :host {
      box-sizing: border-box;
      margin: 0;
      z-index: 10;
      -webkit-user-select: none;
      -moz-user-select: none;
      user-select: none;
    }
    div:focus {
      outline: 0; /* disable blue focus outline around contact */
    }
    .frame {
      box-sizing: border-box;
      -webkit-transition: all 0.23s !important;
      -moz-transition: all 0.23s !important;
      transition: all 0.23s !important;
    }
    .nameRow {
      margin: 18px 24px 0px 24px;
    }
    .expandable {
      cursor: pointer;
    }
    .notExpandable {
      cursor: default;
    }
    .nameRow core-icon {
      opacity: 0.6;
      margin: 0px 1px;
    }
    .nameRow core-icon.expand {
      min-width: 25px;
    }
    .nameLine core-icon[icon=open-in-new] {
      width: 16px;
      height: 16px;
      padding-top: 8px; /* handle alignment to 24px */
    }
    .nameLine core-icon[icon=delete] {
      width: 20px;
    }
    .nameRow:hover core-icon.expand {
      opacity: 1;
    }
    uproxy-avatar {
      width: 40px;
      height: 40px;
      min-width: 40px;
      border: none;
      border-radius: 50%;
      background-color: #eee;
      vertical-align: middle;
      box-shadow: inset 0px 1px 3px 0px rgba(0,0,0,0.12);
    }
    .name {
      white-space: nowrap;
      font-size: 15px;
      line-height: 22px;
      color: rgba(0,0,0,0.87);
      padding: 0px 18px;
      overflow: hidden;
      text-overflow: ellipsis;
    }
    .offlineStatus {
      padding: 0px 18px;
      font-size: 12px;
      line-height: 16px;
    }
    .onlineStatus {
      padding: 0px 18px;
      font-size: 12px;
      line-height: 16px;
      /* Color should be consistent with offlineStatus, whose parent has opacity 0.5 */
      color: rgba(112, 112, 112, 0.5);
    }
    .accessIcon {
      width: 20px;
      min-width: 20px;
      height: 20px;
    }
    core-collapse {
      -webkit-margin-start: 16px;
      -moz-margin-start: 16px;
      margin-top: 5px;
      color: rgba(0,0,0,0.54);
    }
    .offline {
      opacity: 0.5;
    }
    uproxy-button {
      font-size: 1em;
      margin: 14px 5px 5px 2px;
      padding-left: 1em;
      padding-right: 1em;
    }
    core-icon[icon=query-builder],
    core-icon[icon=mail],
    core-icon[icon=check] {
      height: 16px !important;
      width: 16px !important;
      color: rgba(0,0,0,0.54);
      margin: 0px 4px 0px 0px;
    }
    core-icon[icon=check] {
      color: #12A391;
    }
    p.preButtonDetailedText {
      margin: 18px 0px 0px 0px;
      font-size: 12px;
      line-height: 20px;
    }
    p.preButtonText {
      margin: 0;
      font-size: 14px;
      line-height: 20px;
    }
    p.description {
      margin: 0;
      font-size: 13px;
      line-height: 20px;
      color: #333;
    }
    </style>

    <uproxy-state id="state"></uproxy-state>

    <div tabindex='-1'
        class='nameRow frame {{ (isOnline || contact.status!=UserStatus.FRIEND) ? "online" : "offline" }} {{ contact.status==UserStatus.REMOTE_INVITED_BY_LOCAL ? "notExpandable" : "expandable" }}'
        top horizontal layout>
      <uproxy-avatar src='{{ contact.imageData }}' network='{{ contact.network.name }}' showIcon='{{ model.onlineNetworks.length > 1 }}' on-tap='{{ toggle }}'></uproxy-avatar>
      <div flex>
        <div horizontal layout class='nameLine' on-tap='{{ toggle }}'>
          <div flex class='name'><bdi>{{ contact.name }}</bdi></div>
          <core-icon icon="open-in-new"
              hidden?="{{ !contact.url || (isGetter && !contact.getExpanded) || (isSharer && !contact.shareExpanded) }}"
              title="{{ contact.url }}" on-tap="{{ openLink }}"></core-icon>

          <core-icon icon="delete" hidden?='{{ contact.network.name !== "Cloud" }}' title="{{ contact.url }}" on-tap="{{ removeCloudFriend }}"></core-icon>

          <!-- TODO: Simplify show/hide logic of getting/sharing/expand/collapse icons. E.g. Angular allowed if/else-like logic to select what is displayed. -->
          <img src='../icons/getting_animated.gif' class='accessIcon'
              hidden?='{{ isSharer || !contact.isSharingWithMe }}'>
          <img src='../icons/sharing_animated.gif' class='accessIcon'
              hidden?='{{ isGetter || !contact.isGettingFromMe }}'>
          <!-- If you are sharing with or getting from a contact, the glowing sharing/getting icon will replace the expand/collapse chevron. -->
          <!-- Show expand chevron in only two cases: when contact is collapsed in GET mode and you're not getting from them OR when contact is collapsed in SHARE mode and you're not sharing with them. -->
          <core-icon icon="expand-more" class="expand"
            hidden?='{{ (!(isGetter && !contact.getExpanded && !contact.isSharingWithMe) && !(isSharer && !contact.shareExpanded && !contact.isGettingFromMe)) || contact.status == UserStatus.REMOTE_INVITED_BY_LOCAL }}'>
          </core-icon>
          <!-- Show collapse chevron in only two cases: when contact is expanded in GET mode and you're not getting from them OR when contact is expanded in SHARE mode and you're not sharing with them. -->
          <core-icon icon="expand-less" class="expand"
            hidden?='{{ !(isGetter && contact.getExpanded && !contact.isSharingWithMe) && !(isSharer && contact.shareExpanded && !contact.isGettingFromMe) }}'>
          </core-icon>
        </div>

        <div class='{{ (isOnline || contact.status!=UserStatus.FRIEND) ? "onlineStatus" : "offlineStatus" }}'
          hidden?="{{ hideOnlineStatus }}" on-tap='{{ toggle }}'>
<<<<<<< HEAD
          <span hidden?='{{contact.status!=UserStatus.FRIEND}}'>{{ (isOnline ? "ONLINE" : "OFFLINE") | $$(model.globalSettings.language) }}</span>
          <span hidden?='{{contact.status!=UserStatus.LOCAL_INVITED_BY_REMOTE}}'>{{ 'RESPOND_TO_FRIEND_REQUEST' | $$(model.globalSettings.language) }}</span>
          <span hidden?='{{contact.status!=UserStatus.REMOTE_INVITED_BY_LOCAL}}'>{{ 'FRIEND_REQUEST_SENT' | $$(model.globalSettings.language) }}</span>
=======
          <span hidden?='{{contact.status==UserStatus.LOCAL_INVITED_BY_REMOTE || contact.status==UserStatus.REMOTE_INVITED_BY_LOCAL}}'>{{ (isOnline ? "ONLINE" : "OFFLINE") | $$ }}</span>
          <span hidden?='{{contact.status!=UserStatus.LOCAL_INVITED_BY_REMOTE}}'>{{ 'RESPOND_TO_FRIEND_REQUEST' | $$ }}</span>
          <span hidden?='{{contact.status!=UserStatus.REMOTE_INVITED_BY_LOCAL}}'>{{ 'FRIEND_REQUEST_SENT' | $$ }}</span>
>>>>>>> 43dbe759
        </div>

        <!-- beginning of getControls -->
        <core-collapse id='getControls' class='expandedControls'
          hidden?='{{isSharer}}'
          opened='{{ contact.getExpanded }}'>

          <div class='friendControls' hidden?='{{contact.status==UserStatus.LOCAL_INVITED_BY_REMOTE || contact.status==UserStatus.REMOTE_INVITED_BY_LOCAL}}'>
            <div id='getInstanceControls' hidden?='{{ contact.gettingConsentState != GettingConsentState.LOCAL_REQUESTED_REMOTE_GRANTED }}'>
              <div horizontal layout hidden?='{{ !hasInstance(ui.instanceTryingToGetAccessFrom) }}'>
                <core-icon icon='query-builder'></core-icon>
                <p class='preButtonText' flex>
                  {{ "TRYING_TO_CONNECT" | $$(model.globalSettings.language, { name: contact.name || contact.userId }) }}
                </p>
              </div>
              <template repeat='{{ instance in sortedInstances }}' vertical layout>
                <uproxy-instance
                    user='{{ contact }}'
                    instance='{{ instance }}'
                    on-instance-changed='{{ offeringInstancesChanged }}'>
                </uproxy-instance>
              </template>
            </div>

            <div hidden?='{{ contact.gettingConsentState != GettingConsentState.LOCAL_REQUESTED_REMOTE_NO_ACTION }}'>
              <div horizontal layout>
                <core-icon icon='query-builder'></core-icon>
                <p class='preButtonText' flex>
                  {{ "ASKING_FOR_ACCESS" | $$(model.globalSettings.language) }}
                </p>
              </div>
              <p class='preButtonDetailedText'>{{ "WAITING_FOR_ACCESS" | $$(model.globalSettings.language, { name: contact.name }) }}</p>
              <uproxy-button class='grey' raised on-tap='{{ cancelRequest }}'>{{ "CANCEL_REQUEST" | $$(model.globalSettings.language) }}</uproxy-button>
            </div>

            <div hidden?='{{ contact.gettingConsentState != GettingConsentState.REMOTE_OFFERED_LOCAL_NO_ACTION }}'>
              <p class='preButtonText'>{{ "OFFERED_YOU_ACCESS" | $$(model.globalSettings.language) }}</p>
              <uproxy-button raised on-tap='{{ request }}'>{{ "ACCEPT_OFFER" | $$(model.globalSettings.language) }}</uproxy-button>
              <uproxy-button raised on-tap='{{ ignoreOffer }}'>{{ "IGNORE" | $$(model.globalSettings.language) }}</uproxy-button>
            </div>

            <div hidden?='{{ contact.gettingConsentState != GettingConsentState.REMOTE_OFFERED_LOCAL_IGNORED }}'>
              <p class='preButtonText'>{{ "OFFERED_YOU_ACCESS" | $$(model.globalSettings.language) }}</p>
              <uproxy-button class='grey' raised on-tap='{{ unignoreOffer }}'>{{ "STOP_IGNORING_OFFERS" | $$(model.globalSettings.language) }}</uproxy-button>
            </div>

            <div hidden?='{{ contact.gettingConsentState != GettingConsentState.NO_OFFER_OR_REQUEST }}'>
              <uproxy-button raised on-tap='{{ request }}'>
                {{ "ASK_FOR_ACCESS" | $$(model.globalSettings.language) }}
              </uproxy-button>
            </div>
          </div> <!-- end of controls for friends -->

          <div class='friendControls' hidden?='{{contact.status!=UserStatus.LOCAL_INVITED_BY_REMOTE}}'>
            <p class='preButtonText'>
              {{ "FRIEND_REQUEST" | $$(model.globalSettings.language, { name: contact.name }) }}
            </p>
            <uproxy-button raised on-tap='{{ acceptInvitation }}'>
              {{ "ACCEPT_INVITE" | $$(model.globalSettings.language) }}
            </uproxy-button>
          </div>
        </core-collapse> <!-- end of getControls -->

        <!-- beginning of shareControls -->
        <core-collapse id='shareControls' class='expandedControls'
          hidden?='{{isGetter}}'
          opened='{{ contact.shareExpanded }}'>

          <div class='friendControls' hidden?='{{contact.status!=UserStatus.FRIEND}}'>
            <div hidden?='{{ contact.sharingConsentState != SharingConsentState.LOCAL_OFFERED_REMOTE_ACCEPTED }}'>
              <uproxy-button class='grey' raised on-tap='{{ cancelOffer }}'>{{ "REVOKE_ACCESS" | $$(model.globalSettings.language) }}</uproxy-button>
            </div>

            <div hidden?='{{ contact.sharingConsentState != SharingConsentState.LOCAL_OFFERED_REMOTE_NO_ACTION }}'>
              <uproxy-button class='grey' raised on-tap='{{ cancelOffer }}'>{{ "CANCEL_OFFER" | $$(model.globalSettings.language) }}</uproxy-button>
            </div>

            <div hidden?='{{ contact.sharingConsentState != SharingConsentState.REMOTE_REQUESTED_LOCAL_NO_ACTION }}'>
              <div horizontal layout>
                <core-icon icon='mail'></core-icon>
                <p class='preButtonText' flex>
                  {{ "FRIEND_REQUESTS_ACCESS" | $$(model.globalSettings.language, { name: contact.name }) }}
                </p>
              </div>
              <uproxy-button raised on-tap='{{ offer }}'>{{ "GRANT" | $$(model.globalSettings.language) }}</uproxy-button>
              <uproxy-button raised on-tap='{{ ignoreRequest }}'>{{ "IGNORE" | $$(model.globalSettings.language) }}</uproxy-button>
            </div>

            <div hidden?='{{ contact.sharingConsentState != SharingConsentState.REMOTE_REQUESTED_LOCAL_IGNORED }}'>
              <p class='preButtonText'>{{ "FRIEND_REQUESTED_ACCESS" | $$(model.globalSettings.language) }}</p>
              <uproxy-button class='grey' raised on-tap='{{ unignoreRequest }}'>{{ "STOP_IGNORING_REQUESTS" | $$(model.globalSettings.language) }}</uproxy-button>
            </div>

            <div hidden?='{{ contact.sharingConsentState != SharingConsentState.NO_OFFER_OR_REQUEST }}'>
              <p class='preButtonText'>{{ "ACCESS_NOT_GRANTED" | $$(model.globalSettings.language) }}</p>
              <uproxy-button raised on-tap='{{ offer }}'>{{ "OFFER_ACCESS" | $$(model.globalSettings.language) }}</uproxy-button>
            </div>
          </div> <!-- end of controls for friends -->

          <div hidden?="{{contact.network.name!='Cloud'}}">
            <!-- Instances and descriptions are usually hidden from the Share tab because we have user-level sharing permissions. For Cloud, we should show the description as it also describes the user (since there is one instance per user). -->
            <p class='description'>{{ sortedInstances[0].description }}</p>
            <uproxy-button raised on-tap='{{ shareCloudFriend }}'>{{ "SHARE_WITH_A_FRIEND" | $$ }}</uproxy-button>
          </div>

          <div class='friendControls' hidden?='{{contact.status!=UserStatus.LOCAL_INVITED_BY_REMOTE}}'>
            <p class='preButtonText'>
              {{ "FRIEND_REQUEST" | $$(model.globalSettings.language, { name: contact.name }) }}
            </p>
            <uproxy-button raised on-tap='{{ acceptInvitation }}'>
              {{ "ACCEPT_INVITE" | $$(model.globalSettings.language) }}
            </uproxy-button>
          </div>
        </core-collapse> <!-- end of shareControls -->
      </div>

    </div> <!-- end of #nameRow -->

  </template>

  <script src='contact.js'></script>

</polymer-element><|MERGE_RESOLUTION|>--- conflicted
+++ resolved
@@ -165,15 +165,9 @@
 
         <div class='{{ (isOnline || contact.status!=UserStatus.FRIEND) ? "onlineStatus" : "offlineStatus" }}'
           hidden?="{{ hideOnlineStatus }}" on-tap='{{ toggle }}'>
-<<<<<<< HEAD
-          <span hidden?='{{contact.status!=UserStatus.FRIEND}}'>{{ (isOnline ? "ONLINE" : "OFFLINE") | $$(model.globalSettings.language) }}</span>
+          <span hidden?='{{contact.status==UserStatus.LOCAL_INVITED_BY_REMOTE || contact.status==UserStatus.REMOTE_INVITED_BY_LOCAL}}'>{{ (isOnline ? "ONLINE" : "OFFLINE") | $$(model.globalSettings.language) }}</span>
           <span hidden?='{{contact.status!=UserStatus.LOCAL_INVITED_BY_REMOTE}}'>{{ 'RESPOND_TO_FRIEND_REQUEST' | $$(model.globalSettings.language) }}</span>
           <span hidden?='{{contact.status!=UserStatus.REMOTE_INVITED_BY_LOCAL}}'>{{ 'FRIEND_REQUEST_SENT' | $$(model.globalSettings.language) }}</span>
-=======
-          <span hidden?='{{contact.status==UserStatus.LOCAL_INVITED_BY_REMOTE || contact.status==UserStatus.REMOTE_INVITED_BY_LOCAL}}'>{{ (isOnline ? "ONLINE" : "OFFLINE") | $$ }}</span>
-          <span hidden?='{{contact.status!=UserStatus.LOCAL_INVITED_BY_REMOTE}}'>{{ 'RESPOND_TO_FRIEND_REQUEST' | $$ }}</span>
-          <span hidden?='{{contact.status!=UserStatus.REMOTE_INVITED_BY_LOCAL}}'>{{ 'FRIEND_REQUEST_SENT' | $$ }}</span>
->>>>>>> 43dbe759
         </div>
 
         <!-- beginning of getControls -->
@@ -205,8 +199,8 @@
                   {{ "ASKING_FOR_ACCESS" | $$(model.globalSettings.language) }}
                 </p>
               </div>
-              <p class='preButtonDetailedText'>{{ "WAITING_FOR_ACCESS" | $$(model.globalSettings.language, { name: contact.name }) }}</p>
-              <uproxy-button class='grey' raised on-tap='{{ cancelRequest }}'>{{ "CANCEL_REQUEST" | $$(model.globalSettings.language) }}</uproxy-button>
+              <p class='preButtonDetailedText'>{{ "WAITING_FOR_ACCESS" | $$({ name: contact.name }) }}</p>
+              <uproxy-button class='grey' raised on-tap='{{ cancelRequest }}'>{{ "CANCEL_REQUEST" | $$ }}</uproxy-button>
             </div>
 
             <div hidden?='{{ contact.gettingConsentState != GettingConsentState.REMOTE_OFFERED_LOCAL_NO_ACTION }}'>
