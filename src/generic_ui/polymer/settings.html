--- conflicted
+++ resolved
@@ -111,7 +111,6 @@
     #metricsCheckbox paper-checkbox, uproxy-faq-link {
       display: table-cell;
     }
-<<<<<<< HEAD
     #advancedSettingsDecorator {
       height: 190px;
     }
@@ -127,14 +126,7 @@
       white-space: pre-wrap; /* css-3 */
       white-space: -moz-pre-wrap; /* Mozilla, since 1999 */
     }
-    core-icon[icon=announcement],
-    core-icon[icon=help],
-    core-icon[icon=settings],
-    core-icon[icon=refresh],
-    core-icon[icon=settings-power] {
-=======
     #settingsLinks core-icon {
->>>>>>> c745999c
       height: 20px;
       width: 20px;
       margin-right: 5px;
@@ -207,11 +199,7 @@
         </uproxy-link>
 
         <uproxy-link on-tap='{{ logOut }}' role='button'>
-<<<<<<< HEAD
-          <core-icon icon='settings-power'></core-icon>
-=======
           <core-icon icon="uproxy-icons:logout"></core-icon>
->>>>>>> c745999c
           Log-out of uProxy
         </uproxy-link>
       </div>
