--- conflicted
+++ resolved
@@ -92,14 +92,10 @@
       margin-top: 1px;
       margin-left: 1px;
     }
-<<<<<<< HEAD
     paper-checkbox::shadow #checkboxLabel {
       padding: 0px 8px;
     }
-    #metricsCheckbox core-icon[icon="help"]{
-=======
     #metricsCheckbox core-icon[icon='help']{
->>>>>>> 0fce7ca2
       height: 15px;
       color: grey;
       opacity: 0.6;
@@ -156,8 +152,8 @@
         <hr>
 
         <uproxy-link on-tap='{{ openFeedbackForm }}' role='button'>
-<<<<<<< HEAD
           <core-icon icon="announcement"></core-icon>
+          <!-- try taking out these .label spans and see what happens. -->
           <span class='label'>{{ 'submitFeedback' | $$ }}</span>
         </uproxy-link>
 
@@ -166,23 +162,9 @@
           <span class='label'>{{ 'getHelp' | $$ }}</span>
         </uproxy-faq-link>
 
-        <uproxy-link on-tap='{{ toggleAdvancedSettings }}' role='button'>
+        <uproxy-link on-tap='{{ openAdvancedSettingsForm }}' role='button'>
           <core-icon icon="settings"></core-icon>
           <span class='label'>{{ 'advancedSettings' | $$ }}</span>
-=======
-          <core-icon icon='announcement'></core-icon>
-          Submit Feedback
-        </uproxy-link>
-
-        <uproxy-faq-link>
-          <core-icon icon='help'></core-icon>
-          Get Help
-        </uproxy-faq-link>
-
-        <uproxy-link on-tap='{{ openAdvancedSettingsForm }}' role='button'>
-          <core-icon icon='settings'></core-icon>
-          Advanced Settings
->>>>>>> 0fce7ca2
         </uproxy-link>
 
         <div id='metricsCheckbox'>
@@ -194,15 +176,9 @@
 
         <hr>
 
-<<<<<<< HEAD
         <uproxy-link on-tap='{{ restart }}' hidden?='{{ ui.browser !== "chrome" }}' role='button'>
           <core-icon icon="refresh"></core-icon>
           {{ 'restart' | $$ }}
-=======
-        <uproxy-link on-tap='{{ restart }}' hidden?='{{ ui.browser !== 'chrome' }}' role='button'>
-          <core-icon icon='refresh'></core-icon>
-          Restart
->>>>>>> 0fce7ca2
         </uproxy-link>
 
         <uproxy-link on-tap='{{ logOut }}' role='button'>
