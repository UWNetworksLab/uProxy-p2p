--- conflicted
+++ resolved
@@ -34,7 +34,7 @@
 
     <input type='text' id='search' placeholder='Search' value='{{ searchQuery }}'></input>
 
-<<<<<<< HEAD
+
     <div id="sharingStatusBox">
       <div id="sharingStatus">
         Available for sharing.<br>
@@ -45,7 +45,7 @@
         <button on-click='{{ toggleSharing }}'>Start Sharing</button>
       </div>
     </div>
-=======
+
     <!-- uProxy contacts offering access to or requesting access from user -->
     <uproxy-roster-group
         groupTitle='{{ui.mode==UI.Mode.GET ? "Users offering you access" : "Users requesting access from you"}}'
@@ -57,7 +57,7 @@
     <!-- Hide HR above Trusted if there are no Trusted contacts, or if there are no Pending contacts -->
     <hr color="#eee"
         hidden?='{{ ((onlinePending.length == 0 && offlinePending.length == 0)) || (onlineTrustedUproxyContacts.length == 0 && offlineTrustedUproxyContacts.length == 0) }}'></hr>
->>>>>>> 866c377a
+
 
     <!-- trusted uProxy contacts -->
     <uproxy-roster-group
