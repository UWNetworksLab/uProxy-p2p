<link rel="import" href="../../bower/core-icons/core-icons.html">
<link rel="import" href="../../bower/core-icons/social-icons.html">
<link rel="import" href="../../bower/core-signals/core-signals.html">
<link rel="import" href="../../bower/paper-fab/paper-fab.html">
<link rel="import" href="../../bower/polymer/polymer.html">
<link rel='import' href='../../bower/paper-progress/paper-progress.html'>
<link rel='import' href='roster-group.html'>
<link rel='import' href='faq-link.html'>

<polymer-element name='uproxy-roster' attributes='contacts, mode'>

  <template>
    <style>
    #search {
      display: block;
      box-sizing: border-box;
      width: 100%;
      padding: 12px 16px;
      font-size: 14px;
      line-height: 20px;
      color: #888;
      outline: none;
      border: none;
      border-bottom: 1px solid rgb(221, 221, 221);
      -webkit-transition: all 0.23s !important;
      -moz-transition: all 0.23s !important;
      transition: all 0.23s !important;
    }
    #search:hover {
      border-color: #aaa;
    }
    ::-webkit-input-placeholder {
      color: #ccc;
    }
    #loadContacts {
      text-align: center;
      margin: 110px 80px;
    }
    #loadContacts div {
      font-size: 17px;
    }
    .no-friends {
      width: 150px !important;
      height: 150px !important;
      color: #cbcbcb;
    }
    core-icon.no-friends {
      color: #e5efee;
    }
    #loadingContacts {
      margin-top: 0.5em;
    }
    #connectWithFriendsInstruction {
      margin: 2em 100px 2em 2em;
      bottom: 0;
      position: absolute;
      font-size: 14px;
      line-height: 20px;
    }
    #connectWithFriendsInstruction h1 {
      font-size: 1.4em;
      color: #009688;
      font-weight: normal;
    }
    paper-progress {
      margin-bottom: 1em;
    }
    hr {
      border: 0;
      margin-top: 32px;
      border-bottom: solid 1px;
      border-color: rgb(238, 238, 238);
    }
    </style>

    <!-- Listen for the 'login-success' event from root.ts; once logged in, show the loading contacts animation. -->
    <core-signals on-core-signal-login-success="{{ loadContacts }}"></core-signals>

    <!-- Shown if there are no contacts found so far -->
    <div id='loadContacts' hidden?='{{ hasContacts }}'>
      <core-icon icon="social:person" class="no-friends"></core-icon>
      <div id='loadingContacts' hidden?='{{ !loadingContacts }}'>
        {{ "LOADING_FRIENDS" | $$(model.globalSettings.language) }}<br>
        <paper-progress indeterminate='true'></paper-progress>
      </div>
<<<<<<< HEAD
      <div id='noContactsFound' hidden?='{{ ui.showInviteControls || loadingContacts }}'>
        {{ "NO_FRIENDS_ONLINE" | $$(model.globalSettings.language) }}
        <p id='friendsAppearWhen'>{{ "FRIENDS_APPEAR_WHEN" | $$(model.globalSettings.language) }}</p>
        <p>
          <uproxy-faq-link anchor="howDoIFind">
            <span id='noContactsFoundLearnMoreLink'>{{ "LEARN_MORE" | $$(model.globalSettings.language) }}</span>
          </uproxy-faq-link>
        </p>
      </div>
    </div>

    <div id="connectWithFriendsInstruction" hidden?="{{ !ui.showInviteControls || loadingContacts || hasContacts }}">
      <h1>{{ 'CONNECT_TO_FRIEND' | $$(model.globalSettings.language) }}</h1>
      {{ 'CONNECT_TO_FRIEND_MESSAGE' | $$(model.globalSettings.language) }}
=======
    </div>

    <div id="connectWithFriendsInstruction" hidden?="{{ loadingContacts || hasContacts }}">
      <h1>{{ 'CONNECT_TO_FRIEND' | $$ }}</h1>
      {{ 'CONNECT_TO_FRIEND_MESSAGE' | $$ }}
>>>>>>> 661a1fef
    </div>

    <div hidden?='{{ !hasContacts }}'>
      <!-- Intentionally hiding search box. May decide to readd it later. -->
      <input type='text' id='search' placeholder='Search' value='{{ searchQuery }}' hidden></input>

      <!-- uProxy contacts offering access to or requesting access from user -->
      <uproxy-roster-group
          groupTitle='{{ (model.globalSettings.mode==ui_constants.Mode.GET ? "OFFERS" : "REQUESTS") | $$(model.globalSettings.language) }}'
          contacts='{{ contacts.pending }}'
          searchQuery='{{ searchQuery }}'
          mode='{{ mode }}'></uproxy-roster-group>

      <!-- Hide HR above Trusted if there are no Trusted contacts, or if there are no Pending contacts -->
      <hr color="#eee"
          hidden?='{{ contacts.pending.length == 0 || contacts.trustedUproxy.length == 0 }}'></hr>

      <!-- trusted uProxy contacts -->
      <uproxy-roster-group
          groupTitle='{{ (model.globalSettings.mode==ui_constants.Mode.GET ? "FRIENDS_WHO_SHARE" : "FRIENDS_WHO_CAN_GET") | $$(model.globalSettings.language) }}'
          contacts='{{ contacts.trustedUproxy }}'
          searchQuery='{{ searchQuery }}'
          mode='{{ mode }}'></uproxy-roster-group>

      <!-- Hide HR above Untrusted if there are no Untrusted contacts, or if there are no Trusted & Pending contacts -->
      <hr color="#eee"
          hidden?='{{ contacts.untrustedUproxy.length == 0 || (contacts.trustedUproxy.length == 0 && contacts.pending.length == 0) }}'></hr>

      <!-- untrusted uProxy contacts -->
      <uproxy-roster-group
          groupTitle='{{ "UPROXY_FRIENDS" | $$(model.globalSettings.language) }}'
          contacts='{{ contacts.untrustedUproxy }}'
          searchQuery='{{ searchQuery }}'
          mode='{{ mode }}'></uproxy-roster-group>
    </div>

  </template>

  <script src='roster.js'></script>

</polymer-element><|MERGE_RESOLUTION|>--- conflicted
+++ resolved
@@ -83,28 +83,11 @@
         {{ "LOADING_FRIENDS" | $$(model.globalSettings.language) }}<br>
         <paper-progress indeterminate='true'></paper-progress>
       </div>
-<<<<<<< HEAD
-      <div id='noContactsFound' hidden?='{{ ui.showInviteControls || loadingContacts }}'>
-        {{ "NO_FRIENDS_ONLINE" | $$(model.globalSettings.language) }}
-        <p id='friendsAppearWhen'>{{ "FRIENDS_APPEAR_WHEN" | $$(model.globalSettings.language) }}</p>
-        <p>
-          <uproxy-faq-link anchor="howDoIFind">
-            <span id='noContactsFoundLearnMoreLink'>{{ "LEARN_MORE" | $$(model.globalSettings.language) }}</span>
-          </uproxy-faq-link>
-        </p>
-      </div>
-    </div>
-
-    <div id="connectWithFriendsInstruction" hidden?="{{ !ui.showInviteControls || loadingContacts || hasContacts }}">
-      <h1>{{ 'CONNECT_TO_FRIEND' | $$(model.globalSettings.language) }}</h1>
-      {{ 'CONNECT_TO_FRIEND_MESSAGE' | $$(model.globalSettings.language) }}
-=======
     </div>
 
     <div id="connectWithFriendsInstruction" hidden?="{{ loadingContacts || hasContacts }}">
       <h1>{{ 'CONNECT_TO_FRIEND' | $$ }}</h1>
       {{ 'CONNECT_TO_FRIEND_MESSAGE' | $$ }}
->>>>>>> 661a1fef
     </div>
 
     <div hidden?='{{ !hasContacts }}'>
