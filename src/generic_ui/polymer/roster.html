--- conflicted
+++ resolved
@@ -1,6 +1,7 @@
 <link rel="import" href="../../bower/core-icons/core-icons.html">
 <link rel="import" href="../../bower/core-icons/social-icons.html">
 <link rel="import" href="../../bower/core-signals/core-signals.html">
+<link rel="import" href="../../bower/paper-fab/paper-fab.html">
 <link rel="import" href="../../bower/polymer/polymer.html">
 <link rel='import' href='../../bower/paper-progress/paper-progress.html'>
 <link rel='import' href='roster-group.html'>
@@ -111,22 +112,10 @@
     }
     </style>
 
-<<<<<<< HEAD
-    <!-- Listen for the 'login-success' event from root.ts; once logged in, show the loading contacts animation. -->
-    <core-signals on-core-signal-login-success="{{ loadContacts }}"></core-signals>
-
-    <!-- Shown if there are no contacts found so far -->
-    <div id='loadContacts' hidden?='{{ hasContacts }}'>
-      <core-icon icon="social:person" class="no-friends"></core-icon>
-      <div id='loadingContacts' hidden?='{{ !loadingContacts }}'>
-        {{ "LOADING_FRIENDS" | $$(model.globalSettings.language) }}<br>
-        <paper-progress indeterminate='true'></paper-progress>
-=======
     <div id="empty-roster-instructions-container" hidden?="{{ hasContacts }}">
       <div id="empty-roster-instructions">
         <img src='../../icons/emptylist.svg'>
-        <h1>{{ "EMPTY_ROSTER_INSTRUCTIONS" | $$ }}</h1>
->>>>>>> 43dbe759
+        <h1>{{ "EMPTY_ROSTER_INSTRUCTIONS" | $$(model.globalSettings.language) }}</h1>
       </div>
     </div>
     <div class='downArrow' hidden?="{{ hasContacts }}">▼</div>
@@ -135,11 +124,7 @@
 
       <!-- uProxy contacts offering access to or requesting access from user -->
       <uproxy-roster-group
-<<<<<<< HEAD
-          groupTitle='{{ (model.globalSettings.mode==ui_constants.Mode.GET ? "OFFERS" : "REQUESTS") | $$(model.globalSettings.language) }}'
-=======
-          groupTitle='{{ (mode == ui_constants.Mode.GET ? "OFFERS" : "REQUESTS") | $$ }}'
->>>>>>> 43dbe759
+          groupTitle='{{ (mode == ui_constants.Mode.GET ? "OFFERS" : "REQUESTS") | $$(model.globalSettings.language) }}'
           contacts='{{ contacts.pending }}'
           mode='{{ mode }}'></uproxy-roster-group>
 
@@ -149,11 +134,7 @@
 
       <!-- trusted uProxy contacts -->
       <uproxy-roster-group
-<<<<<<< HEAD
-          groupTitle='{{ (model.globalSettings.mode==ui_constants.Mode.GET ? "FRIENDS_WHO_SHARE" : "FRIENDS_WHO_CAN_GET") | $$(model.globalSettings.language) }}'
-=======
-          groupTitle='{{ (mode == ui_constants.Mode.GET ? "FRIENDS_WHO_SHARE" : "FRIENDS_WHO_CAN_GET") | $$ }}'
->>>>>>> 43dbe759
+          groupTitle='{{ (mode == ui_constants.Mode.GET ? "FRIENDS_WHO_SHARE" : "FRIENDS_WHO_CAN_GET") | $$(model.globalSettings.language) }}'
           contacts='{{ contacts.trustedUproxy }}'
           mode='{{ mode }}'></uproxy-roster-group>
 
