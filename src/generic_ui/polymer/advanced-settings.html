<link rel='import' href='../../bower/polymer/polymer.html'>
<link rel='import' href='../../bower/paper-input/paper-input-decorator.html'>
<link rel='import' href='../../bower/core-label/core-label.html'>
<link rel='import' href='../../bower/core-tooltip/core-tooltip.html'>
<link rel='import' href='../../bower/core-overlay/core-overlay.html'>
<link rel='import' href='../../bower/core-signals/core-signals.html'>
<link rel='import' href='faq-link.html'>
<link rel='import' href='logs.html'>
<link rel='import' href='link.html'>

<polymer-element name='uproxy-advanced-settings'>
  <template>
    <style>
    :host {
      text-align: start;
      font-color: #12A391;  /* dark green */
    }
    uproxy-app-bar {
      font-size: 18px;
    }
    #advancedSettingsPanel {
      height: 100%;
      width: 100%;
      background-color: white;
    }
    #container {
      height: 100%;
    }
    #formContainer {
      padding: 20px 30px 0px;
      text-align: start;
      color: #12A391;
      overflow: auto;
    }
    .inputLabel {
      font-weight: bold;
      margin: 0;
    }
    #moreInfo {
      color: grey;
      margin-top: 1em;
    }
    #analyzeNAT {
      width: 100%;
      border-bottom: 1px solid rgb(221, 221, 221);
      padding: 20px 30px;
      text-align: start;
      overflow: auto;
      color: #12A391;
    }
    #analyzeNAT core-icon {
      height: 15px !important;
      color: grey;
      opacity: 0.6;
      margin-bottom: 2px;
      margin-right: 0px;
      -webkit-transition: all 0.23s !important;
      -moz-transition: all 0.23s !important;
      transition: all 0.23s !important;
    }
    #analyzeNAT core-icon:hover {
      opacity: 1;
    }
    #setAdvancedSettings {
      width: 100%;
      padding-top: 1.5em;
      padding-bottom: 1.5em;
      border-top: 1px solid rgb(221, 221, 221);
      color: #12A391;
      font-weight: bold;
      cursor: pointer;
      text-align: center;
      background-color: #ffffff;
    }
    core-tooltip::shadow #tooltip {
      /* Without this, the first time you view the
         tooltip, it appears off center. */
      left: -64px !important;
    }
    paper-input-decorator[id=advancedSettingsDecorator] /deep/ .unfocused-underline,
    paper-input-decorator[id=advancedSettingsDecorator] /deep/ .focused-underline {
      /* Remove the underline from the advanced settings textbox. */
      height: 0px;
    }
    paper-input-decorator {
      font-size: 1.4em;
      background-color: rgb(240,240,240);
      padding-left: 10px;
      padding-top: 0;
      margin-bottom: 0.75em;
      margin-top: 0.75em;
    }
    textarea[fit] {
      /* fit does not properly size textareas on Firefox */
      height: 100%;
    }
    .advancedSettingsText {
      font-size: 12px;
      padding-top: 0px;
      color: rgb(112, 112, 112);
    }
    .error {
      color: rgb(200, 112, 112);
    }
    #portControlBox {
      border-bottom: 1px solid rgb(221, 221, 221);
      padding: 20px 30px;
      text-align: start;
      color: #12A391;
      overflow: auto;
    }
    #portControlBox core-icon {
      height: 15px !important;
      color: grey;
      opacity: 0.6;
      margin-bottom: 2px;
      margin-right: 0px;
      -webkit-transition: all 0.23s !important;
      -moz-transition: all 0.23s !important;
      transition: all 0.23s !important;
    }
    #portControlBox core-icon:hover {
      opacity: 1;
    }
    #portControlBox .label {
      color: rgb(112, 112, 112);
    }
    #portControlBox uproxy-faq-link {
      color: rgb(0, 150, 136);
    }
    #portControlBox .info {
      margin-bottom: 0px;
    }
    </style>
    <uproxy-state id="state"></uproxy-state>

    <!-- Listen for the 'open-advanced-settings' event, which is fired by the settings page. -->
    <core-signals on-core-signal-open-advanced-settings='{{ open }}'></core-signals>
    <core-overlay id='advancedSettingsPanel'>
      <div id='container' vertical layout>
        <uproxy-app-bar on-go-back='{{ close }}'>
          {{ "ADVANCED_SETTINGS_SENTENCE_CASE" | $$(model.globalSettings.language) }}
        </uproxy-app-bar>
        <div id='analyzeNAT'>
          <p class='inputLabel'>
            <uproxy-link on-tap='{{ viewLogs }}'>
              {{ "ANALYZE_NAT" | $$(model.globalSettings.language) }}
            </uproxy-link>
            <uproxy-faq-link anchor='doesUproxyLogData'>
              <core-icon icon="help"></core-icon>
            </uproxy-faq-link>
          </p>
        </div>
        <div id='portControlBox'>

          <p class='inputLabel'>
            {{ 'PORT_CONTROL_TITLE' | $$(model.globalSettings.language) }}
            <uproxy-faq-link anchor='whatIsPortControl'>
              <core-icon icon='help'></core-icon>
            </uproxy-faq-link>
          </p>
<<<<<<< HEAD
          <span class='label' hidden?='{{ ui.portControlSupport !== uproxy_core_api.PortControlSupport.TRUE }}'>
            {{ 'PORT_CONTROL_SUPPORTED' | $$(model.globalSettings.language) }}
          </span>
          <span class='label' hidden?='{{ ui.portControlSupport !== uproxy_core_api.PortControlSupport.FALSE }}'>
            {{ 'PORT_CONTROL_NOT_SUPPORTED' | $$(model.globalSettings.language) }}
          </span>
          <span class='label' hidden?='{{ ui.portControlSupport !== uproxy_core_api.PortControlSupport.PENDING }}'>
            {{ 'PORT_CONTROL_PENDING' | $$(model.globalSettings.language) }}
=======
          <span class='label' hidden?='{{ !_supportsPortControl(portControlSupport) }}'>
            {{ 'PORT_CONTROL_SUPPORTED' | $$ }}
          </span>
          <span class='label' hidden?='{{ !_doesNotSupportPortControl(portControlSupport) }}'>
            {{ 'PORT_CONTROL_NOT_SUPPORTED' | $$ }}
          </span>
          <span class='label' hidden?='{{ !_portControlStatusPending(portControlSupport) }}'>
            {{ 'PORT_CONTROL_PENDING' | $$ }}
>>>>>>> 43dbe759
          </span>
          <uproxy-link on-tap='{{ refreshPortControl }}' role='button'>
            <core-icon icon='refresh'></core-icon>
          </uproxy-link>
<<<<<<< HEAD
          <p class='label info' hidden?='{{ ui.portControlSupport !== uproxy_core_api.PortControlSupport.FALSE }}'>
            {{ 'PORT_CONTROL_NOT_SUPPORTED_INFO' | $$(model.globalSettings.language) }}
=======
          <p class='label info' hidden?='{{ !_doesNotSupportPortControl(portControlSupport) }}'>
            {{ 'PORT_CONTROL_NOT_SUPPORTED_INFO' | $$ }}
>>>>>>> 43dbe759
            <uproxy-faq-link anchor='whatIsPortControl'>
              {{ 'PORT_CONTROL_NOT_SUPPORTED_INFO_LINK' | $$(model.globalSettings.language) }}
            </uproxy-faq-link>
          </p>
        </div>
        <div id='formContainer' flex vertical layout>
          <p class='inputLabel'>{{ 'EDIT_ADVANCED_SETTINGS' | $$(model.globalSettings.language) }}</p>
          <paper-input-decorator id='advancedSettingsDecorator' label='{{ "EDIT_ADVANCED_SETTINGS_PLACEHOLDER" | $$(model.globalSettings.language) }}' flex>
            <textarea value='{{ settings }}' fit>
            </textarea>
          </paper-input-decorator>
<<<<<<< HEAD
          <p id='confirmSetAdvancedSettings' class='advancedSettingsText' hidden?='{{ status !== StatusState.SET }}'>
            {{ "SETTINGS_SAVED" | $$(model.globalSettings.language) }}
          </p>
          <p id='failedSetAdvancedSettings' class='advancedSettingsText error' hidden?='{{ status !== StatusState.PARSE_ERROR }}'>
            {{ "SETTINGS_BAD_FORMAT_ERROR" | $$(model.globalSettings.language) }}
          </p>
          <p id='failedKeyValueSetAdvancedSettings' class='advancedSettingsText error' hidden?='{{ status !== StatusState.KEY_VALUE_ERROR }}'>
            {{ "SETTINGS_JSON_ERROR" | $$(model.globalSettings.language) }}
=======
          <p id='confirmSetAdvancedSettings' class='advancedSettingsText' hidden?='{{ !_statusStateIsSet(status) }}'>
            {{ "SETTINGS_SAVED" | $$ }}
          </p>
          <p id='failedSetAdvancedSettings' class='advancedSettingsText error' hidden?='{{ !_statusStateIsParseErorr(status) }}'>
            {{ "SETTINGS_BAD_FORMAT_ERROR" | $$ }}
          </p>
          <p id='failedKeyValueSetAdvancedSettings' class='advancedSettingsText error' hidden?='{{ !_statusStateIsKeyValueError(status) }}'>
            {{ "SETTINGS_JSON_ERROR" | $$ }}
>>>>>>> 43dbe759
          </p>
        </div> <!-- end of form container -->
        <div id='setAdvancedSettings' on-tap='{{ setAdvancedSettings }}'>
          {{ "SET" | $$(model.globalSettings.language) }}
        </div>
      </div>
    </core-overlay>
  </template>
  <script src='advanced-settings.js'></script>
</polymer-element><|MERGE_RESOLUTION|>--- conflicted
+++ resolved
@@ -136,6 +136,7 @@
 
     <!-- Listen for the 'open-advanced-settings' event, which is fired by the settings page. -->
     <core-signals on-core-signal-open-advanced-settings='{{ open }}'></core-signals>
+
     <core-overlay id='advancedSettingsPanel'>
       <div id='container' vertical layout>
         <uproxy-app-bar on-go-back='{{ close }}'>
@@ -159,36 +160,20 @@
               <core-icon icon='help'></core-icon>
             </uproxy-faq-link>
           </p>
-<<<<<<< HEAD
-          <span class='label' hidden?='{{ ui.portControlSupport !== uproxy_core_api.PortControlSupport.TRUE }}'>
+          <span class='label' hidden?='{{ !_supportsPortControl(portControlSupport) }}'>
             {{ 'PORT_CONTROL_SUPPORTED' | $$(model.globalSettings.language) }}
           </span>
-          <span class='label' hidden?='{{ ui.portControlSupport !== uproxy_core_api.PortControlSupport.FALSE }}'>
+          <span class='label' hidden?='{{ !_doesNotSupportPortControl(portControlSupport) }}'>
             {{ 'PORT_CONTROL_NOT_SUPPORTED' | $$(model.globalSettings.language) }}
           </span>
-          <span class='label' hidden?='{{ ui.portControlSupport !== uproxy_core_api.PortControlSupport.PENDING }}'>
+          <span class='label' hidden?='{{ !_portControlStatusPending(portControlSupport) }}'>
             {{ 'PORT_CONTROL_PENDING' | $$(model.globalSettings.language) }}
-=======
-          <span class='label' hidden?='{{ !_supportsPortControl(portControlSupport) }}'>
-            {{ 'PORT_CONTROL_SUPPORTED' | $$ }}
-          </span>
-          <span class='label' hidden?='{{ !_doesNotSupportPortControl(portControlSupport) }}'>
-            {{ 'PORT_CONTROL_NOT_SUPPORTED' | $$ }}
-          </span>
-          <span class='label' hidden?='{{ !_portControlStatusPending(portControlSupport) }}'>
-            {{ 'PORT_CONTROL_PENDING' | $$ }}
->>>>>>> 43dbe759
           </span>
           <uproxy-link on-tap='{{ refreshPortControl }}' role='button'>
             <core-icon icon='refresh'></core-icon>
           </uproxy-link>
-<<<<<<< HEAD
-          <p class='label info' hidden?='{{ ui.portControlSupport !== uproxy_core_api.PortControlSupport.FALSE }}'>
-            {{ 'PORT_CONTROL_NOT_SUPPORTED_INFO' | $$(model.globalSettings.language) }}
-=======
           <p class='label info' hidden?='{{ !_doesNotSupportPortControl(portControlSupport) }}'>
             {{ 'PORT_CONTROL_NOT_SUPPORTED_INFO' | $$ }}
->>>>>>> 43dbe759
             <uproxy-faq-link anchor='whatIsPortControl'>
               {{ 'PORT_CONTROL_NOT_SUPPORTED_INFO_LINK' | $$(model.globalSettings.language) }}
             </uproxy-faq-link>
@@ -200,25 +185,14 @@
             <textarea value='{{ settings }}' fit>
             </textarea>
           </paper-input-decorator>
-<<<<<<< HEAD
-          <p id='confirmSetAdvancedSettings' class='advancedSettingsText' hidden?='{{ status !== StatusState.SET }}'>
+          <p id='confirmSetAdvancedSettings' class='advancedSettingsText' hidden?='{{ !_statusStateIsSet(status) }}'>
             {{ "SETTINGS_SAVED" | $$(model.globalSettings.language) }}
           </p>
-          <p id='failedSetAdvancedSettings' class='advancedSettingsText error' hidden?='{{ status !== StatusState.PARSE_ERROR }}'>
+          <p id='failedSetAdvancedSettings' class='advancedSettingsText error' hidden?='{{ !_statusStateIsParseErorr(status) }}'>
             {{ "SETTINGS_BAD_FORMAT_ERROR" | $$(model.globalSettings.language) }}
           </p>
-          <p id='failedKeyValueSetAdvancedSettings' class='advancedSettingsText error' hidden?='{{ status !== StatusState.KEY_VALUE_ERROR }}'>
+          <p id='failedKeyValueSetAdvancedSettings' class='advancedSettingsText error' hidden?='{{ !_statusStateIsKeyValueError(status) }}'>
             {{ "SETTINGS_JSON_ERROR" | $$(model.globalSettings.language) }}
-=======
-          <p id='confirmSetAdvancedSettings' class='advancedSettingsText' hidden?='{{ !_statusStateIsSet(status) }}'>
-            {{ "SETTINGS_SAVED" | $$ }}
-          </p>
-          <p id='failedSetAdvancedSettings' class='advancedSettingsText error' hidden?='{{ !_statusStateIsParseErorr(status) }}'>
-            {{ "SETTINGS_BAD_FORMAT_ERROR" | $$ }}
-          </p>
-          <p id='failedKeyValueSetAdvancedSettings' class='advancedSettingsText error' hidden?='{{ !_statusStateIsKeyValueError(status) }}'>
-            {{ "SETTINGS_JSON_ERROR" | $$ }}
->>>>>>> 43dbe759
           </p>
         </div> <!-- end of form container -->
         <div id='setAdvancedSettings' on-tap='{{ setAdvancedSettings }}'>
