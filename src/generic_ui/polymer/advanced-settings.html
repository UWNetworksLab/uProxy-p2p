--- conflicted
+++ resolved
@@ -77,18 +77,18 @@
       text-align: center;
       background-color: #ffffff;
     }
-<<<<<<< HEAD
-    #bandwidthLimitingPanel {
-=======
     #enableTor {
       border-bottom: 1px solid rgb(221, 221, 221);
       padding: 20px 30px;
->>>>>>> 56bdd351
-      text-align: start;
-      overflow: auto;
-      color: #12A391;
-    }
-<<<<<<< HEAD
+      text-align: start;
+      overflow: auto;
+      color: #12A391;
+    }
+    #bandwidthLimitingPanel {
+      text-align: start;
+      overflow: auto;
+      color: #12A391;
+    }
     #bandwidthLimitPrompt {
       margin-top: 2px;
       margin-bottom: 9px;
@@ -103,7 +103,7 @@
     }
     #bandwidthSet {
       margin-top: 5px;
-=======
+    }
     #enableTor core-icon {
       height: 15px !important;
       color: grey;
@@ -143,7 +143,6 @@
     }
     .error {
       color: rgb(200, 112, 112);
->>>>>>> 56bdd351
     }
     paper-toggle-button::shadow [checked] .toggle {
       background-color: #12A391;
@@ -172,7 +171,6 @@
       margin-bottom: 0.75em;
       margin-top: 0.75em;
     }
-<<<<<<< HEAD
     paper-input-decorator[id=bandwidthLimitDecorator] {
       font-size: 1.0em;
       font-weight: normal;
@@ -197,8 +195,6 @@
     .error {
       color: rgb(200, 112, 112);
     }
-=======
->>>>>>> 56bdd351
     #portControlBox {
       border-bottom: 1px solid rgb(221, 221, 221);
       padding: 20px 30px;
@@ -244,7 +240,6 @@
         <uproxy-app-bar on-go-back='{{ close }}'>
           {{ "ADVANCED_SETTINGS_SENTENCE_CASE" | $$ }}
         </uproxy-app-bar>
-<<<<<<< HEAD
         <div id='analyzeNAT'>
           <p class='inputLabel'>
             <uproxy-link on-tap='{{ viewLogs }}'>
@@ -279,6 +274,38 @@
             </div>
           </div>
         </div>
+        <div id='enableTor'>
+          <p class='inputLabel'>
+            {{ "TOR_ENABLE" | $$ }}
+            <uproxy-faq-link anchor='howToEnableTorReproxy'>
+              <core-icon icon="help"></core-icon>
+            </uproxy-faq-link>
+            <paper-toggle-button id='torEnableButton'></paper-toggle-button>
+          </p>
+          <paper-input-decorator id='torPortDecorator' label='{{ "TOR_PORT_PLACEHOLDER" | $$ }}' floatingLabel='{{ true }}' hidden?='{{ !$.torEnableButton.checked }}'>
+            <input is='core-input' maxlength="5" value='{{ torPort }}' />
+          </paper-input-decorator>
+          <div id='torEnableToggledOn' hidden?='{{ !$.torEnableButton.checked }}'>
+            <p class='advancedSettingsText' style='color:red;'>
+              {{ "TOR_ENABLE_WARNING" | $$ }}
+            </p>
+            <span class='advancedSettingsText' hidden?='{{ _reproxyCheckToString(reproxyCheck) !== "UNCHECKED" }}'>
+              {{ 'TOR_PORT_UNCHECKED' | $$ }}
+            </span>
+            <span class='advancedSettingsText' hidden?='{{ _reproxyCheckToString(reproxyCheck) !== "TRUE" }}'>
+              {{ 'TOR_PORT_TRUE' | $$ }} {{ testedTorPort  | $$ }}
+            </span>
+            <span class='advancedSettingsText' style='color:red;' hidden?='{{ _reproxyCheckToString(reproxyCheck) !== "FALSE" }}'>
+              {{ 'TOR_PORT_FALSE' | $$ }} {{ testedTorPort  | $$ }}
+            </span>
+            <span class='advancedSettingsText' hidden?='{{ _reproxyCheckToString(reproxyCheck) !== "PENDING" }}'>
+              {{ 'TOR_PORT_PENDING' | $$ }} {{ testedTorPort  | $$ }}
+            </span>
+            <uproxy-link on-tap='{{ refreshReproxyCheck }}' role='button'>
+              <core-icon icon='refresh'></core-icon>
+            </uproxy-link>
+          </div>
+        </div>
         <div id='portControlBox'>
           <p class='inputLabel'>
             {{ 'PORT_CONTROL_TITLE' | $$ }}
@@ -304,95 +331,23 @@
               {{ 'PORT_CONTROL_NOT_SUPPORTED_INFO_LINK' | $$ }}
             </uproxy-faq-link>
           </p>
-=======
-        <div id='settingsContainer' flex>
-          <div id='analyzeNAT'>
-            <p class='inputLabel'>
-              <uproxy-link on-tap='{{ viewLogs }}'>
-                {{ "ANALYZE_NAT" | $$ }}
-              </uproxy-link>
-              <uproxy-faq-link anchor='doesUproxyLogData'>
-                <core-icon icon="help"></core-icon>
-              </uproxy-faq-link>
-            </p>
-          </div>
-          <div id='enableTor'>
-            <p class='inputLabel'>
-              {{ "TOR_ENABLE" | $$ }}
-              <uproxy-faq-link anchor='howToEnableTorReproxy'>
-                <core-icon icon="help"></core-icon>
-              </uproxy-faq-link>
-              <paper-toggle-button id='torEnableButton'></paper-toggle-button>
-            </p>
-            <paper-input-decorator id='torPortDecorator' label='{{ "TOR_PORT_PLACEHOLDER" | $$ }}' floatingLabel='{{ true }}' hidden?='{{ !$.torEnableButton.checked }}'>
-              <input is='core-input' maxlength="5" value='{{ torPort }}' />
-            </paper-input-decorator>
-            <div id='torEnableToggledOn' hidden?='{{ !$.torEnableButton.checked }}'>
-              <p class='advancedSettingsText' style='color:red;'>
-                {{ "TOR_ENABLE_WARNING" | $$ }}
-              </p>
-              <span class='advancedSettingsText' hidden?='{{ _reproxyCheckToString(reproxyCheck) !== "UNCHECKED" }}'>
-                {{ 'TOR_PORT_UNCHECKED' | $$ }}
-              </span>
-              <span class='advancedSettingsText' hidden?='{{ _reproxyCheckToString(reproxyCheck) !== "TRUE" }}'>
-                {{ 'TOR_PORT_TRUE' | $$ }} {{ testedTorPort  | $$ }}
-              </span>
-              <span class='advancedSettingsText' style='color:red;' hidden?='{{ _reproxyCheckToString(reproxyCheck) !== "FALSE" }}'>
-                {{ 'TOR_PORT_FALSE' | $$ }} {{ testedTorPort  | $$ }}
-              </span>
-              <span class='advancedSettingsText' hidden?='{{ _reproxyCheckToString(reproxyCheck) !== "PENDING" }}'>
-                {{ 'TOR_PORT_PENDING' | $$ }} {{ testedTorPort  | $$ }}
-              </span>
-              <uproxy-link on-tap='{{ refreshReproxyCheck }}' role='button'>
-                <core-icon icon='refresh'></core-icon>
-              </uproxy-link>
-            </div>
-          </div>
-          <div id='portControlBox'>
-
-            <p class='inputLabel'>
-              {{ 'PORT_CONTROL_TITLE' | $$ }}
-              <uproxy-faq-link anchor='whatIsPortControl'>
-                <core-icon icon='help'></core-icon>
-              </uproxy-faq-link>
-            </p>
-            <span class='label' hidden?='{{ !_supportsPortControl(portControlSupport) }}'>
-              {{ 'PORT_CONTROL_SUPPORTED' | $$ }}
-            </span>
-            <span class='label' hidden?='{{ !_doesNotSupportPortControl(portControlSupport) }}'>
-              {{ 'PORT_CONTROL_NOT_SUPPORTED' | $$ }}
-            </span>
-            <span class='label' hidden?='{{ !_portControlStatusPending(portControlSupport) }}'>
-              {{ 'PORT_CONTROL_PENDING' | $$ }}
-            </span>
-            <uproxy-link on-tap='{{ refreshPortControl }}' role='button'>
-              <core-icon icon='refresh'></core-icon>
-            </uproxy-link>
-            <p class='label info' hidden?='{{ !_doesNotSupportPortControl(portControlSupport) }}'>
-              {{ 'PORT_CONTROL_NOT_SUPPORTED_INFO' | $$ }}
-              <uproxy-faq-link anchor='whatIsPortControl'>
-                {{ 'MORE_INFO' | $$ }}
-              </uproxy-faq-link>
-            </p>
-          </div>
-          <div id='formContainer' vertical layout>
-            <p class='inputLabel'>{{ 'EDIT_ADVANCED_SETTINGS' | $$ }}</p>
-            <paper-input-decorator id='advancedSettingsDecorator' label='{{ "EDIT_ADVANCED_SETTINGS_PLACEHOLDER" | $$ }}'>
-              <textarea value='{{ settings }}' fit>
-              </textarea>
-            </paper-input-decorator>
-            <p id='confirmSetAdvancedSettings' class='advancedSettingsText' hidden?='{{ !_statusStateIsSet(status) }}'>
-              {{ "SETTINGS_SAVED" | $$ }}
-            </p>
-            <p id='failedSetAdvancedSettings' class='advancedSettingsText error' hidden?='{{ !_statusStateIsParseErorr(status) }}'>
-              {{ "SETTINGS_BAD_FORMAT_ERROR" | $$ }}
-            </p>
-            <p id='failedKeyValueSetAdvancedSettings' class='advancedSettingsText error' hidden?='{{ !_statusStateIsKeyValueError(status) }}'>
-              {{ "SETTINGS_JSON_ERROR" | $$ }}
-            </p>
-          </div> <!-- end of form container -->
->>>>>>> 56bdd351
-        </div>
+        </div>
+        <div id='formContainer' vertical layout>
+          <p class='inputLabel'>{{ 'EDIT_ADVANCED_SETTINGS' | $$ }}</p>
+          <paper-input-decorator id='advancedSettingsDecorator' label='{{ "EDIT_ADVANCED_SETTINGS_PLACEHOLDER" | $$ }}'>
+            <textarea value='{{ settings }}' fit>
+            </textarea>
+          </paper-input-decorator>
+          <p id='confirmSetAdvancedSettings' class='advancedSettingsText' hidden?='{{ !_statusStateIsSet(status) }}'>
+            {{ "SETTINGS_SAVED" | $$ }}
+          </p>
+          <p id='failedSetAdvancedSettings' class='advancedSettingsText error' hidden?='{{ !_statusStateIsParseErorr(status) }}'>
+            {{ "SETTINGS_BAD_FORMAT_ERROR" | $$ }}
+          </p>
+          <p id='failedKeyValueSetAdvancedSettings' class='advancedSettingsText error' hidden?='{{ !_statusStateIsKeyValueError(status) }}'>
+            {{ "SETTINGS_JSON_ERROR" | $$ }}
+          </p>
+        </div> <!-- end of form container -->
         <div id='setAdvancedSettings' on-tap='{{ setAdvancedSettings }}'>
           {{ "SET" | $$ }}
         </div>
