--- conflicted
+++ resolved
@@ -239,7 +239,6 @@
         <uproxy-app-bar on-go-back='{{ close }}'>
           {{ "ADVANCED_SETTINGS_SENTENCE_CASE" | $$(model.globalSettings.language) }}
         </uproxy-app-bar>
-<<<<<<< HEAD
         <div id='analyzeNAT'>
           <p class='inputLabel'>
             <uproxy-link on-tap='{{ viewLogs }}'>
@@ -256,28 +255,9 @@
               {{ "LIMIT_BANDWIDTH_PROMPT" | $$}}
               <uproxy-faq-link anchor='whatIsBandwidthLimiting'>
                 <core-icon icon='help'></core-icon>
-=======
-        <div id='settingsContainer' flex>
-          <div id='analyzeNAT'>
-            <p class='inputLabel'>
-              <uproxy-link on-tap='{{ viewLogs }}'>
-                {{ "ANALYZE_NAT" | $$(model.globalSettings.language) }}
-              </uproxy-link>
-              <uproxy-faq-link anchor='doesUproxyLogData'>
-                <core-icon icon="help"></core-icon>
-              </uproxy-faq-link>
-            </p>
-          </div>
-          <div id='enableTor'>
-            <p class='inputLabel'>
-              {{ "TOR_ENABLE" | $$(model.globalSettings.language) }}
-              <uproxy-faq-link anchor='howToEnableTorReproxy'>
-                <core-icon icon="help"></core-icon>
->>>>>>> 907fa6f2
               </uproxy-faq-link>
               <paper-toggle-button id='bandwidthLimitEnabled' on-tap='{{ setLimit }}'></paper-toggle-button>
             </p>
-<<<<<<< HEAD
             <div id='bandwidthLimitEntry' hidden?='{{ !$.bandwidthLimitEnabled.checked }}'>
               <div id='bandwidthLimitLabel'>
                 {{ "LIMIT_BANDWIDTH_LABEL" | $$}}
@@ -319,79 +299,11 @@
             </span>
             <span class='advancedSettingsText' hidden?='{{ _reproxyCheckToString(reproxyCheck) !== "PENDING" }}'>
               {{ 'TOR_PORT_PENDING' | $$ }} {{ testedTorPort  | $$ }}
-=======
-            <paper-input-decorator id='torPortDecorator' label='{{ "TOR_PORT_PLACEHOLDER" | $$(model.globalSettings.language) }}' floatingLabel='{{ true }}' hidden?='{{ !$.torEnableButton.checked }}'>
-              <input is='core-input' maxlength="5" value='{{ torPort }}' />
-            </paper-input-decorator>
-            <div id='torEnableToggledOn' hidden?='{{ !$.torEnableButton.checked }}'>
-              <p class='advancedSettingsText' style='color:red;'>
-                {{ "TOR_ENABLE_WARNING" | $$(model.globalSettings.language) }}
-              </p>
-              <span class='advancedSettingsText' hidden?='{{ _reproxyCheckToString(reproxyCheck) !== "UNCHECKED" }}'>
-                {{ 'TOR_PORT_UNCHECKED' | $$(model.globalSettings.language) }}
-              </span>
-              <span class='advancedSettingsText' hidden?='{{ _reproxyCheckToString(reproxyCheck) !== "TRUE" }}'>
-                {{ 'TOR_PORT_TRUE' | $$(model.globalSettings.language, {number: testedTorPort}) }}
-              </span>
-              <span class='advancedSettingsText' style='color:red;' hidden?='{{ _reproxyCheckToString(reproxyCheck) !== "FALSE" }}'>
-                {{ 'TOR_PORT_FALSE' | $$(model.globalSettings.language, {number: testedTorPort}) }}
-              </span>
-              <span class='advancedSettingsText' hidden?='{{ _reproxyCheckToString(reproxyCheck) !== "PENDING" }}'>
-                {{ 'TOR_PORT_PENDING' | $$(model.globalSettings.language, {number: testedTorPort}) }}
-              </span>
-              <uproxy-link on-tap='{{ refreshReproxyCheck }}' role='button'>
-                <core-icon icon='refresh'></core-icon>
-              </uproxy-link>
-            </div>
-          </div>
-          <div id='portControlBox'>
-
-            <p class='inputLabel'>
-              {{ 'PORT_CONTROL_TITLE' | $$(model.globalSettings.language) }}
-              <uproxy-faq-link anchor='whatIsPortControl'>
-                <core-icon icon='help'></core-icon>
-              </uproxy-faq-link>
-            </p>
-            <span class='label' hidden?='{{ !_supportsPortControl(portControlSupport) }}'>
-              {{ 'PORT_CONTROL_SUPPORTED' | $$(model.globalSettings.language) }}
-            </span>
-            <span class='label' hidden?='{{ !_doesNotSupportPortControl(portControlSupport) }}'>
-              {{ 'PORT_CONTROL_NOT_SUPPORTED' | $$(model.globalSettings.language) }}
-            </span>
-            <span class='label' hidden?='{{ !_portControlStatusPending(portControlSupport) }}'>
-              {{ 'PORT_CONTROL_PENDING' | $$(model.globalSettings.language) }}
->>>>>>> 907fa6f2
             </span>
             <uproxy-link on-tap='{{ refreshReproxyCheck }}' role='button'>
               <core-icon icon='refresh'></core-icon>
             </uproxy-link>
-<<<<<<< HEAD
           </div>
-=======
-            <p class='label info' hidden?='{{ !_doesNotSupportPortControl(portControlSupport) }}'>
-              {{ 'PORT_CONTROL_NOT_SUPPORTED_INFO' | $$(model.globalSettings.language) }}
-              <uproxy-faq-link anchor='whatIsPortControl'>
-                {{ 'MORE_INFO' | $$(model.globalSettings.language) }}
-              </uproxy-faq-link>
-            </p>
-          </div>
-          <div id='formContainer' vertical layout>
-            <p class='inputLabel'>{{ 'EDIT_ADVANCED_SETTINGS' | $$(model.globalSettings.language) }}</p>
-            <paper-input-decorator id='advancedSettingsDecorator' label='{{ "EDIT_ADVANCED_SETTINGS_PLACEHOLDER" | $$(model.globalSettings.language) }}'>
-              <textarea value='{{ settings }}' fit>
-              </textarea>
-            </paper-input-decorator>
-            <p id='confirmSetAdvancedSettings' class='advancedSettingsText' hidden?='{{ !_statusStateIsSet(status) }}'>
-              {{ "SETTINGS_SAVED" | $$(model.globalSettings.language) }}
-            </p>
-            <p id='failedSetAdvancedSettings' class='advancedSettingsText error' hidden?='{{ !_statusStateIsParseErorr(status) }}'>
-              {{ "SETTINGS_BAD_FORMAT_ERROR" | $$(model.globalSettings.language) }}
-            </p>
-            <p id='failedKeyValueSetAdvancedSettings' class='advancedSettingsText error' hidden?='{{ !_statusStateIsKeyValueError(status) }}'>
-              {{ "SETTINGS_JSON_ERROR" | $$(model.globalSettings.language) }}
-            </p>
-          </div> <!-- end of form container -->
->>>>>>> 907fa6f2
         </div>
         <div id='portControlBox'>
           <p class='inputLabel'>
