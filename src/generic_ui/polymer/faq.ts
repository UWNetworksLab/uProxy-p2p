--- conflicted
+++ resolved
@@ -65,7 +65,6 @@
       this.injectBoundHTML(i18nMessage, element);
     }
   },
-<<<<<<< HEAD
   ready: function() {
     this.openingAnchor = '';
     this.ui = ui_context.ui;
@@ -76,9 +75,8 @@
   },
   observe: {
     'model.globalSettings.language': 'translateElements'
-=======
+  },
   computed: {
     'opened': '$.faqPanel.opened'
->>>>>>> 46234521
   }
 });