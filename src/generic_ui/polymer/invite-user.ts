/// <reference path='./context.d.ts' />
/// <reference path='../../../third_party/typings/index.d.ts' />
/// <reference path='../../../third_party/polymer/polymer.d.ts' />

import _ = require('lodash');
import model = require('../scripts/model');
import translator = require('../scripts/translator');
import user_interface = require('../scripts/ui');
import dialogs = require('../scripts/dialogs');

var ui = ui_context.ui;
var core = ui_context.core;

var inviteUser = {
  openInviteUserPanel: function() {
    // Reset the input, expectation is for it to be empty
    this.inviteCode = '';
    // Forces the placeholder text to be visible again.
    this.$.inviteCodeDecorator.updateLabelVisibility(this.inviteCode);

    this.injectBoundHTML(
        ui.i18nSanitizeHtml(ui.i18n_t('WE_WONT_POST_LEARN_MORE')),
        this.$.weWontPostLearnMore);

    this.$.inviteUserPanel.open();
  },
  closeInviteUserPanel: function() {
    this.$.inviteUserPanel.close();
  },
  back: function() {
    if (this.$.loginToInviteFriendDialog.opened) {
      this.$.loginToInviteFriendDialog.close();
      return;
    }

    if (this.$.installCloud.opened) {
      this.$.installCloud.back();
      return;
    }

    if (this.$.networkInviteUser.opened) {
      this.$.networkInviteUser.close();
      return;
    }

    this.closeInviteUserPanel();
  },
  networkTapped: function(event: Event, detail: Object, target: HTMLElement) {
    var networkName = target.getAttribute('data-network');
    if (networkName === 'Cloud') {
      return this.cloudInstall();
    }
    this.selectedNetworkName = networkName;
    // TODO: Consider moving this 'if logged in' logic inside
    // initInviteForNetwork. This would require ui.ts login to be fixed first
    // to remove possible race conditions:
    // https://github.com/uProxy/uproxy/issues/2064
    if (ui_context.model.getNetwork(networkName)) {
      this.initInviteForNetwork(networkName);
    } else {
      if (networkName === 'Quiver') {
        return ui.loginToQuiver().then(() => {
          this.initInviteForNetwork('Quiver');
        });
      } else {
        // Open dialog asking user to login before inviting friends.
        this.$.loginToInviteFriendDialog.open();
      }
    }
  },
  cloudInstall: function() {
    this.closeInviteUserPanel();
    this.$.installCloud.open();
  },
  loginTapped: function() {
    // loginTapped should only be called by the loginToInviteFriendDialog, which
    // is not used for Quiver.
    if (this.selectedNetworkName === 'Quiver') {
      throw Error('invite-user.ts: loginTapped called for Quiver');
    }

    ui.login(this.selectedNetworkName).then(() => {
      this.$.loginToInviteFriendDialog.close();
      this.closeInviteUserPanel();
      ui.bringUproxyToFront();
      this.initInviteForNetwork(this.selectedNetworkName);
    });
  },
  initInviteForNetwork: function(networkName: string) {
    this.selectedNetworkName = networkName;
    // After login for these networks, open another view which allows users
    // to invite their friends.
    this.$.networkInviteUser.open();
  },
  loginToInviteFriendDialogOpened: function() {
    // Set confirmation message, which may include some HTML (e.g. strong, br).
    var confirmationMessage :string;
    if (this.selectedNetworkName === 'GitHub') {
      confirmationMessage = ui.i18n_t('GITHUB_LOGIN_CONFIRMATION');
    } else {
      confirmationMessage = ui.i18n_t(
          'SIGN_IN_TO_INVITE_FRIENDS',
          {network: ui.getNetworkDisplayName(this.selectedNetworkName)});
    }
    this.injectBoundHTML(
        ui.i18nSanitizeHtml(confirmationMessage),
        this.$.networkLoginConfirmation);

    // Without calling the resizeHandler, the dynamic contents
    // of the dialog confuse Polymer, and the size of the dialog
    // will be smaller than expected.
    this.$.loginToInviteFriendDialog.resizeHandler();
  },
  getNetworkDisplayName: function(networkName :string) {
    if (networkName === 'Cloud') {
      return ui.i18n_t('NETWORK_LIST_CLOUD_LABEL');
    }
    return ui.getNetworkDisplayName(networkName);
  },
  closeLoginDialog: function() {
    this.$.loginToInviteFriendDialog.close();
  },
  acceptInvite: function() {
    ui.handleInvite(this.inviteCode).then(() => {
      this.closeInviteUserPanel();
      this.fire('core-signal', {
        name: 'show-toast',
        data: {
          toastMessage: translator.i18n_t('FRIEND_ADDED')
        }
      });
    }).catch(() => {
      this.$.state.openDialog(dialogs.getMessageDialogDescription(
        '', translator.i18n_t('FRIEND_ADD_ERROR')));
    });
  },
  ready: function() {
    this.selectedNetworkName = '';
    this.inviteCode = '';
  },
<<<<<<< HEAD
  created: function () {
    this.model = ui_context.model;
    console.log(this.model.globalSettings.language);
=======
  computed: {
    'opened': '$.inviteUserPanel.opened || $.loginToInviteFriendDialog.opened || $.installCloud.opened || $.networkInviteUser.opened'
>>>>>>> 46234521
  }
};

Polymer(inviteUser);<|MERGE_RESOLUTION|>--- conflicted
+++ resolved
@@ -136,16 +136,11 @@
   },
   ready: function() {
     this.selectedNetworkName = '';
+    this.model = ui_context.model;
     this.inviteCode = '';
   },
-<<<<<<< HEAD
-  created: function () {
-    this.model = ui_context.model;
-    console.log(this.model.globalSettings.language);
-=======
   computed: {
     'opened': '$.inviteUserPanel.opened || $.loginToInviteFriendDialog.opened || $.installCloud.opened || $.networkInviteUser.opened'
->>>>>>> 46234521
   }
 };
 
