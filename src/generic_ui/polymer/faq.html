--- conflicted
+++ resolved
@@ -109,11 +109,8 @@
                 <li><a data-anchor="howDoInstallUproxyOnServer" on-tap="{{scroll}}" class="i18n" data-i18n="HOW_DO_I_INSTALL_UPROXY_ON_SERVER"></a></li>
                 <li><a data-anchor="whatIsDigitalOcean" on-tap="{{scroll}}" class="i18n" data-i18n="WHAT_IS_DIGITAL_OCEAN"></a></li>
                 <li><a data-anchor="whatAreCloudServers" on-tap="{{scroll}}" class="i18n" data-i18n="WHAT_ARE_CLOUD_SERVERS"></a></li>
-<<<<<<< HEAD
                 <li><a data-anchor="whatIsBandwidthLimiting" on-tap="{{scroll}}" class="i18n" data-i18n="WHAT_IS_BANDWIDTH_LIMITING"></a></li>
-=======
                 <li><a data-anchor="howToEnableTorReproxy" on-tap="{{scroll}}" class="i18n" data-i18n="TOR_HOW_ENABLE_REPROXY"></a></li>
->>>>>>> 56bdd351
               </ul>
             </section>
 
@@ -246,15 +243,14 @@
               <p class="i18n" data-i18n="WHAT_ARE_CLOUD_SERVERS_ANSWER"></p>
             </section>
 
-<<<<<<< HEAD
             <section class="faq" id="whatIsBandwidthLimiting">
               <h2 class="i18n" data-i18n="WHAT_IS_BANDWIDTH_LIMITING"></h2>
               <p class="i18n" data-i18n="WHAT_IS_BANDWIDTH_LIMITING_ANSWER"></p>
-=======
+            </section>
+
             <section class="faq" id="howToEnableTorReproxy">
               <h2 class="i18n" data-i18n="TOR_HOW_ENABLE_REPROXY"></h2>
               <p class="i18n" data-i18n="TOR_HOW_ENABLE_REPROXY_ANSWER"></p>
->>>>>>> 56bdd351
             </section>
           </div>
         </div> <!-- end of contentContainer -->
