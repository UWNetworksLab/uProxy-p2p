/// <reference path='./context.d.ts' />
/// <reference path='../../../../third_party/polymer/polymer.d.ts' />
/// <reference path='../../../../third_party/typings/browser.d.ts' />

import _ = require('lodash');
import social = require('../../interfaces/social');
import translator = require('../scripts/translator');
import ui_types = require('../../interfaces/ui');
import user_interface = require('../scripts/ui');
import user_module = require('../scripts/user');
import dialogs = require('../scripts/dialogs');
import uproxy_core_api = require('../../interfaces/uproxy_core_api');

var ui = ui_context.ui;
var model = ui_context.model;
var RTL_LANGUAGES :string[] = ['ar', 'fa', 'ur', 'he'];

// Since we reuse a uproxy-action-dialog, sometimes there is a race condition
// where the dialog attempts to open before it is properly closed.
// We use a Promise to track if the dialog is closed.
// The Promise is fulfilled by default, and also after a
// "core-overlay-open-completed" event is observed.
// The Promise is reset each time we open the dialog.
var reusableDialogClosedPromise = Promise.resolve<void>();
var fulfillReusableDialogClosed :Function;

Polymer({
  dialog: {
    message: '',
    heading: '',
    buttons: []
  },
  toastMessage: '',
  unableToGet: '',
  unableToShare: '',
  gettingStatus: null,
  sharingStatus: null,
  viewChanged: function(oldView :ui_types.View, newView :ui_types.View) {
    // If we're switching from the SPLASH page to the ROSTER, fire an
    // event indicating the user has logged in. roster.ts listens for
    // this event.
    if (newView == ui_types.View.ROSTER && oldView == ui_types.View.SPLASH) {
      // TODO: can this be removed now that roster-before-login has launched?
      this.fire('core-signal', {name: 'login-success'});
      this.closeSettings();
      this.$.modeTabs.updateBar();

      // User has now seen the welcome messages - this used to be a
      // uproxy-bubble, now the only welcome content is on the splash screen
      // and the empty roster text.
      model.globalSettings.hasSeenWelcome = true;
      this.$.state.background.updateGlobalSettings(model.globalSettings);
    }
  },
  statsIconClicked: function() {
    this.$.mainPanel.openDrawer();
  },
  closeSettings: function() {
    this.$.mainPanel.closeDrawer();
  },
  setGetMode: function() {
    ui.setMode(ui_types.Mode.GET);
  },
  setShareMode: function() {
    ui.setMode(ui_types.Mode.SHARE);
  },
  closedWelcome: function() {
  },
  closedSharing: function() {
    model.globalSettings.hasSeenSharingEnabledScreen = true;
    this.$.state.background.updateGlobalSettings(model.globalSettings);
  },
  closeDialog: function() {
    this.$.dialog.close();
  },
  openDialog: function(e :Event, detail :ui_types.DialogDescription) {
    /* 'detail' parameter holds the data that was passed when the open-dialog
     * signal was fired. It should be of the form:
     *
     * { heading: 'title for the dialog',
     *   message: 'main message for the dialog',
     *   buttons: [{
     *     text: 'button text, e.g. Done',
     *     dismissive: boolean, whether button is dismissive (optional)
     *   }]
     * }
     */

    if (detail.userInputData && detail.userInputData.initInputValue) {
      this.$.dialogInput.value = detail.userInputData.initInputValue;
    } else if (detail.displayData) {
      this.$.dialogDisplay.value = detail.displayData;
    } else {
      this.$.dialogInput.value = '';
    }
    this.isUserInputInvalid = false;

    // Set heading and message innerHTML so translations can include
    // <p>, <a>, <strong>, etc tags.
    this.injectBoundHTML(
        ui.i18nSanitizeHtml(detail.heading), this.$.dialogHeading);
    this.injectBoundHTML(
        ui.i18nSanitizeHtml(detail.message), this.$.dialogMessage);

    this.dialog = detail;
    // Using async() allows the contents of the dialog to update before
    // it's opened. Opening the dialog too early causes it to be positioned
    // incorrectly (i.e. off center).
    this.async(() => {
      // Do not open the dialog until we are sure it is closed.
      reusableDialogClosedPromise.then(() => {
        reusableDialogClosedPromise = new Promise<void>((F, R) => {
          fulfillReusableDialogClosed = F;
        });
        this.$.dialog.open();
      });
    });
  },
  dialogButtonClick: function(event :Event, detail :Object, target :HTMLElement) {
    // Get userInput, or set to undefined if it is '', null, etc
    var userInput = this.$.dialogInput.value || undefined;
    if (this.dialog.userInputData && !userInput) {
      // User did not enter any input, don't close
      this.isUserInputInvalid = true;
      return;
    }

    this.isUserInputInvalid = false;

    var fulfill = (target.getAttribute('affirmative') !== null);
    this.$.state.handleDialogClick(fulfill, userInput);
    this.$.dialog.close();
  },
  selectAll: function(e :Event, d :Object, input :HTMLInputElement) {
    input.focus();
    input.select();
  },
  reusableDialogClosed: function() {
    fulfillReusableDialogClosed();
  },
  openProxyError: function() {
    this.$.proxyError.open();
  },
  ready: function() {
    // Expose global ui object and UI module in this context.
    this.ui = ui;
    this.core = ui_context.core;
    this.ui_constants = ui_types;
    this.user_interface = user_interface;
    this.model = model;
    if (ui.browserApi.browserSpecificElement){
      var browserCustomElement = document.createElement(ui.browserApi.browserSpecificElement);
      this.$.browserElementContainer.appendChild(browserCustomElement);
    }
    this.setDirectionality();
  },
  tabSelected: function(e :Event) {
    if (this.ui.isSharingDisabled &&
        this.model.globalSettings.mode == ui_types.Mode.SHARE) {
      // Keep the mode on get and display an error dialog.
      this.ui.setMode(ui_types.Mode.GET);
      this.$.state.openDialog(dialogs.getMessageDialogDescription(
          translator.i18n_t('SHARING_UNAVAILABLE_TITLE'),
          translator.i18n_t('SHARING_UNAVAILABLE_MESSAGE'),
          translator.i18n_t('CLOSE')));
    } else {
      // setting the value is taken care of in the polymer binding, we just need
      // to sync the value to core
      this.$.state.background.updateGlobalSettings(model.globalSettings);
    }
  },
  revertProxySettings: function() {
    this.ui.stopUsingProxy(true);
    this.openAskForFeedback();
  },
  restartProxying: function() {
    this.ui.restartProxying();
  },
  showToast: function(e: Event, detail: { toastMessage: string, unableToGet?: boolean, unableToShare?: boolean }) {
    this.toastMessage = detail.toastMessage;
    this.unableToGet = detail.unableToGet || false;
    this.unableToShare = detail.unableToShare || false;
    this.$.toast.show();
  },
  openTroubleshoot: function() {
    if (this.unableToGet) {
      this.troubleshootTitle = ui.i18n_t('UNABLE_TO_GET');
    } else {
      this.troubleshootTitle = ui.i18n_t('UNABLE_TO_SHARE');
    }
    this.$.toast.dismiss();
    this.fire('core-signal', {name: 'open-troubleshoot'});
  },
  topOfStatuses: function(statusHeight: number, visible :boolean) {
    return visible ? statusHeight : 0;
  },
  // mainPanel.selected can be either "drawer" or "main"
  // Our "drawer" is the settings panel. When the settings panel is open,
  // make sure to hide the stats tooltip so the two don't overlap.
  drawerToggled: function() {
    if (this.$.mainPanel.selected == 'drawer') {
      // Drawer was opened.
      this.$.statsTooltip.disabled = true;
      this.$.settings.accountChooserOpen = false;
    } else {
      // Drawer was closed.
      // Cancel the user's edits to the description, if they haven't saved
      this.$.settings.$.description.cancelEditing();
      this.$.statsTooltip.disabled = false;
    }
  },
  isSharingEnabledWithOthers: false,
  updateIsSharingEnabledWithOthers: function() {
    var trustedContacts = model.contacts.shareAccessContacts.trustedUproxy;
    if (trustedContacts.length === 1) {
      this.isSharingEnabledWithOthers =
          trustedContacts[0].userId !== trustedContacts[0].network.userId;
    } else {
      this.isSharingEnabledWithOthers = trustedContacts.length > 0;
    }
  },
  /*
   * Set our `dir` value to 'ltr' or 'rtl' based on current language.
   */
  setDirectionality: function() {
    if (_.includes(RTL_LANGUAGES, model.globalSettings.language)) {
      this.dir = 'rtl';
    } else {
      this.dir = 'ltr';
    }
  },
<<<<<<< HEAD
=======
  languageChanged: function(oldLanguage :string, newLanguage :string) {
    if (oldLanguage && oldLanguage !== newLanguage) {
      window.location.reload();
    }
  },
>>>>>>> 43dbe759
  restart: function() {
    this.$.state.background.restart();
  },
  fireOpenInviteUserPanel: function() {
    this.fire('core-signal', { name: 'open-invite-user-dialog' });
  },
  openAskForFeedback: function() {
    this.$.state.openDialog(dialogs.getConfirmationDialogDescription(
        translator.i18n_t('ASK_FOR_FEEDBACK_TITLE'),
        translator.i18n_t('ASK_FOR_FEEDBACK_CONNECTION_DISCONNECTED'))).then(
      () => {
        this.fire('core-signal', {
          name: 'open-feedback',
          data: {
            feedbackType: uproxy_core_api.UserFeedbackType.DISCONNECTED_FROM_FRIEND
          }
        });
      },
      () => { /* MT */ });
  },
  updateGettingStatus: function(e: Event, gettingStatus?: string) {
    this.gettingStatus = gettingStatus;
  },
  updateSharingStatus: function(e: Event, sharingStatus?: string) {
    this.sharingStatus = sharingStatus;
  },
  observe: {
    '$.mainPanel.selected': 'drawerToggled',
    'ui.view': 'viewChanged',
    // Use an observer on model.contacts.shareAccessContacts.trustedUproxy
    // so that we can detect any time elements are added or removed from this
    // array.  Unfortunately if we try doing
    //   someMethod(model.contacts.shareAccessContacts.trustedUproxy)
    // in root.html, someMethod is not invoked when items are added or removed.
    'model.contacts.shareAccessContacts.trustedUproxy':
        'updateIsSharingEnabledWithOthers',
<<<<<<< HEAD
    'ui.signalToFire': 'signalToFireChanged',
    'model.globalSettings.language': 'updateDirectionality'
=======
    'model.globalSettings.language': 'languageChanged'
>>>>>>> 43dbe759
  },
  computed: {
    'hasContacts': '(model.contacts.getAccessContacts.pending.length + model.contacts.getAccessContacts.trustedUproxy.length + model.contacts.getAccessContacts.untrustedUproxy.length + model.contacts.shareAccessContacts.pending.length + model.contacts.shareAccessContacts.trustedUproxy.length + model.contacts.shareAccessContacts.untrustedUproxy.length) > 0',
   }
});<|MERGE_RESOLUTION|>--- conflicted
+++ resolved
@@ -229,14 +229,11 @@
       this.dir = 'ltr';
     }
   },
-<<<<<<< HEAD
-=======
   languageChanged: function(oldLanguage :string, newLanguage :string) {
     if (oldLanguage && oldLanguage !== newLanguage) {
       window.location.reload();
     }
   },
->>>>>>> 43dbe759
   restart: function() {
     this.$.state.background.restart();
   },
@@ -273,12 +270,7 @@
     // in root.html, someMethod is not invoked when items are added or removed.
     'model.contacts.shareAccessContacts.trustedUproxy':
         'updateIsSharingEnabledWithOthers',
-<<<<<<< HEAD
-    'ui.signalToFire': 'signalToFireChanged',
-    'model.globalSettings.language': 'updateDirectionality'
-=======
     'model.globalSettings.language': 'languageChanged'
->>>>>>> 43dbe759
   },
   computed: {
     'hasContacts': '(model.contacts.getAccessContacts.pending.length + model.contacts.getAccessContacts.trustedUproxy.length + model.contacts.getAccessContacts.untrustedUproxy.length + model.contacts.shareAccessContacts.pending.length + model.contacts.shareAccessContacts.trustedUproxy.length + model.contacts.shareAccessContacts.untrustedUproxy.length) > 0',
