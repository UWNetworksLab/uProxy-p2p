--- conflicted
+++ resolved
@@ -90,13 +90,10 @@
     // to sync the value to core
     core.updateGlobalSettings(model.globalSettings);
   },
-<<<<<<< HEAD
-=======
   showToast: function(e, data) {
     this.$.toast.setAttribute('text', data.text);
     this.$.toast.show();
   },
->>>>>>> 93a1a946
   signalToFireChanged: function() {
     if (this.ui.signalToFire != '') {
       this.fire('core-signal', {name: this.ui.signalToFire});
@@ -105,9 +102,5 @@
   },
   observe: {
     'ui.signalToFire' : 'signalToFireChanged'
-<<<<<<< HEAD
-  },
-=======
   }
->>>>>>> 93a1a946
 });