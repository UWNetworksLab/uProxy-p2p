/// <reference path='../../interfaces/ui-polymer.d.ts' />
/// <reference path='../scripts/ui.ts' />
/// <reference path='../../uproxy.ts' />

declare var ui :UI.UserInterface;

Polymer({
  dialog: {
    message: '',
    heading: '',
    buttons: []
  },
  updateView: function(e, detail, sender) {
    // If we're switching from the SPLASH page to the ROSTER, fire an
    // event indicating the user has logged in. roster.ts listens for
    // this event.
    if (detail.view == uProxy.View.ROSTER && ui.view == uProxy.View.SPLASH) {
      this.fire('core-signal', {name: "login-success"});
      this.closeSettings();
      this.$.modeTabs.updateBar();
    }
    ui.view = detail.view;
  },
  closeSettings: function() {
    this.$.mainPanel.closeDrawer();
  },
  rosterView: function() {
    console.log('rosterView called');
    ui.view = uProxy.View.ROSTER;
  },
  setGetMode: function() {
    model.globalSettings.mode = uProxy.Mode.GET;
    core.updateGlobalSettings(model.globalSettings);
  },
  setShareMode: function() {
    model.globalSettings.mode = uProxy.Mode.SHARE;
    core.updateGlobalSettings(model.globalSettings);
  },
  closedWelcome: function() {
    model.globalSettings.hasSeenWelcome = true;
    core.updateGlobalSettings(model.globalSettings);
  },
  closedSharing: function() {
    model.globalSettings.hasSeenSharingEnabledScreen = true;
    core.updateGlobalSettings(model.globalSettings);
  },
  dismissCopyPasteError: function() {
    ui.copyPasteError = UI.CopyPasteError.NONE;
  },
  openDialog: function(e, detail, sender) {
    /* 'detail' parameter holds the data that was passed when the open-dialog
     * signal was fired. It should be of the form:
     *
     * { heading: 'title for the dialog',
     *   message: 'main message for the dialog',
     *   buttons: [{
     *     text: 'button text, e.g. Done',
     *     signal: 'core-signal to fire when button is clicked (optional)',
     *     dismissive: boolean, whether button is dismissive (optional)
     *   }]
     * }
     */

    this.dialog = detail;
    // Using async() allows the contents of the dialog to update before
    // it's opened. Opening the dialog too early causes it to be positioned
    // incorrectly (i.e. off center).
    this.async(() => {
      this.$.dialog.open();
    });
  },
  dialogButtonClick: function(event, detail, target) {
    var signal = target.getAttribute('data-signal');
    if (signal) {
      this.fire('core-signal', { name: signal });
    }
  },
  ready: function() {
    // Expose global ui object and UI module in this context.
    this.ui = ui;
    this.uProxy = uProxy;
    this.model = model;
    if(ui.browserApi.browserSpecificElement){
      var browserCustomElement = document.createElement(ui.browserApi.browserSpecificElement);
      this.$.browserElementContainer.appendChild(browserCustomElement);
    }
  },
  tabSelected: function(e) {
    // setting the value is taken care of in the polymer binding, we just need
    // to sync the value to core
    core.updateGlobalSettings(model.globalSettings);
  },
  showToast: function(e, data) {
    this.$.toast.setAttribute('text', data.text);
<<<<<<< HEAD
    if (data.sharingError) {
      this.sharingError = true;
    } else if (data.gettingError) {
      this.gettingError = true;
=======
    this.$.toast.show();
  },
  signalToFireChanged: function() {
    if (this.ui.signalToFire != '') {
      this.fire('core-signal', {name: this.ui.signalToFire});
      this.ui.signalToFire = '';
>>>>>>> 15c241b3
    }
    this.$.toast.show();
  },
  topOfStatuses: function(gettingStatus, sharingStatus) {
    if (gettingStatus && sharingStatus) {
      return 126;
    } else if (gettingStatus || sharingStatus) {
      return 68;
    }
    return 10;
  }
});<|MERGE_RESOLUTION|>--- conflicted
+++ resolved
@@ -80,6 +80,9 @@
     this.ui = ui;
     this.uProxy = uProxy;
     this.model = model;
+    this.failedToShare = false;
+    this.failedToGet = false;
+    this.
     if(ui.browserApi.browserSpecificElement){
       var browserCustomElement = document.createElement(ui.browserApi.browserSpecificElement);
       this.$.browserElementContainer.appendChild(browserCustomElement);
@@ -90,23 +93,25 @@
     // to sync the value to core
     core.updateGlobalSettings(model.globalSettings);
   },
+  troubleshootForGetter: function() {
+    this.fire('core-signal', {name: 'open-troubleshoot'});
+  },
+  troubleshootForSharer: function() {
+    this.fire('core-signal', {name: 'open-troubleshoot'});
+  },
   showToast: function(e, data) {
     this.$.toast.setAttribute('text', data.text);
-<<<<<<< HEAD
-    if (data.sharingError) {
-      this.sharingError = true;
-    } else if (data.gettingError) {
-      this.gettingError = true;
-=======
     this.$.toast.show();
+    this.$.toast.addEventListener('core-overlay-close-completed', () => {
+      this.ui.failedToGet = false;
+      this.ui.failedToShare = false;
+    });
   },
   signalToFireChanged: function() {
     if (this.ui.signalToFire != '') {
       this.fire('core-signal', {name: this.ui.signalToFire});
       this.ui.signalToFire = '';
->>>>>>> 15c241b3
     }
-    this.$.toast.show();
   },
   topOfStatuses: function(gettingStatus, sharingStatus) {
     if (gettingStatus && sharingStatus) {
