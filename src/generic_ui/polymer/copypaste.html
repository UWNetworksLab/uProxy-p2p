<link rel='import' href='../../bower/paper-button/paper-button.html'>
<link rel='import' href='bubble.html'>
<link rel='import' href='app-bar.html'>

<polymer-element name='uproxy-copypaste' attributes=''>
  <template>
    <style>
    :host {
      text-align: center;
    }
    p {
      text-align: left;
      margin: 0 0 24px 0;
    }
    textarea {
      margin-bottom: 24px;
    }
    textarea.message {
      width: 80%;
      height: 10em;
    }
    paper-button {
      margin-bottom: 24px;
    }
    #getting, #sharing, #nothing {
      margin: 24px;
    }
    uproxy-app-bar::shadow span {
      font-size: 18px;
    }
    </style>

    <core-signals on-core-signal-copypaste-back='{{ exitMode }}'></core-signals>
    <core-signals on-core-signal-copypaste-init='{{ init }}'></core-signals>

<<<<<<< HEAD
    <uproxy-app-bar disableback='{{ ui.copyPasteState.localGettingFromRemote === GettingState.GETTING_ACCESS || ui.copyPasteState.localSharingWithRemote === SharingState.SHARING_ACCESS }}' on-go-back='{{ handleBackClick }}'>
      <span hidden?='{{ SharingState.NONE === ui.copyPasteState.localSharingWithRemote }}'>Share a </span>
      <span hidden?='{{ SharingState.NONE !== ui.copyPasteState.localSharingWithRemote || GettingState.NONE === ui.copyPasteState.localGettingFromRemote }}'>Request a </span>
      <span hidden?='{{ SharingState.NONE !== ui.copyPasteState.localSharingWithRemote || !(SharingState.NONE !== ui.copyPasteSharingState || GettingState.NONE === ui.copyPasteState.localGettingFromRemote) }}'>Start a </span>
      <span>one-time connection</span>
=======
    <uproxy-app-bar disableback='{{ ui.copyPasteGettingState === GettingState.GETTING_ACCESS || ui.copyPasteSharingState === SharingState.SHARING_ACCESS }}' on-go-back='{{ handleBackClick }}'>
      <span hidden?='{{ SharingState.NONE === ui.copyPasteSharingState }}'>
        {{ 'shareOneTime' | $$ }}
      </span>
      <span hidden?='{{ SharingState.NONE !== ui.copyPasteSharingState || GettingState.NONE === ui.copyPasteGettingState }}'>
        {{ 'requestOneTime' | $$ }}
      </span>
      <span hidden?='{{ SharingState.NONE !== ui.copyPasteSharingState || !(SharingState.NONE !== ui.copyPasteSharingState || GettingState.NONE === ui.copyPasteGettingState) }}'>
        {{ 'startOneTime' | $$ }}
      </span>
>>>>>>> 60bc0d3c
    </uproxy-app-bar>

    <uproxy-bubble active='{{ ui.copyPasteError === ui_constants.CopyPasteError.BAD_URL }}' on-closed='{{ dismissError }}' class='error'>
      {{ 'errorParsingLink' | $$ }}
    </uproxy-bubble>

    <div id='nothing' hidden?='{{ ui.copyPasteState.localGettingFromRemote !== GettingState.NONE || ui.copyPasteState.localSharingWithRemote !== SharingState.NONE }}'>
      <p>
        {{ 'noLongerGetting' | $$ }}
      </p>

      <div>
        <paper-button on-tap='{{ startGetting }}'>
          {{ 'startNewConnection' | $$ }}
        </paper-button>
      </div>

      <uproxy-bubble active='{{ ui.copyPasteError === ui_constants.CopyPasteError.FAILED }}' on-closed='{{ dismissError }}' class='error'>
        {{ 'errorStartingConnection' | $$ }}
      </uproxy-bubble>

      <p>{{ 'sendConnectionLink' | $$ }}</p>
    </div>

    <div id='getting' hidden?='{{ ui.copyPasteState.localGettingFromRemote === GettingState.NONE || ui.copyPasteState.localSharingWithRemote !== SharingState.NONE }}'>
      <div class='link' hidden?='{{ ui.copyPasteState.localGettingFromRemote !== GettingState.TRYING_TO_GET_ACCESS }}'>
        <p>
          {{ 'copyConnectionLink' | $$ }}
        </p>

        <textarea readonly hidden?='{{ !ui.copyPasteGettingMessage.length }}'
          class='message' on-tap='{{ select }}'>https://www.uproxy.org/request/{{ ui.copyPasteGettingMessage }}</textarea>

        <span class='message-loading' hidden?='{{ ui.copyPasteGettingMessage.length }}'>{{ 'loading' | $$ }}</span>

        <p>
          {{ 'friendNeedsToClick' | $$ }}
        </p>
      </div>

<<<<<<< HEAD
      <div class='connected' hidden?='{{ ui.copyPasteState.localGettingFromRemote !== GettingState.GETTING_ACCESS }}'>
        <p>Success!  A one-time connection has been established.</p>
=======
      <div class='connected' hidden?='{{ ui.copyPasteGettingState !== GettingState.GETTING_ACCESS }}'>
        <p>{{ 'oneTimeSuccess' | $$ }}</p>
>>>>>>> 60bc0d3c

        <p>
          <span hidden?='{{ ui.copyPastePendingEndpoint === null}}'>
            {{ 'startOneTimeInstruction' | $$ }}
          </span>
          <span hidden?='{{ ui.copyPastePendingEndpoint !== null}}'>
            {{ 'stopOneTimeInstruction' | $$ }}
          </span>
        </p>

        <paper-button raised on-tap='{{ startProxying }}'
            hidden?='{{ ui.copyPastePendingEndpoint === null }}'>
          {{ 'startGetting' | $$ }}
        </paper-button>

        <paper-button raised class='grey' on-tap='{{ stopGetting }}'
            hidden?='{{ ui.copyPastePendingEndpoint !== null }}'>
          {{ 'stopGetting' | $$ }}
        </paper-button>

        <uproxy-bubble active='{{ ui.copyPasteError === ui_constants.CopyPasteError.UNEXPECTED }}' on-closed='{{ dismissError }}'>
          <p>{{ 'oneTimeGetting' | $$ }}</p>
          <p>
            {{ 'stopOneTimeGettingBeforeNew' | $$ }}
          </p>
        </uproxy-bubble>
      </div>
    </div>

<<<<<<< HEAD
    <div id='sharing' hidden?='{{ ui.copyPasteState.localSharingWithRemote === SharingState.NONE }}'>
      <div class='link' hidden?='{{ ui.copyPasteState.localSharingWithRemote !== SharingState.TRYING_TO_SHARE_ACCESS }}'>
        <p>Your friend has requested to use your internet connection.</p>
=======
    <div id='sharing' hidden?='{{ ui.copyPasteSharingState === SharingState.NONE }}'>
      <div class='link' hidden?='{{ ui.copyPasteSharingState !== SharingState.TRYING_TO_SHARE_ACCESS }}'>
        <p>{{ 'friendRequestedOneTime' | $$ }}</p>
>>>>>>> 60bc0d3c

        <p>
          {{ 'howToOfferOneTime' | $$ }}
        </p>

        <textarea readonly hidden?='{{ !ui.copyPasteSharingMessage.length }}'
          class='message' on-tap='{{ select }}'>https://www.uproxy.org/offer/{{ ui.copyPasteSharingMessage }}</textarea>

        <span class='message-loading' hidden?='{{ ui.copyPasteSharingMessage.length }}'>{{ 'loading' | $$ }}Loading...</span>

        <div>
          <a href='#' on-tap='{{ switchToGetting }}'>{{ 'getOneTimeInstead' | $$ }}</a>

          <uproxy-bubble active='{{ ui.copyPasteError === ui_constants.CopyPasteError.UNEXPECTED }}' on-closed='{{ dismissError }}'>
            <p>
              {{ 'tryingToShareOneTime' | $$ }}
            </p>

            <p>
              {{ 'getOneTimeInsteadInstruction' | $$ }}
            </p>
          </uproxy-bubble>
        </div>

      </div>

<<<<<<< HEAD
      <div class='connected' hidden?='{{ ui.copyPasteState.localSharingWithRemote !== SharingState.SHARING_ACCESS }}'>
        <p>Success!  A one-time connection has been established.</p>
=======
      <div class='connected' hidden?='{{ ui.copyPasteSharingState !== SharingState.SHARING_ACCESS }}'>
        <p>{{ 'oneTimeSuccess' | $$ }}</p>
>>>>>>> 60bc0d3c

        <paper-button raised class='grey' on-tap='{{ stopSharing }}'>{{ 'stopOneTimeSharing' | $$ }}</paper-button>

        <uproxy-bubble active='{{ ui.copyPasteError === ui_constants.CopyPasteError.UNEXPECTED }}' on-closed='{{ dismissError }}' class='error'>
          <p>{{ 'oneTimeSharing' | $$ }}</p>

          <p>
            {{ 'stopOneTimeSharingBeforeNew' | $$ }}
          </p>
        </uproxy-bubble>
      </div>
    </div>

  </template>
  <script src='copypaste.js'></script>
</polymer-element><|MERGE_RESOLUTION|>--- conflicted
+++ resolved
@@ -33,24 +33,16 @@
     <core-signals on-core-signal-copypaste-back='{{ exitMode }}'></core-signals>
     <core-signals on-core-signal-copypaste-init='{{ init }}'></core-signals>
 
-<<<<<<< HEAD
     <uproxy-app-bar disableback='{{ ui.copyPasteState.localGettingFromRemote === GettingState.GETTING_ACCESS || ui.copyPasteState.localSharingWithRemote === SharingState.SHARING_ACCESS }}' on-go-back='{{ handleBackClick }}'>
-      <span hidden?='{{ SharingState.NONE === ui.copyPasteState.localSharingWithRemote }}'>Share a </span>
-      <span hidden?='{{ SharingState.NONE !== ui.copyPasteState.localSharingWithRemote || GettingState.NONE === ui.copyPasteState.localGettingFromRemote }}'>Request a </span>
-      <span hidden?='{{ SharingState.NONE !== ui.copyPasteState.localSharingWithRemote || !(SharingState.NONE !== ui.copyPasteSharingState || GettingState.NONE === ui.copyPasteState.localGettingFromRemote) }}'>Start a </span>
-      <span>one-time connection</span>
-=======
-    <uproxy-app-bar disableback='{{ ui.copyPasteGettingState === GettingState.GETTING_ACCESS || ui.copyPasteSharingState === SharingState.SHARING_ACCESS }}' on-go-back='{{ handleBackClick }}'>
-      <span hidden?='{{ SharingState.NONE === ui.copyPasteSharingState }}'>
+      <span hidden?='{{ SharingState.NONE === ui.copyPasteState.localSharingWithRemote }}'>
         {{ 'shareOneTime' | $$ }}
       </span>
-      <span hidden?='{{ SharingState.NONE !== ui.copyPasteSharingState || GettingState.NONE === ui.copyPasteGettingState }}'>
+      <span hidden?='{{ SharingState.NONE !== ui.copyPasteState.localSharingWithRemote || GettingState.NONE === ui.copyPasteState.localGettingFromRemote }}'>
         {{ 'requestOneTime' | $$ }}
       </span>
-      <span hidden?='{{ SharingState.NONE !== ui.copyPasteSharingState || !(SharingState.NONE !== ui.copyPasteSharingState || GettingState.NONE === ui.copyPasteGettingState) }}'>
+      <span hidden?='{{ SharingState.NONE !== ui.copyPasteState.localSharingWithRemote || !(SharingState.NONE !== ui.copyPasteState.localSharingWithRemote || GettingState.NONE === ui.copyPasteState.localGettingFromRemote) }}'>
         {{ 'startOneTime' | $$ }}
       </span>
->>>>>>> 60bc0d3c
     </uproxy-app-bar>
 
     <uproxy-bubble active='{{ ui.copyPasteError === ui_constants.CopyPasteError.BAD_URL }}' on-closed='{{ dismissError }}' class='error'>
@@ -91,13 +83,8 @@
         </p>
       </div>
 
-<<<<<<< HEAD
       <div class='connected' hidden?='{{ ui.copyPasteState.localGettingFromRemote !== GettingState.GETTING_ACCESS }}'>
-        <p>Success!  A one-time connection has been established.</p>
-=======
-      <div class='connected' hidden?='{{ ui.copyPasteGettingState !== GettingState.GETTING_ACCESS }}'>
         <p>{{ 'oneTimeSuccess' | $$ }}</p>
->>>>>>> 60bc0d3c
 
         <p>
           <span hidden?='{{ ui.copyPastePendingEndpoint === null}}'>
@@ -127,15 +114,9 @@
       </div>
     </div>
 
-<<<<<<< HEAD
     <div id='sharing' hidden?='{{ ui.copyPasteState.localSharingWithRemote === SharingState.NONE }}'>
       <div class='link' hidden?='{{ ui.copyPasteState.localSharingWithRemote !== SharingState.TRYING_TO_SHARE_ACCESS }}'>
-        <p>Your friend has requested to use your internet connection.</p>
-=======
-    <div id='sharing' hidden?='{{ ui.copyPasteSharingState === SharingState.NONE }}'>
-      <div class='link' hidden?='{{ ui.copyPasteSharingState !== SharingState.TRYING_TO_SHARE_ACCESS }}'>
         <p>{{ 'friendRequestedOneTime' | $$ }}</p>
->>>>>>> 60bc0d3c
 
         <p>
           {{ 'howToOfferOneTime' | $$ }}
@@ -162,13 +143,8 @@
 
       </div>
 
-<<<<<<< HEAD
       <div class='connected' hidden?='{{ ui.copyPasteState.localSharingWithRemote !== SharingState.SHARING_ACCESS }}'>
-        <p>Success!  A one-time connection has been established.</p>
-=======
-      <div class='connected' hidden?='{{ ui.copyPasteSharingState !== SharingState.SHARING_ACCESS }}'>
         <p>{{ 'oneTimeSuccess' | $$ }}</p>
->>>>>>> 60bc0d3c
 
         <paper-button raised class='grey' on-tap='{{ stopSharing }}'>{{ 'stopOneTimeSharing' | $$ }}</paper-button>
 
