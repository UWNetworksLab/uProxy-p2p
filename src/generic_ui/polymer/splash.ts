/// <reference path='./context.d.ts' />

/**
 * Script for the introductory splash screen.
 */

<<<<<<< HEAD
=======
declare var require :(path :string) => Object;

interface Language {
  description :string;
  language :string;
  languageCode :string;
}
var languages :Language[] = <Language[]>require('../locales/all/languages.json');

var ui = ui_context.ui;
>>>>>>> 60bc0d3c
var core = ui_context.core;
var model = ui_context.model;

Polymer({
  SPLASH_STATES: {
    INTRO: 0,
    NETWORKS: 1
  },
  setState: function(state :Number) {
    if (state < 0 || state > Object.keys(this.SPLASH_STATES).length) {
      console.error('Invalid call to setState: ' + state);
      return;
    }
    model.globalSettings.splashState = state;
    core.updateGlobalSettings(model.globalSettings);
  },
  next: function() {
    this.setState(model.globalSettings.splashState + 1);
  },
  prev: function() {
    this.setState(model.globalSettings.splashState - 1);
  },
  copypaste: function() {
    this.fire('core-signal', { name: 'copypaste-init' });
  },
  openFeedbackForm: function() {
    this.fire('core-signal', {name: 'open-feedback'});
  },
  updateLanguage: function(event :Event, detail :any, sender :HTMLElement) {
    if (detail.isSelected) {
      var newLanguage = detail.item.getAttribute('languageCode');
      ui.updateLanguage(newLanguage);
      window.location.reload();
    }
  },
  ready: function() {
    this.model = model;
    this.languages = languages;
  }
});<|MERGE_RESOLUTION|>--- conflicted
+++ resolved
@@ -4,8 +4,6 @@
  * Script for the introductory splash screen.
  */
 
-<<<<<<< HEAD
-=======
 declare var require :(path :string) => Object;
 
 interface Language {
@@ -16,7 +14,6 @@
 var languages :Language[] = <Language[]>require('../locales/all/languages.json');
 
 var ui = ui_context.ui;
->>>>>>> 60bc0d3c
 var core = ui_context.core;
 var model = ui_context.model;
 
