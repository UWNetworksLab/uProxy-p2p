--- conflicted
+++ resolved
@@ -95,14 +95,10 @@
   ready: function() {
     this.model = model;
     this.languages = languages;
-<<<<<<< HEAD
     this.userName = model.globalSettings.quiverUserName;
     this.updateNetworkButtonNames();
-  }
-=======
   },
   openFaqForm: function() {
     this.fire('core-signal', {name: 'open-faq'});
   },
->>>>>>> 7d15229a
 });