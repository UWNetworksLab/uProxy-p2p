/// <reference path='./context.d.ts' />

/**
 * Script for the introductory splash screen.
 */

var ui = ui_context.ui;
var core = ui_context.core;
var model = ui_context.model;

Polymer({
  SPLASH_STATES: {
    INTRO: 0,
    NETWORKS: 1
  },
<<<<<<< HEAD
  model: model,
  setState: function(state) {
=======
  setState: function(state :Number) {
>>>>>>> f46ae52d
    if (state < 0 || state > Object.keys(this.SPLASH_STATES).length) {
      console.error('Invalid call to setState: ' + state);
      return;
    }
    model.globalSettings.splashState = state;
    core.updateGlobalSettings(model.globalSettings);
  },
  next: function() {
    this.setState(model.globalSettings.splashState + 1);
  },
  prev: function() {
    this.setState(model.globalSettings.splashState - 1);
  },
  copypaste: function() {
    this.fire('core-signal', { name: 'copypaste-init' });
  },
  openFeedbackForm: function() {
    this.fire('core-signal', {name: 'open-feedback'});
  },
  ready: function() {
    this.ui = ui;
    this.model = model;
  }
});<|MERGE_RESOLUTION|>--- conflicted
+++ resolved
@@ -4,7 +4,6 @@
  * Script for the introductory splash screen.
  */
 
-var ui = ui_context.ui;
 var core = ui_context.core;
 var model = ui_context.model;
 
@@ -13,12 +12,7 @@
     INTRO: 0,
     NETWORKS: 1
   },
-<<<<<<< HEAD
-  model: model,
-  setState: function(state) {
-=======
   setState: function(state :Number) {
->>>>>>> f46ae52d
     if (state < 0 || state > Object.keys(this.SPLASH_STATES).length) {
       console.error('Invalid call to setState: ' + state);
       return;
@@ -39,7 +33,6 @@
     this.fire('core-signal', {name: 'open-feedback'});
   },
   ready: function() {
-    this.ui = ui;
     this.model = model;
   }
 });