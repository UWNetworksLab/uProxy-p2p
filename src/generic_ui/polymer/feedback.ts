/// <reference path='./context.d.ts' />

Polymer({
  email: '',
  feedback: '',
  logs: '',
  close: function() {
    this.$.feedbackPanel.close();
  },
  open: function(e :Event, detail :{ includeLogs: boolean }) {
    if (detail && detail.includeLogs) {
      this.$.logCheckbox.checked = true;
    }
    this.$.feedbackPanel.open();
  },
  sendFeedback: function() {
    this.$.sendingFeedbackDialog.open();
<<<<<<< HEAD
    browserified_exports.core.sendFeedback({
=======
    ui.sendFeedback({
>>>>>>> 99ece460
      email: this.email,
      feedback: this.feedback,
      logs: this.$.logCheckbox.checked,
      browserInfo: navigator.userAgent
    }).then(() => {
      // Reset the placeholders, which seem to be cleared after the
      // user types input in the input fields.
      this.$.emailInput.placeholder = 'Email address';
      this.$.feedbackInput.placeholder = 'Write your feedback';
      // Clear the form.
      this.email = '';
      this.feedback = '';
      this.$.logCheckbox.checked = false;

      // root.ts listens for open-dialog signals and shows a popup
      // when it receives these events.
      this.fire('open-dialog', {
        heading: 'Thank you!',
        message: 'Your feedback has been submitted to the uProxy development team.',
        buttons: [{
          text: 'Done',
          signal: 'close-settings'
        }]
      });
      this.close();
      this.$.sendingFeedbackDialog.close();
    }).catch((e :Error) => {
      this.fire('open-dialog', {
        heading: 'Email feedback instead?',
        message: 'Oops! We were unable to submit your feedback to uproxy.org. Please copy and paste your feedback in an email to info@uproxy.org.',
        buttons: [{
          text: 'OK'
        }]
      });
      this.$.sendingFeedbackDialog.close();
    });
  },
  viewLogs: function() {
    this.ui.openTab('generic_ui/view-logs.html');
  },
  ready: function() {
    this.ui = browserified_exports.ui;
    this.model = browserified_exports.model;
  }
});<|MERGE_RESOLUTION|>--- conflicted
+++ resolved
@@ -15,11 +15,7 @@
   },
   sendFeedback: function() {
     this.$.sendingFeedbackDialog.open();
-<<<<<<< HEAD
-    browserified_exports.core.sendFeedback({
-=======
-    ui.sendFeedback({
->>>>>>> 99ece460
+    browserified_exports.ui.sendFeedback({
       email: this.email,
       feedback: this.feedback,
       logs: this.$.logCheckbox.checked,
