--- conflicted
+++ resolved
@@ -73,25 +73,9 @@
     <uproxy-state id="state"></uproxy-state>
     <core-signals on-core-signal-open-network-invite-dialog='{{openInviteUserPanel}}'></core-signals>
 
-<<<<<<< HEAD
-    <core-overlay id='networkInviteUserPanel'>
-      <div hidden?="{{network !== 'GitHub'}}">
-        <uproxy-app-bar class="GitHub" on-go-back='{{ closeInviteUserPanel }}' color="#666">
-          {{ 'INVITE_A_FRIEND' | $$(model.globalSettings.language) }}
-        </uproxy-app-bar>
-
-        <div class='section'>
-          <p>{{ 'GITHUB_INVITE_INSTRUCTIONS' | $$(model.globalSettings.language) }}</p>
-          <paper-input-decorator label='{{ "GITHUB_INVITE_PLACEHOLDER" | $$(model.globalSettings.language) }}'>
-            <input is='core-input' value='{{ userIdInput }}'>
-          </paper-input-decorator>
-          <uproxy-button class="GitHub" affirmative on-tap='{{ inviteGithubFriend }}'>
-            {{ 'SEND_INVITATION' | $$(model.globalSettings.language) }}
-          </uproxy-button>
-=======
     <core-overlay id='networkInviteUserPanel' class='{{ network }}'>
       <uproxy-app-bar on-go-back='{{ closeInviteUserPanel }}'>
-        {{ 'INVITE_A_FRIEND' | $$ }}
+        {{ 'INVITE_A_FRIEND' | $$(model.globalSettings.language) }}
       </uproxy-app-bar>
 
       <div class='section'>
@@ -99,57 +83,23 @@
 
         <!-- GitHub specific controls -->
         <div hidden?="{{network !== 'GitHub'}}">
-          <paper-input-decorator id='GitHubPlaceholder' label='{{ "GITHUB_INVITE_PLACEHOLDER" | $$ }}'>
+          <paper-input-decorator id='GitHubPlaceholder' label='{{ "GITHUB_INVITE_PLACEHOLDER" | $$(model.globalSettings.language) }}'>
             <input is='core-input' value='{{ gitHubUserIdInput }}'>
           </paper-input-decorator>
->>>>>>> 43dbe759
         </div>
 
-<<<<<<< HEAD
-      <div hidden?="{{network !== 'GMail'}}">
-        <uproxy-app-bar class="GMail" on-go-back='{{closeInviteUserPanel}}' color="#dd4b39">
-          {{ 'INVITE_A_FRIEND' | $$(model.globalSettings.language) }}
-        </uproxy-app-bar>
-
-        <div class='section'>
-          <p>{{ 'GMAIL_INVITE_INSTRUCTIONS' | $$(model.globalSettings.language) }}</p>
-          <paper-input-decorator label='{{ "EMAIL_PLACEHOLDER" | $$(model.globalSettings.language) }}' layout vertical>
-=======
         <!-- GMail specific controls -->
         <div hidden?="{{network !== 'GMail'}}">
-          <paper-input-decorator id='GMailPlaceholder' label='{{ "EMAIL_PLACEHOLDER" | $$ }}' layout vertical>
->>>>>>> 43dbe759
+          <paper-input-decorator id='GMailPlaceholder' label='{{ "EMAIL_PLACEHOLDER" | $$(model.globalSettings.language) }}' layout vertical>
             <input is='core-input' value='{{ inviteUserEmail }}' />
           </paper-input-decorator>
         </div>
 
-<<<<<<< HEAD
-          <uproxy-button class="GMail" raised affirmative on-tap='{{ sendToGMailFriend }}'>
-            {{ 'SEND_INVITATION' | $$(model.globalSettings.language) }}
-          </uproxy-button>
-=======
         <div class='checkboxes'>
-          <p><paper-checkbox id='requestAccessCheckbox' label='{{ "REQUEST_ACCESS" | $$ }}' checked='{{ requestAccess }}'></paper-checkbox></p>
-          <p><paper-checkbox id='offerAccessCheckbox' label='{{ "OFFER_ACCESS" | $$ }}' checked='{{ offerAccess }}'></paper-checkbox></p>
->>>>>>> 43dbe759
+          <p><paper-checkbox id='requestAccessCheckbox' label='{{ "REQUEST_ACCESS" | $$(model.globalSettings.language) }}' checked='{{ requestAccess }}'></paper-checkbox></p>
+          <p><paper-checkbox id='offerAccessCheckbox' label='{{ "OFFER_ACCESS" | $$(model.globalSettings.language) }}' checked='{{ offerAccess }}'></paper-checkbox></p>
         </div>
 
-<<<<<<< HEAD
-      <div hidden?='{{ network != "Cloud"}}'>
-        <uproxy-app-bar class="Cloud" on-go-back='{{closeInviteUserPanel}}' color="#0073e6">
-          {{ 'ADD_A_CLOUD_FRIEND' | $$(model.globalSettings.language) }}
-        </uproxy-app-bar>
-
-        <!-- TODO: Discuss and decide if this should give users an invite code to share their cloud instance with friends, or if this should be a place for users to paste invite codes (therefore adding cloud instances to their buddy list). Right now, this is the latter. -->
-        <div class='section'>
-          <p>{{ 'CLOUD_INVITE_INSTRUCTIONS' | $$(model.globalSettings.language) }}</p>
-          <paper-input-decorator label='{{ "CLOUD_INVITE_PLACEHOLDER" | $$(model.globalSettings.language) }}'>
-            <input is='core-input' value='{{ cloudInstanceInput }}'>
-          </paper-input-decorator>
-          <uproxy-button class="Cloud" affirmative on-tap='{{ addCloudInstance }}'>
-            {{ 'DONE' | $$(model.globalSettings.language) }}
-          </uproxy-button>
-=======
         <uproxy-button id='confirmButton' affirmative on-tap='{{ confirmClicked }}'>{{ confirmText }}</uproxy-button>
 
         <!-- Quiver specific controls -->
@@ -157,7 +107,6 @@
           <paper-input-decorator layout vertical hidden?='{{ inviteUrl.length === 0}}'>
             <input value='{{ inviteUrl }}' readonly is='core-input' on-tap='{{ select }}' />
           </paper-input-decorator>
->>>>>>> 43dbe759
         </div>
 
       </div>  <!-- end of .section -->
