--- conflicted
+++ resolved
@@ -14,14 +14,10 @@
       uproxy-button.Google {
         background: #dd4b39;
       }
-<<<<<<< HEAD
       paper-button.GMail {
         background: #dd4b39;
       }
       paper-button.Facebook {
-=======
-      uproxy-button.Facebook {
->>>>>>> 0423d12e
         background: #3b5998;
       }
       uproxy-button.WeChat {
@@ -32,13 +28,8 @@
     <div class='network'>
       <span>
         <span>
-<<<<<<< HEAD
           <paper-button raised on-tap='{{connect}}' class='{{ displayName }}'>
             {{ displayName }}
-=======
-          <uproxy-button raised on-tap='{{connect}}' class='{{ networkName }}'>
-            {{ networkName }}
->>>>>>> 0423d12e
           </button>
         </span>
       </span>
