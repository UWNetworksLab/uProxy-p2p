{
  "DONE": {
    "description": "Button label that suggests acknowledgement and that closes a popup.",
    "message": "Done"
  },
  "YES": {
    "description": "Button label.",
    "message": "Yes"
  },
  "NO": {
    "description": "Button label.",
    "message": "No"
  },
  "OK": {
    "description": "Button label.",
    "message": "OK"
  },
  "CLOSE": {
    "description": "Button label to close a popup.",
    "message": "Close"
  },
  "CANCEL": {
    "description": "Button label that rejects a proposed action.",
    "message": "Cancel"
  },
  "START_GETTING": {
    "description": "Start accessing the Internet through a friend's connection.",
    "message": "Start getting access"
  },
  "STOP_GETTING": {
    "description": "Stop accessing the Internet through a friend's connection.",
    "message": "Stop getting access"
  },
  "SUBMIT_FEEDBACK": {
    "description": "Submit feedback to the uProxy team.",
    "message": "Submit Feedback"
  },
  "SENDING_FEEDBACK": {
    "description": "Message in dialog indicating feedback is being sent to the uProxy team.",
    "message": "Sending feedback"
  },
  "GET_HELP": {
    "description": "Get help from the frequently asked questions page.",
    "message": "Get Help"
  },
  "LOGOUT": {
    "description": "Log-out of uProxy.",
    "message": "Log-out of uProxy"
  },
  "GRANTED_YOU_ACCESS": {
    "description": "The user's friend has allowed the user to use the friend's Internet connection.",
    "message": "__name__ has granted you access"
  },
  "TRYING_TO_CONNECT": {
    "description": "The user is trying to connect to the Internet through their friend.",
    "message": "Trying to connect to __name__"
  },
  "ASKING_FOR_ACCESS": {
    "description": "The user is asking for permission to access the Internet through their friend; user is waiting for the friend's reply.",
    "message": "Asking for access"
  },
  "WAITING_FOR_ACCESS": {
    "description": "User will be able to access the Internet through their friend, once that friend gives the user permission.",
    "message": "You will be able to get access when __name__ accepts."
  },
  "CANCEL_REQUEST": {
    "description": "Label for button which will take back a request to get Internet access through a friend.",
    "message": "Cancel Request"
  },
  "OFFERED_YOU_ACCESS": {
    "description": "A friend has offered their Internet access to the user.",
    "message": "They've offered you access."
  },
  "ACCEPT_OFFER": {
    "description": "Accept a friend's offer that would allow the user to access the Internet through their friend.",
    "message": "Accept Offer"
  },
  "IGNORE": {
    "description": "Button label that ignores an offer or request.",
    "message": "Ignore"
  },
  "STOP_IGNORING_OFFERS": {
    "description": "Button label for if the user wants to stop ignoring offers.",
    "message": "Stop ignoring offers"
  },
  "ASK_FOR_ACCESS": {
    "description": "Button label that sends a request to the user's friend, asking if the user can access the Internet through them.",
    "message": "Ask for access"
  },
  "FRIEND_OFFLINE": {
    "description": "Message shown when trying to get access from a friend who is offline.",
    "message": "__name__ is offline"
  },
  "GRANTED_FRIEND_ACCESS": {
    "description": "The user has agreed to let their friend access the Internet through the user.",
    "message": "You've given them access."
  },
  "REVOKE_ACCESS": {
    "description": "Label for button that takes back an offer to a friend who has already accepted that offer. If the button is clicked, the friend will no longer be able to connect to the Internet through the user.",
    "message": "Revoke Access"
  },
  "CANCEL_OFFER": {
    "description": "Label for button that takes back an offer to a friend who has not yet accepted that offer. If the button is clicked, the friend will no longer be able to connect to the Internet through the user.",
    "message": "Cancel Offer"
  },
  "FRIEND_REQUESTS_ACCESS": {
    "description": "A friend has requested to access the Internet through the user.",
    "message": "__name__ requests access from you."
  },
  "GRANT": {
    "description": "Label for button that accepts a friend's request to access the Internet through the user.",
    "message": "Grant"
  },
  "FRIEND_REQUESTED_ACCESS": {
    "description": "A friend has requested to access the Internet through the user.",
    "message": "They requested access through you."
  },
  "STOP_IGNORING_REQUESTS": {
    "description": "Button label for if the user wants to stop ignoring requests.",
    "message": "Stop ignoring requests"
  },
  "ACCESS_NOT_GRANTED": {
    "description": "The user has not permissioned a friend to access the Internet through the user.",
    "message": "You have not granted them access."
  },
  "OFFER_ACCESS": {
    "description": "Label for button that will offer a friend access to the Internet through the user, even though the friend has not requested access.",
    "message": "Offer Access"
  },
  "SHARE_ONE_TIME": {
    "description": "Share access to the user's Internet using a link that will only work once.",
    "message": "Share a one-time connection"
  },
  "REQUEST_ONE_TIME": {
    "description": "Request access to the user's friend's Internet using a link that will only work once.",
    "message": "Request a one-time connection"
  },
  "START_ONE_TIME": {
    "description": "Start an Internet connection using a link that will only work once.",
    "message": "Start a one-time connection"
  },
  "ERROR_PARSING_LINK": {
    "description": "Error shown if a one-time connection link did not work.",
    "message": "There was an error parsing the uproxy connection link, please try navigating to the link again or asking your friend for a new link."
  },
  "NO_LONGER_GETTING": {
    "description": "Message shown when a one-time connection ends.",
    "message": "You are no longer getting access. To request a connection, click the button below."
  },
  "START_NEW_CONNECTION": {
    "description": "Label for button that takes user back to the 'Start a one-time connection' page.",
    "message": "Start getting a new connection"
  },
  "ERROR_STARTING_CONNECTION": {
    "description": "Error shown if a one-time connection failed to start.",
    "message": "There was an error starting the connection and it had to be terminated. Please try starting another connection."
  },
  "SEND_CONNECTION_LINK": {
    "description": "Instructions for the user to share their connection with a one-time link.",
    "message": "To share your connection, please ask your friend to send you their link."
  },
  "COPY_CONNECTION_LINK": {
    "description": "Instructions for the user to request access from a friend with a one-time link.",
    "message": "To request access from a friend, copy and paste this link to them over a channel you trust."
  },
  "LOADING": {
    "description": "Message show when something is taking time to load.",
    "message": "Loading..."
  },
<<<<<<< HEAD
  "friendNeedsToClick": {
    "description": "Instructions telling the user their friend needs to take an action to finish setting up the one-time connection and then their friend will send back a link.",
    "message": "After your friend has opened the link, they'll send a link to you in return. Click on the link or paste it below."
  },
  "oneTimeSharingSuccess": {
    "description": "Inform the user that they are now successfully sharing access through a one-time connection",
    "message": "You are now sharing access with your friend."
  },
  "oneTimeSharingStopDirections": {
    "description": "Directions for how to stop sharing access; should refer to the act of clicking the button below which should also have a fairly obvious label.",
    "message": "To stop sharing access, click the button below."
  },
  "oneTimeGettingSuccess": {
    "description": "Inform the user that they have now successfully set up a connection through which they can get access.  This message should in no way imply that they are actually getting access (there will be another message prompting them to start using the connection).",
    "message": "Success! A one time connection has been set up successfully."
=======
  "FRIEND_NEEDS_TO_CLICK": {
    "description": "Instructions telling the user that starting a one-time connection is waiting for action from their friend.",
    "message": "To finish setting up the connection, your friend needs to click on the link and send you a link from their uProxy client.  When you click on it, you'll be ready to start getting access."
  },
  "ONE_TIME_SUCCESS": {
    "description": "Inform the user that a one-time connection was successfully established.",
    "message": "Success! A one-time connection has been established."
>>>>>>> 3279a333
  },
  "START_ONE_TIME_INSTRUCTION": {
    "description": "",
    "message": "To start getting access from your friend, click the button below."
  },
  "STOP_ONE_TIME_INSTRUCTION": {
    "description": "",
    "message": "To stop getting access from your friend, click the button below."
  },
  "ONE_TIME_GETTING": {
    "description": "The user is connected to the Internet through their friend.",
    "message": "You are currently getting access."
  },
  "STOP_ONE_TIME_GETTING_BEFORE_NEW": {
    "description": "Instruction for the user to stop a current one-time connection if they want to start a new one.",
    "message": "If you would like to start a new one-time connection, press \"Stop Getting Access\" first."
  },
  "FRIEND_REQUESTED_ONE_TIME": {
    "description": "A friend has requested to access the Internet through the user.",
    "message": "Your friend has requested to use your Internet connection."
  },
  "HOW_TO_OFFER_ONE_TIME": {
    "description": "Instructions for user if they'd like to share their Internet connection with a one-time link.",
    "message": "If you'd like to give them access, copy and paste this URL back to them."
  },
  "GET_ONE_TIME_INSTEAD": {
    "description": "Label for a link to the 'Start a one-time connection' page.",
    "message": "Get access instead"
  },
  "TRYING_TO_SHARE_ONE_TIME": {
    "description": "Instructions for user if they want to get access instead, while attempting to share access.",
    "message": "You are currently in the process of trying to share access. If you would like to get access instead, click the link above."
  },
  "GET_ONE_TIME_INSTEAD_INSTRUCTION": {
    "description": "Instructions for the user if they want to abort an existing attempt and start a new one-time connection.",
    "message": "If you would like to start a one-time connection with someone else, press the \"Back\" button and then \"Start a one-time connection\" to start a new session."
  },
  "ONE_TIME_SHARING": {
    "description": "The user is sharing their Internet access with a friend.",
    "message": "You are currently sharing access."
  },
  "STOP_ONE_TIME_SHARING": {
    "description": "Label for button to terminate your connection to a friend who is accessing the Internet through you.",
    "message": "Stop sharing access"
  },
  "STOP_ONE_TIME_SHARING_BEFORE_NEW": {
    "description": "Instruction for the user to stop a current one-time connection if they want to start a new one.",
    "message": "If you would like to start a new one-time connection, press \"Stop Sharing Access\" first."
  },
<<<<<<< HEAD
  "oneTimeLinkInputDescription": {
    "description": "Text (appearing within the input box) informing the user that they can paste the one-time connection link they get back from their friend here.  It should be clear that it is the link from the friend and not the link they just copied above.",
    "message": "Link from your friend"
  },
  "oneTimeLinkInputError": {
    "description": "Error message to show the user if they paste a poorly-formatted link into a texbox.  Should prompt them to try pasting the link again.",
    "message": "Unable to recognize this link. Please check for accuracy and try again."
  },
  "submitOneTimeLink": {
    "description": "Text for a button the user may click after pasting in a (probably valid) one-time connection link into a textbox above the button.",
    "message": "Submit"
  },
  "goBack": {
=======
  "GO_BACK": {
>>>>>>> 3279a333
    "description": "Go back to the main page from the one-time connection page.",
    "message": "Go back?"
  },
  "ARE_YOU_SURE": {
    "description": "Question confirming if the user wants to end an active connection to a friend.",
    "message": "Are you sure you want to end this one-time connection?"
  },
  "SUBMIT_FEEDBACK_SENTENCE_CASE": {
    "description": "Submit feedback to the uProxy team.",
    "message": "Submit feedback"
  },
  "EMAIL_TITLE": {
    "description": "",
    "message": "Email (optional)"
  },
  "EMAIL_PLACEHOLDER": {
    "description": "",
    "message": "Email address"
  },
  "FEEDBACK_TITLE": {
    "description": "Label for textbox for user's to submit feedback and comments to uProxy.",
    "message": "Enter your feedback below"
  },
  "FEEDBACK_PLACEHOLDER": {
    "description": "The default text that appears in the user feedback textbox.",
    "message": "Write your feedback"
  },
  "NETWORK_AND_LOGS": {
    "description": "Label for a checkbox that indicates if the user wants uProxy to analyze their network settings and include their uProxy logs with their feedback to the uProxy team.",
    "message": "Analyze network and include logs"
  },
  "P_I_I_MESSAGE": {
    "description": "Message helping make sure the user understands that personally identifiable information may be included in their feedback to uProxy.",
    "message": "Your feedback and email address will be sent to uProxy.org. Your logs, network information and email may include personally identifiable information."
  },
  "THANK_YOU": {
    "description": "",
    "message": "Thank you!"
  },
  "FEEDBACK_SUBMITTED": {
    "description": "User feedback was successfully submitted.",
    "message": "Your feedback has been submitted to the uProxy development team."
  },
  "EMAIL_INSTEAD_TITLE": {
    "description": "Title for error that appears if feedback submission failed.",
    "message": "Email feedback instead?"
  },
  "EMAIL_INSTEAD_MESSAGE": {
    "description": "Seen if feedback submission through uProxy fails. Message asks users to email their feedback instead.",
    "message": "Oops! We were unable to submit your feedback to uproxy.org. Please copy and paste your feedback in an email to info@uproxy.org."
  },
  "LOGS_TITLE": {
    "description": "Title for the page that displays a user's network information and uProxy logs.",
    "message": "Logs & Network Analysis"
  },
  "TO_SEND_LOGS": {
    "description": "Instructions guiding the user through how to submit their logs to uProxy.",
    "message": "To send your logs to the uProxy team for help, open uProxy and click 'Submit Feedback'"
  },
  "RETRIEVING_LOGS": {
    "description": "Message shown while uProxy is analyzing the user's network settings.",
    "message": "Retrieving logs and analyzing your network..."
  },
  "ERROR_SIGNING_IN": {
    "description": "Notification for when the user could not be signed in to a social network.",
    "message": "There was a problem signing in to __network__.  Please try again."
  },
  "ATTEMPTING_RECONNECT": {
    "description": "uProxy was disconnected from the social network and is trying to reconnect.",
    "message": "Attempting to re-connect."
  },
  "CANNOT_OPEN_ONE_TIME_TITLE": {
    "description": "Title for an error popup that appears if the user tries to open a one-time link while signed in to a social network.",
    "message": "Cannot open one-time connection"
  },
  "CANT_OPEN_ONE_TIME_MESSAGE": {
    "description": "Text for an error popup that appears if the user tries to open a one-time link while signed in to a social network.",
    "message": "It is not currently possible to open a manual connection at the same time as being signed in to a social network.  To launch a manual connection, please log out through the settings menu and re-paste the link."
  },
  "STATS_ENABLED_TITLE": {
    "description": "The user has elected to submit anonymous statistics about their uProxy usage to the uProxy team.",
    "message": "Anonymous stats enabled"
  },
  "STATS_ENABLED_MESSAGE": {
    "description": "Text that appears in a popup explaining the 'anonymous stats enabled' icon.",
    "message": "This icon means you have opted in to sharing anonymous statistics with the uProxy team. Click to adjust settings."
  },
  "STATS_ENABLED_TOOLTIP": {
    "description": "Text that appears in a tooltip when the user hovers over the 'anonymous stats enabled' icon.",
    "message": "You are sharing anonymous stats."
  },
  "SHARING_ENABLED_TITLE": {
    "description": "Title for popup that points to the sharing icon in uProxy's top toolbar. The popup appears when the user first grants access to one of their friends. The sharing icon is visible as long as there are friends who can get access to the user's Internet.",
    "message": "Sharing Enabled"
  },
  "SHARING_ENABLED_MESSAGE": {
    "description": "Text in a popup that explains what the sharing icon (on the toolbar) is.",
    "message": "This icon means you're available for sharing access with friends you've offered access to."
  },
  "SHARING_ENABLED_TOOLTIP": {
    "description": "Text that appears in a tooltip when the user hovers over the sharing icon.",
    "message": "You are available for sharing."
  },
  "GET_ACCESS": {
    "description": "Text for the tab on the toolbar. When the user is on the 'Get Access' tab, they are looking to get access to the Internet through a friend.",
    "message": "Get Access"
  },
  "SHARE_ACCESS": {
    "description": "Text for the tab on the toolbar. When the user is on the 'Share Access' tab, they are looking to share access to their Internet with a friend.",
    "message": "Share Access"
  },
  "WELCOME": {
    "description": "",
    "message": "Welcome to uProxy"
  },
  "WELCOME_MESSAGE": {
    "description": "Text in a popup that appears when the user first uses uProxy. Explains that the user needs to choose either the Get or Share tab appropriately.",
    "message": "To get started, choose \"Get access\" or \"Share access\" and then click on a friend to connect."
  },
  "ALPHA_MESSAGE": {
    "description": "Text in a popup that appears wen the user first uses uProxy. Explains that the current version of uProxy is an early, unfinished release, and anonymous statistics (from the user, if they choose) can help with uProxy's development.",
    "message": "This is an alpha release of uProxy. You can help us improve uProxy by sharing anonymous metrics with the development team. Data reported is anonymized by the client and transmitted securely."
  },
  "MORE_INFORMATION": {
    "description": "",
    "message": "More information."
  },
  "CHANGE_STATS_CHOICE": {
    "description": "Informs the user that they can opt in and out of sending anonymous statistics at any time they choose, from the Settings menu.",
    "message": "You can change your choice at any time, from the Settings menu."
  },
  "ENABLE_METRICS": {
    "description": "Asks the user if they want to send anonymous metrics about their uProxy usage.",
    "message": "Would you like to enable anonymous metrics collection?"
  },
  "IM_IN": {
    "description": "Agree to submitting anonymous metrics to uProxy.",
    "message": "I'm in"
  },
  "NO_THANKS": {
    "description": "Do not agree to submitting anonymous metrics to uProxy.",
    "message": "No thanks"
  },
  "DISCONNECTED_TITLE": {
    "description": "Title for error that appears when the user was getting access to the Internet through their friend, but that connection was terminated.",
    "message": "Oops! You've been disconnected from your friend."
  },
  "DISCONNECTED_MESSAGE": {
    "description": "Instruction informing the user that to continue browsing the Internet, the user will need to use their local (potentially unsafe and/or censored) connection.",
    "message": "Please proceed with caution. Your web traffic will no longer be routed through your friend. You may want to close any sensitive windows you have open, before proceeding."
  },
  "CONTINUE_BROWSING": {
    "description": "Label for button that will change the users Internet settings back to using the user's local connection (i.e. not their friend's Internet).",
    "message": "Continue Browsing Without uProxy"
  },
  "SHARING_UNAVAILABLE_TITLE": {
    "description": "Title for error that appears when the user can not share their Internet access with friends.",
    "message": "Sharing Unavailable"
  },
  "SHARING_UNAVAILABLE_MESSAGE": {
    "description": "Text for error that appears when the user can not share their Internet access with friends.",
    "message": "Oops! You're using Firefox 37, which has a bug that prevents sharing from working (see git.io/vf5x1). This bug is fixed in Firefox 38, so you can enable sharing by upgrading Firefox or switching to Chrome."
  },
  "LOADING_FRIENDS": {
    "description": "User's friends are being loaded from a social network.",
    "message": "Loading uProxy friends"
  },
  "NO_FRIENDS_ONLINE": {
    "description": "None of the user's friends are currently signed in.",
    "message": "None of your friends are signed into uProxy at this time."
  },
  "TO_INVITE_FRIENDS": {
    "description": "Instruction informing the user how to invite their friends to uProxy.",
    "message": "To invite friends to uProxy, send them a link to https://www.uproxy.org"
  },
  "OFFERS": {
    "description": "Title for the group of friends who have sent offers of access to their Internet, which the user have not yet accepted.",
    "message": "Offers"
  },
  "REQUESTS": {
    "description": "Title for the group of friends who have sent requests to access the user's Internet, which the user have not yet granted.",
    "message": "Requests"
  },
  "FRIENDS_WHO_SHARE": {
    "description": "Title for the group of friends who the user can get Internet access from.",
    "message": "Friends you can get access from"
  },
  "FRIENDS_WHO_CAN_GET": {
    "description": "Title for the group of friends who can access the Internet through the user.",
    "message": "Friends who can get access from you"
  },
  "UPROXY_FRIENDS": {
    "description": "Title for the group of friends who have uProxy but who don't fit into any of the other contact groups.",
    "message": "Friends who have uProxy"
  },
  "CONNECTED_WITH": {
    "description": "Text in settings that informs the user which social network they're connected to.",
    "message": "Connected with __network__"
  },
  "CONNECTED_WITH_NUMBER": {
    "description": "Text in settings informing the user of how many networks they're connected to.",
    "message": "Connected with __number__ networks"
  },
  "NAME_THIS_DEVICE": {
    "description": "If the user has not named their device (e.g. 'laptop' or 'home computer'), they will see this message in the Settings panel.",
    "message": "Name this device"
  },
  "DEVICE_DESCRIPTION": {
    "description": "Title for the section in Settings where the user can edit the name of their device.",
    "message": "Device description"
  },
  "DESCRIPTION": {
    "description": "Placeholder for the input field for the name of the user's device.",
    "message": "Description"
  },
  "CONNECTED_ACCOUNTS": {
    "description": "In settings, title for the social networks you can connect to.",
    "message": "Connected Accounts"
  },
  "CONNECT": {
    "description": "User clicks this to connect to a network",
    "message": "Connect"
  },
  "DISCONNECT": {
    "description": "User clicks this to disconnect from a network",
    "message": "Disconnect"
  },
  "SAVE": {
    "description": "Label for button that saves the user's text input.",
    "message": "Save"
  },
  "RESTART": {
    "description": "Restart uProxy completely.",
    "message": "Restart"
  },
  "ADVANCED_SETTINGS": {
    "description": "Clickable text from the Settings menu. Clicking this opens the advanced settings screen.",
    "message": "Advanced Settings"
  },
  "ADVANCED_SETTINGS_SENTENCE_CASE": {
    "description": "Title for the advanced settings screen.",
    "message": "Advanced settings"
  },
  "EDIT_ADVANCED_SETTINGS": {
    "description": "Instruction for the user to edit their advanced settings (by typing JSON in a textbox).",
    "message": "Edit your settings below"
  },
  "EDIT_ADVANCED_SETTINGS_PLACEHOLDER": {
    "description": "Default text in the advanced settings textbox.",
    "message": "Edit your settings"
  },
  "SETTINGS_SAVED": {
    "description": "Message that confirms to the user that their advanced settings were saved.",
    "message": "Settings saved"
  },
  "SETTINGS_BAD_FORMAT_ERROR": {
    "description": "Error shown to the user if their input for advanced settings is badly formed JSON.",
    "message": "Could not set: bad format"
  },
  "SETTINGS_JSON_ERROR": {
    "description": "Error shown to the user if their input for advanced settings is incomplete or incompatible with expected settings configurations.",
    "message": "Could not set: JSON value mismatch"
  },
  "SET": {
    "description": "Label for button that saves the user's advanced settings.",
    "message": "SET"
  },
  "ABOUT_UPROXY": {
    "description": "Description on uProxy's introduction screen explaining what uProxy is.",
    "message": "uProxy helps you share your access to the internet or get internet access from friends"
  },
  "NEXT": {
    "description": "Label for button that proceeds from the introduction page to the login page.",
    "message": "Next"
  },
  "LEARN_MORE_UPROXY": {
    "description": "Label for button that brings user to more information about uProxy.",
    "message": "Learn more about uProxy"
  },
  "WHICH_SOCIAL_NETWORK": {
    "description": "Question seen at the top of uProxy's login page. Asks which social network should be used to find the user's friends.",
    "message": "Where can you find your contacts the quickest?"
  },
  "WHY_SOCIAL_NETWORK": {
    "description": "Explains why uProxy needs social networks. (Friends need to login with the same social network on uProxy for friends to see each other.)",
    "message": "uProxy uses social networks to help you set up connections with your friends"
  },
  "SET_UP_ONE_TIME": {
    "description": "Clickable link on the login page. As an alternative to logging in to a social network, user's can attempt a connection with a one-time link.",
    "message": "Set up a one-time connection"
  },
  "WE_WONT_POST": {
    "description": "Inform the user that uProxy does not share data or post to their social network accounts without agreement from the user.",
    "message": "We won't share your data or post publicly without your consent"
  },
  "LEARN_MORE_SOCIAL": {
    "description": "Label for button that brings user to more information about why social networks are used for uProxy.",
    "message": "Learn more about social networks"
  },
  "ASK_TO_ANALYZE": {
    "description": "Text in a popup that appears when an attempt to access the Internet through a friend fails.",
    "message": "It could be that your network's NAT type is incompatible with uProxy. Would you like uProxy to analyze your network?"
  },
  "UNABLE_TO_GET": {
    "description": "Title for popup that appears when an attempt to access the Internet through a friend fails.",
    "message": "Unable to get access"
  },
  "UNABLE_TO_SHARE": {
    "description": "Title for popup that appears when an attempt to share the Internet with a friend fails.",
    "message": "Unable to share access"
  },
  "ANALYZING_NETWORK": {
    "description": "Message shown when the user's network is being analyzed.",
    "message": "Analyzing network"
  },
  "ANALYSIS_RESULTS": {
    "description": "A summary of the user's network analysis.",
    "message": "It looks like you are on a __natType__, which is __natImpact__ interfering with your ability to connect to friends."
  },
  "MORE_INFO": {
    "description": "Link to 'Does uProxy log data about me?' question in the FAQ.",
    "message": "More info"
  },
  "ASK_TO_SUBMIT_ANALYSIS": {
    "description": "Asks the user if they are willing to share their network analysis results with uProxy, to help the development of uProxy.",
    "message": "Would you like to submit your NAT type to the uProxy team, to help us better understand the networks our users are on?"
  },
  "VERY_LIKELY": {
    "description": "Meaning high probability. Used in context of the probability that network settings are preventing a uProxy connection from being established. Used in analysisResults string.",
    "message": "most likely"
  },
  "POSSIBLY": {
    "description": "Meaning medium probability. Used in context of the probability that network settings are preventing a uProxy connection from being established. Used in analysisResults string.",
    "message": "possibly"
  },
  "UNLIKELY": {
    "description": "Meaning very low probability. Used in context of the probability that network settings are preventing a uProxy connection from being established. Used in analysisResults string.",
    "message": "probably not"
  },
  "PRIVACY_POLICY": {
    "description": "Link to uProxy's privacy policy.",
    "message": "Privacy policy"
  },
  "STARTED_PROXYING": {
    "description": "Notification for when a friend has started accessing the Internet through the user.",
    "message": "__name__ started proxying through you"
  },
  "STOPPED_PROXYING": {
    "description": "Notification for when a friend has stopped accessing the Internet through the user.",
    "message": "__name__ stopped proxying through you"
  },
  "UNABLE_TO_SHARE_WITH": {
    "description": "Error message seen in uProxy when a friend failed to get access to the Internet through the user.",
    "message": "Unable to share access with __name__"
  },
  "UNABLE_TO_GET_FROM": {
    "description": "Error message seen in uProxy when the user failed to get access to the Internet through a friend.",
    "message": "Unable to get access from __name__"
  },
  "GETTING_ACCESS_FROM": {
    "description": "Message in a status bar that is visible when the user is getting access from a friend.",
    "message": "Getting access from __name__"
  },
<<<<<<< HEAD
  "gettingAccessFromFriend": {
    "description": "Message in a status bar that is visible when the user is getting access from a nameless friend",
    "message": "Currently getting access from a friend"
  },
  "sharingAccessWith_one": {
=======
  "SHARING_ACCESS_WITH_ONE": {
>>>>>>> 3279a333
    "description": "Message in a status bar that is visible when one friend is getting access through the user.",
    "message": "Sharing access with __name__"
  },
  "SHARING_ACCESS_WITH_TWO": {
    "description": "Message in a status bar that is visible when two friends are getting access through the user.",
    "message": "Sharing access with __name1__ and __name2__"
  },
  "SHARING_ACCESS_WITH_MANY": {
    "description": "Message in a status bar that is visible when three or more friends are getting access through the user.",
    "message": "Sharing access with __name__ and __numOthers__ others"
  },
<<<<<<< HEAD
  "sharingAccessWithFriend": {
    "description": "Message in a status bar that is visible when the user is sharing access with a nameless friend",
    "message": "Currently sharing access with a friend"
  },
  "loggedOut": {
=======
  "LOGGED_OUT": {
>>>>>>> 3279a333
    "description": "Notification for when the user has been logged out of the social network.",
    "message": "You have been logged out of __network__"
  },
  "GRANTED_ACCESS_NOTIFICATION": {
    "description": "Notification for when a user's request to access the Internet through a friend has been accepted by that friend.",
    "message": "__name__ granted you access"
  },
  "OFFERED_ACCESS_NOTIFICATION": {
    "description": "Notification for when the user receives an offer from a friend to access the Internet through them.",
    "message": "__name__ offered you access"
  },
  "ACCEPTED_OFFER_NOTIFICATION": {
    "description": "Notification for when a friend has accepted the user's offer to share their Internet with that friend.",
    "message": "__name__ has accepted your offer for access"
  },
  "REQUESTING_ACCESS_NOTIFICATION": {
    "description": "Notification for when a friend sends a request to access the Internet through the user.",
    "message": "__name__ is requesting access"
  },
  "DESCRIPTION_DEFAULT": {
    "description": "If a friend has more than one computer, the computers are given this default name (with increasing numbers) to differentiate them.",
    "message": "Computer __number__"
  },
  "LANGUAGE": {
    "description": "Language used by the application.",
    "message": "Language"
  },
  "SELECT_LANGUAGE": {
    "description": "Instruction to select language used by the application.",
    "message": "Select a language"
  },
  "EXT_MISSING_TITLE": {
    "description": "Shown in Chrome if the user has not finished installing both parts of uProxy.",
    "message": "You're almost ready to use uProxy!"
  },
  "EXT_MISSING_MESSAGE": {
    "description": "Shown in Chrome to instruct the user to install part 1 of uProxy.",
    "message": "Download and enable part 1 of uProxy to get started."
  },
  "APP_MISSING_TITLE": {
    "description": "Shown in Chrome if the user has not finished installing both parts of uProxy.",
    "message": "You're almost ready to use uProxy!"
  },
  "APP_MISSING_MESSAGE": {
    "description": "Shown in Chrome to instruct the user to install part 2 of uProxy.",
    "message": "Download and enable part 2 of uProxy to get started."
  },
  "UPDATE_AVAILABLE": {
    "description": "What to show the user (on the bottom bar) when an update is available.  The actual update will not be done until they restart uProxy which we will prompt them to do with a link.",
    "message": "An update is available"
  },
  "RESTART_UPROXY_UPDATE": {
    "description": "A link the user can click on to restart uProxy and permorm an update",
    "message": "Restart to update"
  }
}<|MERGE_RESOLUTION|>--- conflicted
+++ resolved
@@ -167,31 +167,21 @@
     "description": "Message show when something is taking time to load.",
     "message": "Loading..."
   },
-<<<<<<< HEAD
-  "friendNeedsToClick": {
+  "FRIEND_NEEDS_TO_CLICK": {
     "description": "Instructions telling the user their friend needs to take an action to finish setting up the one-time connection and then their friend will send back a link.",
     "message": "After your friend has opened the link, they'll send a link to you in return. Click on the link or paste it below."
   },
-  "oneTimeSharingSuccess": {
+  "ONE_TIME_SHARING_SUCCESS": {
     "description": "Inform the user that they are now successfully sharing access through a one-time connection",
     "message": "You are now sharing access with your friend."
   },
-  "oneTimeSharingStopDirections": {
+  "ONE_TIME_SHARING_STOP_DIRECTIONS": {
     "description": "Directions for how to stop sharing access; should refer to the act of clicking the button below which should also have a fairly obvious label.",
     "message": "To stop sharing access, click the button below."
   },
-  "oneTimeGettingSuccess": {
+  "ONE_TIME_GETTING_SUCCESS": {
     "description": "Inform the user that they have now successfully set up a connection through which they can get access.  This message should in no way imply that they are actually getting access (there will be another message prompting them to start using the connection).",
     "message": "Success! A one time connection has been set up successfully."
-=======
-  "FRIEND_NEEDS_TO_CLICK": {
-    "description": "Instructions telling the user that starting a one-time connection is waiting for action from their friend.",
-    "message": "To finish setting up the connection, your friend needs to click on the link and send you a link from their uProxy client.  When you click on it, you'll be ready to start getting access."
-  },
-  "ONE_TIME_SUCCESS": {
-    "description": "Inform the user that a one-time connection was successfully established.",
-    "message": "Success! A one-time connection has been established."
->>>>>>> 3279a333
   },
   "START_ONE_TIME_INSTRUCTION": {
     "description": "",
@@ -241,23 +231,19 @@
     "description": "Instruction for the user to stop a current one-time connection if they want to start a new one.",
     "message": "If you would like to start a new one-time connection, press \"Stop Sharing Access\" first."
   },
-<<<<<<< HEAD
-  "oneTimeLinkInputDescription": {
+  "ONE_TIME_LINK_INPUT_DESCRIPTION": {
     "description": "Text (appearing within the input box) informing the user that they can paste the one-time connection link they get back from their friend here.  It should be clear that it is the link from the friend and not the link they just copied above.",
     "message": "Link from your friend"
   },
-  "oneTimeLinkInputError": {
+  "ONE_TIME_LINK_INPUT_ERROR": {
     "description": "Error message to show the user if they paste a poorly-formatted link into a texbox.  Should prompt them to try pasting the link again.",
     "message": "Unable to recognize this link. Please check for accuracy and try again."
   },
-  "submitOneTimeLink": {
+  "SUBMIT_ONE_TIME_LINK": {
     "description": "Text for a button the user may click after pasting in a (probably valid) one-time connection link into a textbox above the button.",
     "message": "Submit"
   },
-  "goBack": {
-=======
   "GO_BACK": {
->>>>>>> 3279a333
     "description": "Go back to the main page from the one-time connection page.",
     "message": "Go back?"
   },
@@ -621,15 +607,11 @@
     "description": "Message in a status bar that is visible when the user is getting access from a friend.",
     "message": "Getting access from __name__"
   },
-<<<<<<< HEAD
-  "gettingAccessFromFriend": {
+  "GETTING_ACCESS_FROM_FRIEND": {
     "description": "Message in a status bar that is visible when the user is getting access from a nameless friend",
     "message": "Currently getting access from a friend"
   },
-  "sharingAccessWith_one": {
-=======
   "SHARING_ACCESS_WITH_ONE": {
->>>>>>> 3279a333
     "description": "Message in a status bar that is visible when one friend is getting access through the user.",
     "message": "Sharing access with __name__"
   },
@@ -641,15 +623,11 @@
     "description": "Message in a status bar that is visible when three or more friends are getting access through the user.",
     "message": "Sharing access with __name__ and __numOthers__ others"
   },
-<<<<<<< HEAD
-  "sharingAccessWithFriend": {
+  "SHARING_ACCESS_WITH_FRIEND": {
     "description": "Message in a status bar that is visible when the user is sharing access with a nameless friend",
     "message": "Currently sharing access with a friend"
   },
-  "loggedOut": {
-=======
   "LOGGED_OUT": {
->>>>>>> 3279a333
     "description": "Notification for when the user has been logged out of the social network.",
     "message": "You have been logged out of __network__"
   },
