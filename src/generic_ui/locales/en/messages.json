--- conflicted
+++ resolved
@@ -1347,7 +1347,6 @@
     "description": "Region option for deploying a DigitalOcean server",
     "message": "North America (New York)"
   },
-<<<<<<< HEAD
   "REQUEST_ACCESS": {
     "description": "Checkbox text for requesting access as part of invite",
     "message": "Request access"
@@ -1359,7 +1358,7 @@
   "GENERATE_LINK": {
     "description": "Button text, will generate a Quiver invite link when clicked",
     "message": "Generate link"
-=======
+  },
   "CLOUD_INSTALL_ERROR_EXISTING_SERVER_TITLE": {
     "description": "Message shown after failed server deployment because uproxy-cloud-server already exists",
     "message": "Oops! You already have a uProxy cloud server."
@@ -1375,6 +1374,5 @@
   "REMOVING_UPROXY_CLOUD_STATUS": {
     "description": "Label to indicate that we are removing a uproxy cloud server.",
     "message": "Removing uProxy cloud server..."
->>>>>>> fe1a318a
   }
 }