--- conflicted
+++ resolved
@@ -1163,7 +1163,6 @@
   "WHAT_IS_UPROXY_NETWORK_ANSWER": {
     "message": "<p>The uProxy network is designed to be one of the simplest ways to reliably connect with your friends, while still being hard to block. To use the uProxy network, you only need to enter a name (which does not have to be unique) and then you're logged in and ready to share invitations with friends. Currently, identity is tied to a single machine; if you want to set up uProxy on a new computer, you will need to reinvite your friends, in order to connect with them from that machine.</p><p>The uProxy team operates the uProxy network, though in the future it will be possible for third-parties to augment the network by running additional server. All information that is sent over the uProxy network is encrypted end-to-end, between peers, so no one can interfere with it. However, network operators can still tell which IP addresses are connecting to each other.</p>"
   },
-<<<<<<< HEAD
   "REMOVE_CLOUD_SERVER": {
     "description": "Title for the dialogs that instruct users on deleting a cloud server",
     "message": "Remove cloud server"
@@ -1188,7 +1187,6 @@
     "description": "Message that tells users we failed to destroy their cloud server",
     "message": "We're sorry. We couldn't destroy your cloud server for you at this time. You may want to log in to Digital Ocean to destroy it yourself."
   },
-=======
   "CREATE_A_CLOUD_SERVER": {
     "description": "Title on cloud deployment screens, where the user can set up a new server that allows them proxy access.",
     "message": "Create a cloud server"
@@ -1289,5 +1287,4 @@
     "description": "Region option for deploying a DigitalOcean server",
     "message": "North America (New York)"
   }
->>>>>>> 0b75aea2
 }