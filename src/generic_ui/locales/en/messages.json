--- conflicted
+++ resolved
@@ -1127,14 +1127,10 @@
   },
   "GITHUB_LOGIN_CONFIRMATION": {
     "description": "Confirmation message the user sees prior to logging into GitHub",
-<<<<<<< HEAD
-    "message": "uProxy can use Github, a developer tool, to help you connect with your friends.<br><br>Because it may be possible for others to tell which Github accounts are using uProxy, <strong>we recommend you create a new anonymous Github account</strong>, even if you already use Github.  <strong>You will need to verify your email with GitHub before you connect.</strong>"
+    "message": "uProxy can use GitHub, a developer tool, to help you connect with your friends.<br><br>Because it may be possible for others to tell which GitHub accounts are using uProxy, <strong>we recommend you create a new anonymous GitHub account</strong>, even if you already use GitHub.  <strong>You will need to verify your email with GitHub before you connect.</strong>"
   },
    "CLOUD_SHARE_INSTRUCTIONS": {
     "description": "Message shown below each Cloud friend in the Share tab to let users know how they can allow their friends to proxy through their Cloud instance.",
     "message": "Share access to this cloud instance with friends by sharing the link below."
-=======
-    "message": "uProxy can use GitHub, a developer tool, to help you connect with your friends.<br><br>Because it may be possible for others to tell which GitHub accounts are using uProxy, <strong>we recommend you create a new anonymous GitHub account</strong>, even if you already use GitHub.  <strong>You will need to verify your email with GitHub before you connect.</strong>"
->>>>>>> 95981531
   }
 }