{
  "DONE": {
    "description": "Button label that suggests acknowledgement and that closes a popup.",
    "message": "Done"
  },
  "YES": {
    "description": "Button label.",
    "message": "Yes"
  },
  "NO": {
    "description": "Button label.",
    "message": "No"
  },
  "OK": {
    "description": "Button label.",
    "message": "OK"
  },
  "CLOSE": {
    "description": "Button label to close a popup.",
    "message": "Close"
  },
  "CANCEL": {
    "description": "Button label that rejects a proposed action.",
    "message": "Cancel"
  },
  "START_GETTING": {
    "description": "Start accessing the Internet through a friend's connection.",
    "message": "Start getting access"
  },
  "STOP_GETTING": {
    "description": "Stop accessing the Internet through a friend's connection.",
    "message": "Stop getting access"
  },
  "SUBMIT_FEEDBACK": {
    "description": "Submit feedback to the uProxy team.",
    "message": "Submit Feedback"
  },
  "SENDING_FEEDBACK": {
    "description": "Message in dialog indicating feedback is being sent to the uProxy team.",
    "message": "Sending feedback"
  },
  "GET_HELP": {
    "description": "Get help from the frequently asked questions page.",
    "message": "Get Help"
  },
  "LOGOUT": {
    "description": "Log-out of uProxy.",
    "message": "Log-out of uProxy"
  },
  "GRANTED_YOU_ACCESS": {
    "description": "The user's friend has allowed the user to use the friend's Internet connection.",
    "message": "__name__ has granted you access"
  },
  "TRYING_TO_CONNECT": {
    "description": "The user is trying to connect to the Internet through their friend.",
    "message": "Trying to connect to __name__"
  },
  "ASKING_FOR_ACCESS": {
    "description": "The user is asking for permission to access the Internet through their friend; user is waiting for the friend's reply.",
    "message": "Asking for access"
  },
  "WAITING_FOR_ACCESS": {
    "description": "User will be able to access the Internet through their friend, once that friend gives the user permission.",
    "message": "You will be able to get access when __name__ accepts."
  },
  "CANCEL_REQUEST": {
    "description": "Label for button which will take back a request to get Internet access through a friend.",
    "message": "Cancel Request"
  },
  "OFFERED_YOU_ACCESS": {
    "description": "A friend has offered their Internet access to the user.",
    "message": "They've offered you access."
  },
  "ACCEPT_OFFER": {
    "description": "Accept a friend's offer that would allow the user to access the Internet through their friend.",
    "message": "Accept Offer"
  },
  "IGNORE": {
    "description": "Button label that ignores an offer or request.",
    "message": "Ignore"
  },
  "STOP_IGNORING_OFFERS": {
    "description": "Button label for if the user wants to stop ignoring offers.",
    "message": "Stop ignoring offers"
  },
  "ASK_FOR_ACCESS": {
    "description": "Button label that sends a request to the user's friend, asking if the user can access the Internet through them.",
    "message": "Ask for access"
  },
  "FRIEND_OFFLINE": {
    "description": "Message shown when trying to get access from a friend who is offline.",
    "message": "__name__ is offline"
  },
  "GRANTED_FRIEND_ACCESS": {
    "description": "The user has agreed to let their friend access the Internet through the user.",
    "message": "You've given them access."
  },
  "REVOKE_ACCESS": {
    "description": "Label for button that takes back an offer to a friend who has already accepted that offer. If the button is clicked, the friend will no longer be able to connect to the Internet through the user.",
    "message": "Revoke Access"
  },
  "CANCEL_OFFER": {
    "description": "Label for button that takes back an offer to a friend who has not yet accepted that offer. If the button is clicked, the friend will no longer be able to connect to the Internet through the user.",
    "message": "Cancel Offer"
  },
  "FRIEND_REQUESTS_ACCESS": {
    "description": "A friend has requested to access the Internet through the user.",
    "message": "__name__ requests access from you."
  },
  "GRANT": {
    "description": "Label for button that accepts a friend's request to access the Internet through the user.",
    "message": "Grant"
  },
  "FRIEND_REQUESTED_ACCESS": {
    "description": "A friend has requested to access the Internet through the user.",
    "message": "They requested access through you."
  },
  "STOP_IGNORING_REQUESTS": {
    "description": "Button label for if the user wants to stop ignoring requests.",
    "message": "Stop ignoring requests"
  },
  "ACCESS_NOT_GRANTED": {
    "description": "The user has not permissioned a friend to access the Internet through the user.",
    "message": "You have not granted them access."
  },
  "OFFER_ACCESS": {
    "description": "Label for button that will offer a friend access to the Internet through the user, even though the friend has not requested access.",
    "message": "Offer Access"
  },
  "SHARE_ONE_TIME": {
    "description": "Share access to the user's Internet using a link that will only work once.",
    "message": "Share a one-time connection"
  },
  "REQUEST_ONE_TIME": {
    "description": "Request access to the user's friend's Internet using a link that will only work once.",
    "message": "Request a one-time connection"
  },
  "START_ONE_TIME": {
    "description": "Start an Internet connection using a link that will only work once.",
    "message": "Start a one-time connection"
  },
  "ERROR_PARSING_LINK": {
    "description": "Error shown if a one-time connection link did not work.",
    "message": "There was an error parsing the uproxy connection link, please try navigating to the link again or asking your friend for a new link."
  },
  "NO_LONGER_GETTING": {
    "description": "Message shown when a one-time connection ends.",
    "message": "You are no longer getting access. To request a connection, click the button below."
  },
  "START_NEW_CONNECTION": {
    "description": "Label for button that takes user back to the 'Start a one-time connection' page.",
    "message": "Start getting a new connection"
  },
  "ERROR_STARTING_CONNECTION": {
    "description": "Error shown if a one-time connection failed to start.",
    "message": "There was an error starting the connection and it had to be terminated. Please try starting another connection."
  },
  "SEND_CONNECTION_LINK": {
    "description": "Instructions for the user to share their connection with a one-time link.",
    "message": "To share your connection, please ask your friend to send you their link."
  },
  "COPY_CONNECTION_LINK": {
    "description": "Instructions for the user to request access from a friend with a one-time link.",
    "message": "To request access from a friend, copy and paste this link to them over a channel you trust."
  },
  "LOADING": {
    "description": "Message show when something is taking time to load.",
    "message": "Loading..."
  },
  "FRIEND_NEEDS_TO_CLICK": {
    "description": "Instructions telling the user their friend needs to take an action to finish setting up the one-time connection and then their friend will send back a link.",
    "message": "After your friend has opened the link, they'll send a link to you in return. Click on the link or paste it below."
  },
  "ONE_TIME_SHARING_SUCCESS": {
    "description": "Inform the user that they are now successfully sharing access through a one-time connection",
    "message": "You are now sharing access with your friend."
  },
  "ONE_TIME_SHARING_STOP_DIRECTIONS": {
    "description": "Directions for how to stop sharing access; should refer to the act of clicking the button below which should also have a fairly obvious label.",
    "message": "To stop sharing access, click the button below."
  },
  "ONE_TIME_GETTING_SUCCESS": {
    "description": "Inform the user that they have now successfully set up a connection through which they can get access.  This message should in no way imply that they are actually getting access (there will be another message prompting them to start using the connection).",
    "message": "Success! A one time connection has been set up successfully."
  },
  "START_ONE_TIME_INSTRUCTION": {
    "description": "",
    "message": "To start getting access from your friend, click the button below."
  },
  "STOP_ONE_TIME_INSTRUCTION": {
    "description": "",
    "message": "To stop getting access from your friend, click the button below."
  },
  "ONE_TIME_GETTING": {
    "description": "The user is connected to the Internet through their friend.",
    "message": "You are currently getting access."
  },
  "STOP_ONE_TIME_GETTING_BEFORE_NEW": {
    "description": "Instruction for the user to stop a current one-time connection if they want to start a new one.",
    "message": "If you would like to start a new one-time connection, press \"Stop Getting Access\" first."
  },
  "FRIEND_REQUESTED_ONE_TIME": {
    "description": "A friend has requested to access the Internet through the user.",
    "message": "Your friend has requested to use your Internet connection."
  },
  "HOW_TO_OFFER_ONE_TIME": {
    "description": "Instructions for user if they'd like to share their Internet connection with a one-time link.",
    "message": "If you'd like to give them access, copy and paste this URL back to them."
  },
  "GET_ONE_TIME_INSTEAD": {
    "description": "Label for a link to the 'Start a one-time connection' page.",
    "message": "Get access instead"
  },
  "TRYING_TO_SHARE_ONE_TIME": {
    "description": "Instructions for user if they want to get access instead, while attempting to share access.",
    "message": "You are currently in the process of trying to share access. If you would like to get access instead, click the link above."
  },
  "GET_ONE_TIME_INSTEAD_INSTRUCTION": {
    "description": "Instructions for the user if they want to abort an existing attempt and start a new one-time connection.",
    "message": "If you would like to start a one-time connection with someone else, press the \"Back\" button and then \"Start a one-time connection\" to start a new session."
  },
  "ONE_TIME_SHARING": {
    "description": "The user is sharing their Internet access with a friend.",
    "message": "You are currently sharing access."
  },
  "STOP_ONE_TIME_SHARING": {
    "description": "Label for button to terminate your connection to a friend who is accessing the Internet through you.",
    "message": "Stop sharing access"
  },
  "STOP_ONE_TIME_SHARING_BEFORE_NEW": {
    "description": "Instruction for the user to stop a current one-time connection if they want to start a new one.",
    "message": "If you would like to start a new one-time connection, press \"Stop Sharing Access\" first."
  },
  "ONE_TIME_LINK_INPUT_DESCRIPTION": {
    "description": "Text (appearing within the input box) informing the user that they can paste the one-time connection link they get back from their friend here.  It should be clear that it is the link from the friend and not the link they just copied above.",
    "message": "Link from your friend"
  },
  "ONE_TIME_LINK_INPUT_ERROR": {
    "description": "Error message to show the user if they paste a poorly-formatted link into a texbox.  Should prompt them to try pasting the link again.",
    "message": "Unable to recognize this link. Please check for accuracy and try again."
  },
  "SUBMIT_ONE_TIME_LINK": {
    "description": "Text for a button the user may click after pasting in a (probably valid) one-time connection link into a textbox above the button.",
    "message": "Submit"
  },
  "GO_BACK": {
    "description": "Go back to the main page from the one-time connection page.",
    "message": "Go back?"
  },
  "ARE_YOU_SURE": {
    "description": "Question confirming if the user wants to end an active connection to a friend.",
    "message": "Are you sure you want to end this one-time connection?"
  },
  "SUBMIT_FEEDBACK_SENTENCE_CASE": {
    "description": "Submit feedback to the uProxy team.",
    "message": "Submit feedback"
  },
  "EMAIL_TITLE": {
    "description": "",
    "message": "Email (optional)"
  },
  "EMAIL_PLACEHOLDER": {
    "description": "",
    "message": "Email address"
  },
  "FEEDBACK_TITLE": {
    "description": "Label for textbox for user's to submit feedback and comments to uProxy.",
    "message": "Enter your feedback below"
  },
  "FEEDBACK_PLACEHOLDER": {
    "description": "The default text that appears in the user feedback textbox.",
    "message": "Write your feedback"
  },
  "NETWORK_AND_LOGS": {
    "description": "Label for a checkbox that indicates if the user wants uProxy to analyze their network settings and include their uProxy logs with their feedback to the uProxy team.",
    "message": "Analyze network and include logs"
  },
  "P_I_I_MESSAGE": {
    "description": "Message helping make sure the user understands that personally identifiable information may be included in their feedback to uProxy.",
    "message": "Your feedback and email address will be sent to uProxy.org. Your logs, network information and email may include personally identifiable information."
  },
  "THANK_YOU": {
    "description": "",
    "message": "Thank you!"
  },
  "FEEDBACK_SUBMITTED": {
    "description": "User feedback was successfully submitted.",
    "message": "Your feedback has been submitted to the uProxy development team."
  },
  "EMAIL_INSTEAD_TITLE": {
    "description": "Title for error that appears if feedback submission failed.",
    "message": "Email feedback instead?"
  },
  "EMAIL_INSTEAD_MESSAGE": {
    "description": "Seen if feedback submission through uProxy fails. Message asks users to email their feedback instead.",
    "message": "Oops! We were unable to submit your feedback to uproxy.org. Please copy and paste your feedback in an email to info@uproxy.org."
  },
  "LOGS_TITLE": {
    "description": "Title for the page that displays a user's network information and uProxy logs.",
    "message": "Logs & Network Analysis"
  },
  "TO_SEND_LOGS": {
    "description": "Instructions guiding the user through how to submit their logs to uProxy.",
    "message": "To send your logs to the uProxy team for help, open uProxy and click 'Submit Feedback'"
  },
  "RETRIEVING_LOGS": {
    "description": "Message shown while uProxy is analyzing the user's network settings.",
    "message": "Retrieving logs and analyzing your network..."
  },
  "ERROR_SIGNING_IN": {
    "description": "Notification for when the user could not be signed in to a social network.",
    "message": "There was a problem signing in to __network__.  Please try again."
  },
  "ATTEMPTING_RECONNECT": {
    "description": "uProxy was disconnected from the social network and is trying to reconnect.",
    "message": "Attempting to re-connect."
  },
  "CANNOT_OPEN_ONE_TIME_TITLE": {
    "description": "Title for an error popup that appears if the user tries to open a one-time link while signed in to a social network.",
    "message": "Cannot open one-time connection"
  },
  "CANT_OPEN_ONE_TIME_MESSAGE": {
    "description": "Text for an error popup that appears if the user tries to open a one-time link while signed in to a social network.",
    "message": "It is not currently possible to open a manual connection at the same time as being signed in to a social network.  To launch a manual connection, please log out through the settings menu and re-paste the link."
  },
  "STATS_ENABLED_TITLE": {
    "description": "The user has elected to submit anonymous statistics about their uProxy usage to the uProxy team.",
    "message": "Anonymous stats enabled"
  },
  "STATS_ENABLED_MESSAGE": {
    "description": "Text that appears in a popup explaining the 'anonymous stats enabled' icon.",
    "message": "This icon means you have opted in to sharing anonymous statistics with the uProxy team. Click to adjust settings."
  },
  "STATS_ENABLED_TOOLTIP": {
    "description": "Text that appears in a tooltip when the user hovers over the 'anonymous stats enabled' icon.",
    "message": "You are sharing anonymous stats."
  },
  "SHARING_ENABLED_TITLE": {
    "description": "Title for popup that points to the sharing icon in uProxy's top toolbar. The popup appears when the user first grants access to one of their friends. The sharing icon is visible as long as there are friends who can get access to the user's Internet.",
    "message": "Sharing Enabled"
  },
  "SHARING_ENABLED_MESSAGE": {
    "description": "Text in a popup that explains what the sharing icon (on the toolbar) is.",
    "message": "This icon means you're available for sharing access with friends you've offered access to."
  },
  "SHARING_ENABLED_TOOLTIP": {
    "description": "Text that appears in a tooltip when the user hovers over the sharing icon.",
    "message": "You are available for sharing."
  },
  "GET_ACCESS": {
    "description": "Text for the tab on the toolbar. When the user is on the 'Get Access' tab, they are looking to get access to the Internet through a friend.",
    "message": "Get Access"
  },
  "SHARE_ACCESS": {
    "description": "Text for the tab on the toolbar. When the user is on the 'Share Access' tab, they are looking to share access to their Internet with a friend.",
    "message": "Share Access"
  },
  "WELCOME": {
    "description": "",
    "message": "Welcome to uProxy"
  },
  "WELCOME_MESSAGE": {
    "description": "Text in a popup that appears when the user first uses uProxy. Explains that the user needs to choose either the Get or Share tab appropriately.",
    "message": "To get started, choose \"Get access\" or \"Share access\" and then click on a friend to connect."
  },
  "ALPHA_MESSAGE": {
    "description": "Text in a popup that appears wen the user first uses uProxy. Explains that the current version of uProxy is an early, unfinished release, and anonymous statistics (from the user, if they choose) can help with uProxy's development.",
    "message": "This is an alpha release of uProxy. You can help us improve uProxy by sharing anonymous metrics with the development team. Data reported is anonymized by the client and transmitted securely."
  },
  "MORE_INFORMATION": {
    "description": "",
    "message": "More information."
  },
  "CHANGE_STATS_CHOICE": {
    "description": "Informs the user that they can opt in and out of sending anonymous statistics at any time they choose, from the Settings menu.",
    "message": "You can change your choice at any time, from the Settings menu."
  },
  "ENABLE_METRICS": {
    "description": "Asks the user if they want to send anonymous metrics about their uProxy usage.",
    "message": "Would you like to enable anonymous metrics collection?"
  },
  "IM_IN": {
    "description": "Agree to submitting anonymous metrics to uProxy.",
    "message": "I'm in"
  },
  "NO_THANKS": {
    "description": "Do not agree to submitting anonymous metrics to uProxy.",
    "message": "No thanks"
  },
  "DISCONNECTED_TITLE": {
    "description": "Title for error that appears when the user was getting access to the Internet through their friend, but that connection was terminated.",
    "message": "Oops! You've been disconnected from your friend."
  },
  "DISCONNECTED_MESSAGE": {
    "description": "Instruction informing the user that to continue browsing the Internet, the user will need to use their local (potentially unsafe and/or censored) connection.",
    "message": "Please proceed with caution. Your web traffic will no longer be routed through your friend. You may want to close any sensitive windows you have open, before proceeding."
  },
  "CONTINUE_BROWSING": {
    "description": "Label for button that will change the users Internet settings back to using the user's local connection (i.e. not their friend's Internet).",
    "message": "Continue Browsing Without uProxy"
  },
  "SHARING_UNAVAILABLE_TITLE": {
    "description": "Title for error that appears when the user can not share their Internet access with friends.",
    "message": "Sharing Unavailable"
  },
  "SHARING_UNAVAILABLE_MESSAGE": {
    "description": "Text for error that appears when the user can not share their Internet access with friends.",
    "message": "Oops! You're using Firefox 37, which has a bug that prevents sharing from working (see git.io/vf5x1). This bug is fixed in Firefox 38, so you can enable sharing by upgrading Firefox or switching to Chrome."
  },
  "LOADING_FRIENDS": {
    "description": "User's friends are being loaded from a social network.",
    "message": "Loading uProxy friends"
  },
  "NO_FRIENDS_ONLINE": {
    "description": "None of the user's friends are currently signed in.",
    "message": "None of your friends are signed into uProxy at this time."
  },
  "TO_INVITE_FRIENDS": {
    "description": "Instruction informing the user how to invite their friends to uProxy.",
    "message": "To invite friends to uProxy, send them a link to https://www.uproxy.org"
  },
  "OFFERS": {
    "description": "Title for the group of friends who have sent offers of access to their Internet, which the user have not yet accepted.",
    "message": "Offers"
  },
  "REQUESTS": {
    "description": "Title for the group of friends who have sent requests to access the user's Internet, which the user have not yet granted.",
    "message": "Requests"
  },
  "FRIENDS_WHO_SHARE": {
    "description": "Title for the group of friends who the user can get Internet access from.",
    "message": "Friends you can get access from"
  },
  "FRIENDS_WHO_CAN_GET": {
    "description": "Title for the group of friends who can access the Internet through the user.",
    "message": "Friends who can get access from you"
  },
  "UPROXY_FRIENDS": {
    "description": "Title for the group of friends who have uProxy but who don't fit into any of the other contact groups.",
    "message": "Friends who have uProxy"
  },
  "CONNECTED_WITH": {
    "description": "Text in settings that informs the user which social network they're connected to.",
    "message": "Connected with __network__"
  },
  "CONNECTED_WITH_NUMBER": {
    "description": "Text in settings informing the user of how many networks they're connected to.",
    "message": "Connected with __number__ networks"
  },
  "NAME_THIS_DEVICE": {
    "description": "If the user has not named their device (e.g. 'laptop' or 'home computer'), they will see this message in the Settings panel.",
    "message": "Name this device"
  },
  "DEVICE_DESCRIPTION": {
    "description": "Title for the section in Settings where the user can edit the name of their device.",
    "message": "Device description"
  },
  "DESCRIPTION": {
    "description": "Placeholder for the input field for the name of the user's device.",
    "message": "Description"
  },
  "CONNECTED_ACCOUNTS": {
    "description": "In settings, title for the social networks you can connect to.",
    "message": "Connected Accounts"
  },
  "CONNECT": {
    "description": "User clicks this to connect to a network",
    "message": "Connect"
  },
  "DISCONNECT": {
    "description": "User clicks this to disconnect from a network",
    "message": "Disconnect"
  },
  "SAVE": {
    "description": "Label for button that saves the user's text input.",
    "message": "Save"
  },
  "RESTART": {
    "description": "Restart uProxy completely.",
    "message": "Restart"
  },
  "ADVANCED_SETTINGS": {
    "description": "Clickable text from the Settings menu. Clicking this opens the advanced settings screen.",
    "message": "Advanced Settings"
  },
  "ADVANCED_SETTINGS_SENTENCE_CASE": {
    "description": "Title for the advanced settings screen.",
    "message": "Advanced settings"
  },
  "EDIT_ADVANCED_SETTINGS": {
    "description": "Instruction for the user to edit their advanced settings (by typing JSON in a textbox).",
    "message": "Edit your settings below"
  },
  "EDIT_ADVANCED_SETTINGS_PLACEHOLDER": {
    "description": "Default text in the advanced settings textbox.",
    "message": "Edit your settings"
  },
  "SETTINGS_SAVED": {
    "description": "Message that confirms to the user that their advanced settings were saved.",
    "message": "Settings saved"
  },
  "SETTINGS_BAD_FORMAT_ERROR": {
    "description": "Error shown to the user if their input for advanced settings is badly formed JSON.",
    "message": "Could not set: bad format"
  },
  "SETTINGS_JSON_ERROR": {
    "description": "Error shown to the user if their input for advanced settings is incomplete or incompatible with expected settings configurations.",
    "message": "Could not set: JSON value mismatch"
  },
  "SET": {
    "description": "Label for button that saves the user's advanced settings.",
    "message": "SET"
  },
  "ABOUT_UPROXY": {
    "description": "Description on uProxy's introduction screen explaining what uProxy is.",
    "message": "uProxy helps you share your access to the internet or get internet access from friends"
  },
  "NEXT": {
    "description": "Label for button that proceeds from the introduction page to the login page.",
    "message": "Next"
  },
  "LEARN_MORE_UPROXY": {
    "description": "Label for button that brings user to more information about uProxy.",
    "message": "Learn more about uProxy"
  },
  "WHICH_SOCIAL_NETWORK": {
    "description": "Question seen at the top of uProxy's login page. Asks which social network should be used to find the user's friends.",
    "message": "Where can you find your contacts the quickest?"
  },
  "WHY_SOCIAL_NETWORK": {
    "description": "Explains why uProxy needs social networks. (Friends need to login with the same social network on uProxy for friends to see each other.)",
    "message": "uProxy uses social networks to help you set up connections with your friends"
  },
  "SET_UP_ONE_TIME": {
    "description": "Clickable link on the login page. As an alternative to logging in to a social network, user's can attempt a connection with a one-time link.",
    "message": "Set up a one-time connection"
  },
  "WE_WONT_POST": {
    "description": "Inform the user that uProxy does not share data or post to their social network accounts without agreement from the user.",
    "message": "We won't share your data or post publicly without your consent"
  },
  "LEARN_MORE_SOCIAL": {
    "description": "Label for button that brings user to more information about why social networks are used for uProxy.",
    "message": "Learn more about social networks"
  },
  "ASK_TO_ANALYZE": {
    "description": "Text in a popup that appears when an attempt to access the Internet through a friend fails.",
    "message": "It could be that your network's NAT type is incompatible with uProxy. Would you like uProxy to analyze your network?"
  },
  "UNABLE_TO_GET": {
    "description": "Title for popup that appears when an attempt to access the Internet through a friend fails.",
    "message": "Unable to get access"
  },
  "UNABLE_TO_SHARE": {
    "description": "Title for popup that appears when an attempt to share the Internet with a friend fails.",
    "message": "Unable to share access"
  },
  "ANALYZING_NETWORK": {
    "description": "Message shown when the user's network is being analyzed.",
    "message": "Analyzing network"
  },
  "ANALYSIS_RESULTS": {
    "description": "A summary of the user's network analysis.",
    "message": "It looks like you are on a __natType__, which is __natImpact__ interfering with your ability to connect to friends."
  },
  "MORE_INFO": {
    "description": "Link to 'Does uProxy log data about me?' question in the FAQ.",
    "message": "More info"
  },
  "ASK_TO_SUBMIT_ANALYSIS": {
    "description": "Asks the user if they are willing to share their network analysis results with uProxy, to help the development of uProxy.",
    "message": "Would you like to submit your NAT type to the uProxy team, to help us better understand the networks our users are on?"
  },
  "VERY_LIKELY": {
    "description": "Meaning high probability. Used in context of the probability that network settings are preventing a uProxy connection from being established. Used in analysisResults string.",
    "message": "most likely"
  },
  "POSSIBLY": {
    "description": "Meaning medium probability. Used in context of the probability that network settings are preventing a uProxy connection from being established. Used in analysisResults string.",
    "message": "possibly"
  },
  "UNLIKELY": {
    "description": "Meaning very low probability. Used in context of the probability that network settings are preventing a uProxy connection from being established. Used in analysisResults string.",
    "message": "probably not"
  },
  "PRIVACY_POLICY": {
    "description": "Link to uProxy's privacy policy.",
    "message": "Privacy policy"
  },
  "STARTED_PROXYING": {
    "description": "Notification for when a friend has started accessing the Internet through the user.",
    "message": "__name__ started proxying through you"
  },
  "STOPPED_PROXYING": {
    "description": "Notification for when a friend has stopped accessing the Internet through the user.",
    "message": "__name__ stopped proxying through you"
  },
  "UNABLE_TO_SHARE_WITH": {
    "description": "Error message seen in uProxy when a friend failed to get access to the Internet through the user.",
    "message": "Unable to share access with __name__"
  },
  "UNABLE_TO_GET_FROM": {
    "description": "Error message seen in uProxy when the user failed to get access to the Internet through a friend.",
    "message": "Unable to get access from __name__"
  },
  "GETTING_ACCESS_FROM": {
    "description": "Message in a status bar that is visible when the user is getting access from a friend.",
    "message": "Getting access from __name__"
  },
  "GETTING_ACCESS_FROM_FRIEND": {
    "description": "Message in a status bar that is visible when the user is getting access from a nameless friend",
    "message": "Currently getting access from a friend"
  },
  "SHARING_ACCESS_WITH_ONE": {
    "description": "Message in a status bar that is visible when one friend is getting access through the user.",
    "message": "Sharing access with __name__"
  },
  "SHARING_ACCESS_WITH_TWO": {
    "description": "Message in a status bar that is visible when two friends are getting access through the user.",
    "message": "Sharing access with __name1__ and __name2__"
  },
  "SHARING_ACCESS_WITH_MANY": {
    "description": "Message in a status bar that is visible when three or more friends are getting access through the user.",
    "message": "Sharing access with __name__ and __numOthers__ others"
  },
  "SHARING_ACCESS_WITH_FRIEND": {
    "description": "Message in a status bar that is visible when the user is sharing access with a nameless friend",
    "message": "Currently sharing access with a friend"
  },
  "LOGGED_OUT": {
    "description": "Notification for when the user has been logged out of the social network.",
    "message": "You have been logged out of __network__"
  },
  "GRANTED_ACCESS_NOTIFICATION": {
    "description": "Notification for when a user's request to access the Internet through a friend has been accepted by that friend.",
    "message": "__name__ granted you access"
  },
  "OFFERED_ACCESS_NOTIFICATION": {
    "description": "Notification for when the user receives an offer from a friend to access the Internet through them.",
    "message": "__name__ offered you access"
  },
  "ACCEPTED_OFFER_NOTIFICATION": {
    "description": "Notification for when a friend has accepted the user's offer to share their Internet with that friend.",
    "message": "__name__ has accepted your offer for access"
  },
  "REQUESTING_ACCESS_NOTIFICATION": {
    "description": "Notification for when a friend sends a request to access the Internet through the user.",
    "message": "__name__ is requesting access"
  },
  "DESCRIPTION_DEFAULT": {
    "description": "If a friend has more than one computer, the computers are given this default name (with increasing numbers) to differentiate them.",
    "message": "Computer __number__"
  },
  "LANGUAGE": {
    "description": "Language used by the application.",
    "message": "Language"
  },
  "SELECT_LANGUAGE": {
    "description": "Instruction to select language used by the application.",
    "message": "Select a language"
  },
  "EXT_MISSING_TITLE": {
    "description": "Shown in Chrome if the user has not finished installing both parts of uProxy.",
    "message": "You're almost ready to use uProxy!"
  },
  "EXT_MISSING_MESSAGE": {
    "description": "Shown in Chrome to instruct the user to install part 1 of uProxy.",
    "message": "Download and enable part 1 of uProxy to get started."
  },
  "APP_MISSING_TITLE": {
    "description": "Shown in Chrome if the user has not finished installing both parts of uProxy.",
    "message": "You're almost ready to use uProxy!"
  },
  "APP_MISSING_MESSAGE": {
    "description": "Shown in Chrome to instruct the user to install part 2 of uProxy.",
    "message": "Download and enable part 2 of uProxy to get started."
  },
<<<<<<< HEAD
  "restartProxying": {
    "description": "If proxy connection gets disconnected restart the connection",
    "message": "Reconnect"
=======
  "UPDATE_AVAILABLE": {
    "description": "What to show the user (on the bottom bar) when an update is available.  The actual update will not be done until they restart uProxy which we will prompt them to do with a link.",
    "message": "An update is available"
  },
  "RESTART_UPROXY_UPDATE": {
    "description": "A link the user can click on to restart uProxy and permorm an update",
    "message": "Restart to update"
  },
  "PORT_CONTROL_TITLE": {
    "description": "Title for the port control section in advanced settings",
    "message": "Port control status"
  },
  "PORT_CONTROL_SUPPORTED": {
    "description": "NAT-PMP, PCP, or UPnP is supported in the router",
    "message": "Your router has port control enabled."
  },
  "PORT_CONTROL_NOT_SUPPORTED": {
    "description": "NAT-PMP, PCP, and UPnP are not supported in the router",
    "message": "Your router does not have port control enabled."
  },
  "PORT_CONTROL_PENDING": {
    "description": "uProxy is currently probing router for port control support",
    "message": "Probing router for port control support..."
  },
  "PORT_CONTROL_NOT_SUPPORTED_INFO": {
    "description": "Extra information displayed when port control is not supported",
    "message": "You may be able to enable port control to make uProxy more reliable."
  },
  "PORT_CONTROL_NOT_SUPPORTED_INFO_LINK": {
    "description": "Link text right after the PORT_CONTROL_NOT_SUPPORTED_INFO text",
    "message": "More info."
>>>>>>> 79599081
  }
}<|MERGE_RESOLUTION|>--- conflicted
+++ resolved
@@ -675,11 +675,10 @@
     "description": "Shown in Chrome to instruct the user to install part 2 of uProxy.",
     "message": "Download and enable part 2 of uProxy to get started."
   },
-<<<<<<< HEAD
-  "restartProxying": {
+  "RESTART_PROXYING": {
     "description": "If proxy connection gets disconnected restart the connection",
     "message": "Reconnect"
-=======
+  },
   "UPDATE_AVAILABLE": {
     "description": "What to show the user (on the bottom bar) when an update is available.  The actual update will not be done until they restart uProxy which we will prompt them to do with a link.",
     "message": "An update is available"
@@ -711,6 +710,5 @@
   "PORT_CONTROL_NOT_SUPPORTED_INFO_LINK": {
     "description": "Link text right after the PORT_CONTROL_NOT_SUPPORTED_INFO text",
     "message": "More info."
->>>>>>> 79599081
   }
 }