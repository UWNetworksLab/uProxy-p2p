--- conflicted
+++ resolved
@@ -1347,7 +1347,6 @@
     "description": "Button label for starting an in-app browser connected to a uProxy peer.",
     "message": "Start browsing"
   }, 
-<<<<<<< HEAD
   "ASK_FOR_FEEDBACK_TITLE": {
     "description": "Asks the user if they'd like to submit feedback",
     "message": "Submit feedback?"
@@ -1355,10 +1354,9 @@
   "ASK_FOR_FEEDBACK_CONNECTION_DISCONNECTED": {
     "description": "Text shown when user is prompted to submit feedback after their connection is disrupted",
     "message": "We noticed that you were disconnected from your friend. Would you like to submit some feedback?"
-=======
+  },
   "SHOW_LOGS": {
     "description": "Button label that opens logs",
     "message": "View logs"
->>>>>>> 5531456f
   }
 }