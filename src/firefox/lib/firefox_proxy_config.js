/**
 * Firefox proxy settings implementation
 * TODO(salomegeo): rewrite it in typescript
 */

var { Cc, Ci } = require("chrome");
var prefsvc = require("sdk/preferences/service");

var running = false;

var pps = Cc['@mozilla.org/network/protocol-proxy-service;1']
            .getService(Ci.nsIProtocolProxyService);

var proxyinfo = null;

var filter = {
  applyFilter: function(aProxyService, aURI, aProxy) {
    if (!proxyinfo) {
      // something went wrong.  For now, just fail by doing nothing.
      return aProxy;
    }

    return proxyinfo;
  }
}

var flags = Ci.nsIProxyInfo.TRANSPARENT_PROXY_RESOLVES_HOST;

var proxyConfig = {
  startUsingProxy: function(endpoint) {
<<<<<<< HEAD
    running = true;
    proxyinfo = pps.newProxyInfo('socks', endpoint.address, endpoint.port, 0, 0, null);
    pps.registerFilter(filter, 0);
=======
    if (!running) {
      running = true;
      proxyinfo = pps.newProxyInfo('socks', endpoint.address, endpoint.port, flags, 0, null);
      pps.registerFilter(filter, 0);
    }
>>>>>>> 79599081
  },
  stopUsingProxy: function() {
    if (running) {
      running = false;
      pps.unregisterFilter(filter);
      proxyinfo = null;
    }
  }
};

exports.proxyConfig = proxyConfig<|MERGE_RESOLUTION|>--- conflicted
+++ resolved
@@ -28,17 +28,9 @@
 
 var proxyConfig = {
   startUsingProxy: function(endpoint) {
-<<<<<<< HEAD
     running = true;
-    proxyinfo = pps.newProxyInfo('socks', endpoint.address, endpoint.port, 0, 0, null);
+    proxyinfo = pps.newProxyInfo('socks', endpoint.address, endpoint.port, flags, 0, null);
     pps.registerFilter(filter, 0);
-=======
-    if (!running) {
-      running = true;
-      proxyinfo = pps.newProxyInfo('socks', endpoint.address, endpoint.port, flags, 0, null);
-      pps.registerFilter(filter, 0);
-    }
->>>>>>> 79599081
   },
   stopUsingProxy: function() {
     if (running) {
