/**
 * social.ts
 *
 * Interactions for network-specific social providers.
 *
 * To add new social providers, list them as dependencies in the primary
 * uProxy freedom manifest (./uproxy.json) with the 'SOCIAL-' prefix in the
 * name.
 *
 * e.g.
 *
 *  "dependencies": {
 *    ...
 *    "SOCIAL-websocket": {
 *      "url": "../lib/websocket-server/social.ws.json",
 *      "api": "social"
 *    },
 *    ...
 */
/// <reference path='user.ts' />

/// <reference path='../../node_modules/freedom-typescript-api/interfaces/freedom.d.ts' />
/// <reference path='../../node_modules/freedom-typescript-api/interfaces/promise.d.ts' />
/// <reference path='../../node_modules/freedom-typescript-api/interfaces/social.d.ts' />


module Social {

  // PREFIX is the string prefix indicating which social providers in the
  // freedom manifest we want to treat as a social provider for uProxy.
  var PREFIX:string = 'SOCIAL-';

  // Global mapping of social networks (without prefix) to the actual Network
  // class to interact with that social network.
  //
  // TODO: rather than make this global, this should be a parameter of the core.
  // This simplified Social to being a SocialNetwork and removes the need for
  // this module. `initializeNetworks` becomes part of the core constructor.
  export var networks:{[name:string]:Network} = {}

  /**
   * Go through network names and get references to each social provider.
   */
  export function initializeNetworks() {
    for (var dependency in freedom) {
      if (freedom.hasOwnProperty(dependency)) {
        if (dependency.indexOf(PREFIX) !== 0 ||
            'social' !== freedom[dependency].api) {
          continue;
        }

        var name = dependency.substr(PREFIX.length);
        var network = new Social.Network(name);
        Social.networks[name] = network;
      }
    }
    return Social.networks;
  }

  /**
   * Retrieve reference to the network |networkName|.
   */
  export function getNetwork(networkName:string) : Network {
    if (!(networkName in networks)) {
      console.warn('Network does not exist: ' + networkName);
      return null;
    }
    return networks[networkName];
  }

  /**
   * Social.Network - encapsulates a single network on a social provider.
   *
   * Maintains the local uProxy client's interaction as a user on the network.
   *
   * Also, deals with events from the social provider. 'onUserProfile' events
   * directly affect the roster of this network, while 'onClientState' and
   * 'onMessage' are passed on to the relevant user, assuming the user exists.
   *
   * NOTE: All JSON stringify / parse happens automatically through the
   * network's communication methods. The rest of the code should deal purely
   * with the data objects.
   *
   * Furthermore, at the Social.Network level, all communications deal directly
   * with the clientIds. This is because instanceIds occur at the User level, as
   * the User manages the instance <--> client mappings. (see 'user.ts')
   */
  export class Network implements Core.Persistent {

    // TODO: Review visibility of these attributes and the interface.
    public roster    :{[userId:string]:Core.User};
    // TODO: give real typing to metdata.
    public metadata  :any;  // Network name, description, icon, etc.

    // TODO: rename api to freedomApi.
    private api      :freedom.Social;
    // TODO: give real typing to provider. Ask Freedom not to use overloaded
    // types.
    private provider :any;  // Special freedom object which is both a function
                            // and object... cannot typescript.

    public myInstance :Core.LocalInstance;
    // Promise which delays all message handling until fully logged in.
    private onceLoggedIn_   :Promise<void>;
    private instanceMessageQueue_ :string[];  // List of recipient clientIDs.
    private remember :boolean;

    private SaveKeys = {
      ME: 'me'
    }
<<<<<<< HEAD
    private monitorIntervalId_ = null;
=======
    // ID returned by setInterval call for monitoring.
    private monitorIntervalId_ :number = null;
>>>>>>> 09d02e58

    /**
     * Initialize the social provider for this Network, and attach event
     * handlers.
     */
    constructor(public name:string) {
      this.provider = freedom[PREFIX + name];
      this.metadata = this.provider.manifest;
      this.remember = false;
      this.roster = {};
      this.onceLoggedIn_ = null;
      this.instanceMessageQueue_ = [];
      this.api = this.provider();
      // TODO: Update these event name-strings when freedom updates to
      // typescript and Enums.
      this.api.on('onUserProfile', this.delayForLogin(this.handleUserProfile));
      this.api.on('onClientState', this.delayForLogin(this.handleClientState));
      this.api.on('onMessage',     this.delayForLogin(this.handleMessage));
      // Begin loading everything relevant to this Network from local storage.
      this.syncFromStorage().then(() => {
        this.log('prepared Social.Network.');
        this.notifyUI();
      });
    }

    /**
     * Obtain the prefix for all storage keys associated with this Network.
     */
    public getStorePath = () => {
      return this.name + '/';
    }

    /**
     * Wrapper around logging-in to the social-provider. Updates the local
     * client information, and send an update to the UI upon success. Does
     * nothing if already logged on.
     */
    public login = (remember:boolean = false) : Promise<void> => {
      if (this.isLoginPending()) {
        // Login is already pending, reject promise so the caller knows
        // this request to login failed (the pending request may still succeed).
        console.warn('Login already pending for ' + this.name);
        return Promise.reject();
      } else if (this.isOnline()) {
        console.warn('Already logged in to ' + this.name);
        return Promise.resolve();
      }

      var request :freedom.Social.LoginRequest = {
        agent: 'uproxy',
        version: '0.1',
        url: 'https://github.com/uProxy/uProxy',
        interactive: true,
        rememberLogin: remember
      };
      this.onceLoggedIn_ = this.api.login(request)
          .then((freedomClient :freedom.Social.ClientState) => {
            // Upon successful login, save local client information.
            this.myInstance.userId = freedomClient.userId;
            this.startMonitor_();
            this.log('logged into uProxy');
          });
      return this.onceLoggedIn_
          .then(this.notifyUI)
          .catch(() => {
            this.onceLoggedIn_ = null;
            this.error('Could not login.');
            return Promise.reject(new Error('Could not login.'));
          });
    }

    /**
     * Wrapper around logging-out of the social provider. Does nothing if
     * already logged-out.
     */
    public logout = () : Promise<void> => {
      if (!this.isOnline()) {
        console.warn('Already logged out of ' + this.name);
        return Promise.resolve();
      }
      this.onceLoggedIn_ = null;
      this.stopMonitor_();
      return this.api.logout().then(() => {
        this.myInstance.userId = null;
        this.log('logged out.');
      }).then(this.notifyUI);
    }

    public isOnline = () : boolean => {
      // this.myInstance.userId is only set when the social API's login
      // promise fulfills.
      return Boolean(this.myInstance && this.myInstance.userId);
    }

    // Returns true iff a login is pending (e.g. waiting on user's password).
    public isLoginPending = () : boolean => {
      // We are in a pending login state if the onceLoggedIn_ promise is
      // defined, but we don't yet have the myInstance.userId set.
      return Boolean(this.onceLoggedIn_) && !this.isOnline();
    }

    /**
     * Functor which delays until the network is logged on.
     * Resulting function will instantly fail if not already in the process of
     * logging in.
     * TODO: This should either be factored into a wrapper class to 'sanitize'
     * social providers async behavior, or directly into freedom.
     */
    private delayForLogin = (handler :Function) => {
      return (arg :any) => {
        if (!this.onceLoggedIn_) {
          this.error('Not logged in.');
          return;
        }
        return this.onceLoggedIn_.then(() => {
          handler(arg);
        });
      }
    }

    /**
     * Check local storage for saved state about this Social.Network. If there
     * exists actual state, load everything into memory. Otherwise, initialize
     * to sane defaults.
     */
    public syncFromStorage = () : Promise<void> => {
      var preparedMyself = this.prepareLocalInstance();
      var preparedRoster = storage.load<SerialNetwork>(this.getStorePath())
          .then((json) => {
        this.log('loading previous state.');
        this.deserialize(json);
      }).catch((e) => {
        this.log('freshly initialized.');
      });
      return Promise.all([preparedMyself, preparedRoster]);
    }

    /**
     * Returns the local instance. If it doesn't exist, load local instance
     * from storage, or create a new one if this is the first time this uProxy
     * installation, on this device, has interacted with this network.
     */
    public prepareLocalInstance = () : Promise<void> => {
      if (this.myInstance) {
        return Promise.resolve();
      }
      var key = this.getStorePath() + this.SaveKeys.ME;
      return storage.load<Instance>(key).then((result :Instance) => {
        console.log(JSON.stringify(result));
        this.myInstance = new Core.LocalInstance(this, result);
        this.log('loaded local instance from storage: ' +
                 this.myInstance.instanceId);
        return this.myInstance;
      }, (e) => {
        this.myInstance = new Core.LocalInstance(this);
        this.log('generated new local instance: ' +
                 this.myInstance.instanceId);
        return storage.save<Instance>(key, this.myInstance.serialize()).then((prev) => {
          this.log('saved new local instance to storage');
          return this.myInstance;
        });
      });
    }

    public getLocalInstance = () : Core.LocalInstance => {
      return this.myInstance;
    }

    /**
     * Helper which tells the UI about the existence / status of this network.
     * This should only be called upon logging in/out. It does not tell the UI
     * about the roster.
     */
    public notifyUI = () => {
      var payload :UI.NetworkMessage = {
        name: this.name,
        online: this.isOnline()
      }
      ui.update(uProxy.Update.NETWORK, payload);
    }

    /**
     * Handler for receiving 'onUserProfile' messages. First, determines whether
     * the UserProfile belongs to ourselves or a remote contact. Then,
     * updates / adds the user data to the roster.
     *
     * NOTE: Our own 'Instance Handshake' is specific to this particular
     * network, and can only be prepared after receiving our own vcard for the
     * first time.
     * TODO: Check if the above statement on vcard is actually true.
     */
    public handleUserProfile = (profile :freedom.Social.UserProfile) => {
      var userId = profile.userId;
      // Check if this is ourself, in which case we update our own info.
      if (userId == this.myInstance.userId) {
        // TODO: we may want to verify that our status is ONLINE before
        // sending out any instance messages.
        this.log('<-- XMPP(self) [' + profile.name + ']\n' + profile);
        // Send our own InstanceMessage to any queued-up clients.
        this.flushQueuedInstanceMessages();
        // Update UI with own information.
        ui.update(uProxy.Update.USER_SELF, <UI.UserMessage>{
          network: this.name,
          user:    profile
        });
        return;
      }
      // Otherwise, this is a remote contact. Add them to the roster if
      // necessary, and update their profile.
      this.log('<--- XMPP(friend) [' + profile.name + ']' + profile);
      if (!(userId in this.roster)) {
        this.addUser_(userId);
      }
      this.getUser(userId).update(profile);
    }

    /**
     * Handler for receiving 'onClientState' messages. Passes these messages to
     * the relevant user, which will manage its own clients.
     *
     * It is possible that the roster entry does not yet exist for a user,
     * yet we receive a client state from them. In this case, create a
     * place-holder user until we receive more user information.
     *
     * Assumes we are in fact fully logged in.
     */
    public handleClientState = (freedomClient :freedom.Social.ClientState)
        : void => {
      var client :UProxyClient.State =
        freedomClientToUproxyClient(freedomClient);
      if (client.userId == this.myInstance.userId) {
        // TODO: Should we do anything in particular for our own client?
        this.log('received own ClientState: ' + JSON.stringify(client));
        return;
      }
      if (this.isNewFriend_(client.userId)) {
        this.log('received ClientState for ' + client.userId +
                 ' before UserProfile.');
        this.addUser_(client.userId);
      }
      this.getUser(client.userId).handleClient(client);
    }

    /**
     * When receiving a message from a social provider, delegate it to the
     * correct user, which will delegate to the correct client.
     *
     * It is possible that the roster entry does not yet exist for a user,
     * yet we receive a message from them. In this case, create a place-holder
     * user until we receive more user information.
     */
    public handleMessage = (incoming :freedom.Social.IncomingMessage)
        : void => {
      var userId = incoming.from.userId;
      if (this.isNewFriend_(userId)) {
        this.log('received Message for ' + userId + ' before UserProfile.');
        this.addUser_(userId);
      }
      var msg :uProxy.Message = JSON.parse(incoming.message);
      this.log('received <------ ' + incoming.message);
      this.getUser(userId).handleMessage(incoming.from.clientId, msg);
    }

    /**
     * Sometimes Network receives messages or ClientStates for userIds for which
     * we've yet to receive a UserProfile. In any case, we can begin with an
     * inital user.
     *
     * Assumes that |userId| is in fact a new user. (There will be a problem if
     * it overwrites an existing user in the roster.)
     */
    private addUser_ = (userId :string) => {
      if (!this.isNewFriend_(userId)) {
        this.error(this.name + ': cannot add already existing user!');
        return;
      }
      this.log('added "' + userId + '" to roster.');
      this.roster[userId] = new Core.User(this, userId);
      // Remember the new user.
      this.saveToStorage();
    }

    /**
     * Helper to determine if |userId| is a "new friend" to be adde to the
     * roster, and also isn't just our own userId, since we can receive XMPP
     * messages for ourself too.
     */
    private isNewFriend_ = (userId:string) : boolean => {
      return !(userId == this.myInstance.userId) &&
             !(userId in this.roster);
    }

    /**
     * Returns the User corresponding to |userId|.
     */
    public getUser = (userId :string) : Core.User => {
      return this.roster[userId];
    }

    /**
     * Helper which returns the local user's instance ID on this network.
     */
    public getLocalInstanceId = () : string => {
      return this.myInstance.instanceId;
    }

    /**
     * Generate my instance message, to send to other uProxy installations, to
     * inform them that we're also a uProxy installation to interact with.
     */
    private getInstanceHandshake_ = () : uProxy.Message => {
      if (!this.myInstance) {
        throw Error('No local instance available!');
      }
      // TODO: Should we memoize the instance handshake, or calculate it fresh
      // each time?
      return {
        type: uProxy.MessageType.INSTANCE,
        data: this.myInstance.getInstanceHandshake()
      }
    }

    /**
     * Notify remote uProxy installation that we are also a uProxy installation.
     *
     * Sends this network's instance handshake to a target clientId.
     * Assumes that clientId is ONLINE.
     *
     * NOTE: This is one of the few cases where we send a Message directly to a
     * |clientId| rather than |instanceId|. This is because there is not yet a
     * known instanceId, and also because this is internal to Social.Network
     * mechanics.
     */
    public sendInstanceHandshake = (clientId:string) : Promise<void> => {
      return this.sendInstanceHandshakes_([clientId]);
    }

    /**
     * Often times, network will receive client IDs belonging to remote
     * contacts known to be uProxy-enabled. This may happen prior to receiving
     * the local vcard, which is required for constructing the local Instance
     * Message. In this case, those instance messages must be queued.
     */
    public flushQueuedInstanceMessages = () => {
      if (0 === this.instanceMessageQueue_.length) {
        return Promise.resolve();  // Don't need to do anything.
      }
      return this.sendInstanceHandshakes_(this.instanceMessageQueue_)
          .then(() => {
            this.instanceMessageQueue_ = [];
          });
    }

    /**
     * Helper which sends our instance handshake to a list of clients, returning
     * a promise that all handshaks have been sent.
     */
    private sendInstanceHandshakes_ = (clientIds:string[]) : Promise<void> => {
      var handshakes :Promise<void>[] = [];
      var handshake = this.getInstanceHandshake_();
      var cnt = clientIds.length;
      if (!handshake) {
        throw Error('Not ready to send handshake');
      }
      clientIds.forEach((clientId:string) => {
        handshakes.push(this.send(clientId, handshake));
      })
      return Promise.all(handshakes).then(() => {
        this.log('sent ' + cnt + ' instance handshake(s): ' +
                 clientIds.join(', '));
      });
    }

    /**
     * Send a message to a remote client.
     *
     * Assumes that |clientId| is valid. Social.Network does not manually manage
     * lists of clients or instances. (That is handled in user.ts, which calls
     * Network.send after doing the validation checks itself.)
     *
     * Still, it is expected that if there is a problem, such as the clientId
     * being invalid / offline, the promise returned from the social provider
     * will reject.
     */
    public send = (clientId:string, msg:uProxy.Message) : Promise<void> => {
      var msgString = JSON.stringify(msg);
      this.log('sending ------> ' + msgString);
      return this.api.sendMessage(clientId, msgString);
    }

    /**
     * Serialize information about this network to be saved to storage or sent
     * to UI. This excludes the local instance information, which is
     * saved/loaded separately.
     */
    public serialize = () : SerialNetwork => {
      return {
        name: this.name,
        remember: false,
        // Only save and load the userIds in the roster.
        // The actual Users will be saved and loaded separately.
        userIds: Object.keys(this.roster)
      }
    }
    public deserialize = (json :SerialNetwork) => {
      if (this.name !== json.name) {
        throw Error('Loading unexpected network name!' + json.name);
      }
      this.remember = json.remember;
      // Load all users based on userIds.
      for (var i = 0 ; i < json.userIds.length ; ++i) {
        this.loadUserFromStorage_(json.userIds[i]);
      }
    }
    private loadUserFromStorage_ = (userId :string) => {
      storage.load<Core.SerialUser>(this.getStorePath() + userId)
          .then((json) => {
        this.roster[userId] = new Core.User(this, userId);
        this.roster[userId].deserialize(json);
        this.log('successfully loaded user ' + userId);
      }).catch((e) => {
        this.error('could not load user ' + userId);
      });
    }
    private saveToStorage = () => {
      var json = this.serialize();
      storage.save<SerialNetwork>(this.getStorePath(), json)
          .then((old) => {
        this.log('saved to storage. ' + JSON.stringify(json));
      }).catch((e) => {
        console.error('failed to save to storage', e);
      });
    }

    /**
     * Helper which logs messages clearly belonging to this Social.Network.
     */
    private log = (msg:string) : void => {
      console.log('[' + this.name + '] ' + msg);
    }

    private error = (msg:string) : void => {
      console.error('!!! [' + this.name + '] ' + msg);
    }

<<<<<<< HEAD
=======
    // TODO: We should make a class for monitors or generally to encapsulate
    // setInterval/clearInterval calls.  Then we could call monitor.start
    // and monitor.stop.
>>>>>>> 09d02e58
    private startMonitor_ = () : void => {
      if (this.monitorIntervalId_) {
        // clear any existing monitor
        console.warn('startMonitor_ called with monitor already running');
        this.stopMonitor_();
      }

      var monitorCallback = () => {
        this.log('Running monitor');
        // TODO: if too many instances are missing, we may send more messages
        // than our XMPP server will allow and be throttled.  We should change
        // monitoring to limit the number of XMPP messages it sends on each
        // interval.
        for (var userId in this.roster) {
          this.getUser(userId).monitor();
        }
      };
      setInterval(monitorCallback, 5000);
    }

    private stopMonitor_ = () : void => {
      if (this.monitorIntervalId_) {
        clearInterval(this.monitorIntervalId_);
      }
    }

  }  // class Social.Network

  // TODO: rename `SerializedNetwork`.
  export interface SerialNetwork {
    name     :string;
    remember :boolean;
    userIds  :string[];
  }

}  // module Social

function freedomClientToUproxyClient(
  freedomClientState :freedom.Social.ClientState) : UProxyClient.State {
  // Convert status from Freedom style enum value ({'ONLINE': 'ONLINE',
  // 'OFFLINE: 'OFFLINE'}) to TypeScript style {'ONLINE': 4000, 4000: 'ONLINE',
  // 'OFFLINE': 4001, 4001: 'OFFLINE'} value.
  return {
    userId:    freedomClientState.userId,
    clientId:  freedomClientState.clientId,
    status:    UProxyClient.Status[freedomClientState.status],
    timestamp: freedomClientState.timestamp
  };
}<|MERGE_RESOLUTION|>--- conflicted
+++ resolved
@@ -108,12 +108,8 @@
     private SaveKeys = {
       ME: 'me'
     }
-<<<<<<< HEAD
-    private monitorIntervalId_ = null;
-=======
     // ID returned by setInterval call for monitoring.
     private monitorIntervalId_ :number = null;
->>>>>>> 09d02e58
 
     /**
      * Initialize the social provider for this Network, and attach event
@@ -559,12 +555,9 @@
       console.error('!!! [' + this.name + '] ' + msg);
     }
 
-<<<<<<< HEAD
-=======
     // TODO: We should make a class for monitors or generally to encapsulate
     // setInterval/clearInterval calls.  Then we could call monitor.start
     // and monitor.stop.
->>>>>>> 09d02e58
     private startMonitor_ = () : void => {
       if (this.monitorIntervalId_) {
         // clear any existing monitor
