/**
 * social.ts
 *
 * Interactions for network-specific social providers.
 *
 * To add new social providers, list them as dependencies in the primary
 * uProxy freedom manifest (freedom-module.json) with the 'SOCIAL-' prefix
 * in the name.
 *
 * e.g.
 *
 *  "dependencies": {
 *    ...
 *    "SOCIAL-websocket": {
 *      "url": "../lib/websocket-server/social.ws.json",
 *      "api": "social"
 *    },
 *    ...
 */
/// <reference path='firewall.ts' />
/// <reference path='local-instance.ts' />
/// <reference path='user.ts' />
/// <reference path='../uproxy.ts' />
/// <reference path='../interfaces/network.d.ts' />
/// <reference path='../interfaces/persistent.d.ts' />

/// <reference path='../freedom/typings/freedom.d.ts' />
/// <reference path='../freedom/typings/social.d.ts' />
/// <reference path='../third_party/typings/es6-promise/es6-promise.d.ts' />

module Social {
  var NETWORK_OPTIONS = {
    'Google': {
      isFirebase: false,
      enableMonitoring: true
    },
    'Facebook': {
      isFirebase: true,
      enableMonitoring: true
    },
    'Google+': {
      isFirebase: true,
      enableMonitoring: true
    }
  }

  var log :Logging.Log = new Logging.Log('social');

  var LOGIN_TIMEOUT :number = 5000;  // ms


  // PREFIX is the string prefix indicating which social providers in the
  // freedom manifest we want to treat as social providers for uProxy.
  var PREFIX :string = 'SOCIAL-';
  // Global mapping of social network names (without prefix) to actual Network
  // instances that interact with that social network.
  //
  // TODO: rather than make this global, this should be a parameter of the core.
  // This simplified Social to being a SocialNetwork and removes the need for
  // this module. `initializeNetworks` becomes part of the core constructor.
  // TODO(salomegeo): Change structure of network
  export var networks:{[networkName:string] :{[userId:string]:Network}} = {};
  export var pendingNetworks:{[networkName:string]:Network} = {};

  export function removeNetwork(networkName :string, userId :string) {
    if (networkName !== MANUAL_NETWORK_ID) {
      delete networks[networkName][userId];
    }
    notifyUI(networkName);
  }

  /**
   * Goes through network names and gets a reference to each social provider.
   */
  export function initializeNetworks() {
    for (var dependency in freedom) {
      if (freedom.hasOwnProperty(dependency)) {
        if (dependency.indexOf(PREFIX) !== 0 ||
            'social' !== freedom[dependency].api) {
          continue;
        }

        var name = dependency.substr(PREFIX.length);
        networks[name] = {};
      }
    }

    // TODO: re-enable manual networks here when all code is ready
    // Social.networks[MANUAL_NETWORK_ID] = {
    //     '': new Social.ManualNetwork(MANUAL_NETWORK_ID)};
  }

  /**
   * Retrieves reference to the network |networkName|.
   */
  export function getNetwork(networkName :string, userId :string) : Network {
    if (!(networkName in networks)) {
      log.warn('Network does not exist', networkName);
      return null;
    }

    if (!(userId in networks[networkName])) {
      log.info('Not logged in to network', {
        userId: userId,
        network: networkName
      });
      return null;
    }
    return networks[networkName][userId];
  }

  export function getOnlineNetwork() : NetworkState {
    for (var network in Social.networks) {
      if (Object.keys(Social.networks[network]).length > 0) {
        var userId = Object.keys(Social.networks[network])[0];
        return Social.networks[network][userId].getNetworkState();
      }
    }
    return null;
  }

  export function notifyUI(networkName :string) {
    var userId = '';
    var online = false;
    if (Object.keys(networks[networkName]).length > 0) {
      online = true;
      // Hack. Once we have a support for multiple networks in ui
      // we'll change this.
      userId = (Object.keys(networks[networkName]))[0];
    };
    var payload :UI.NetworkMessage = {
      name: networkName,
      online: online,
      userId: userId
    };
    ui.update(uProxy.Update.NETWORK, payload);
  }

  // Implements those portions of the Network interface for which the logic is
  // common to multiple Network implementations. Essentially an abstract base
  // class for Network implementations, except that TypeScript does not allow
  // abstract classes.
  export class AbstractNetwork implements Network {

    public roster     :{[userId: string] :Core.User};
    public myInstance :Core.LocalInstance;

    private SaveKeys = {
      ME: 'me'
    }

    constructor(public name :string) {
      this.roster = {};
    }

    public getStorePath = () : string => {
      return this.myInstance.instanceId + '/roster/';
    }

    /**
     * Returns the local instance. If it doesn't exist, load local instance
     * from storage, or create a new one if this is the first time this uProxy
     * installation has interacted with this network.
     */
    protected prepareLocalInstance_ = (userId :string) : Promise<void> => {
      var key = this.name + userId;
      return storage.load<Instance>(key).then((result :Instance) => {
        this.myInstance = new Core.LocalInstance(this, userId, result);
        log.info('loaded local instance from storage',
                 result, this.myInstance.instanceId);
      }, (e) => {
        this.myInstance = new Core.LocalInstance(this, userId);
        log.info('generating new local instance',
                 this.myInstance.instanceId);
        return storage.save<Instance>(key, this.myInstance.currentState()).catch((e) => {
          log.error('Could not save new LocalInstance', this.myInstance.instanceId, e.stack);
        });
      });
    }

    //===================== Social.Network implementation ====================//

    /**
     * Adds a new user to the roster.  Promise will be rejected if the user is
     * already in the roster.
     */
    protected addUser_ = (userId :string) : Core.User => {
      if (!this.isNewFriend_(userId)) {
        log.error('Cannot add already existing user', userId);
      }
      log.debug('added user to roster', userId);
      var newUser = new Core.User(this, userId);
      this.roster[userId] = newUser;
      return newUser;
    }

    /**
     * Returns a User object for userId.  If the userId is not found in the
     * roster, a new User object will be created - in that case the User may
     * be missing fields like .name if it is not found in storage.
     */
    protected getOrAddUser_ = (userId :string) : Core.User => {
      if (this.isNewFriend_(userId)) {
        return this.addUser_(userId);
      }
      return this.getUser(userId);
    }

    /**
     * Helper to determine if |userId| is a "new friend" to be added to the
     * roster, and also isn't just our own userId, since we can receive XMPP
     * messages for ourself too.
     */
    protected isNewFriend_ = (userId :string) : boolean => {
      return !(this.myInstance && this.myInstance.userId == userId) &&
             !(userId in this.roster);
    }

    public getLocalInstanceId = () : string => {
      return this.myInstance.instanceId;
    }

    public getUser = (userId :string) : Core.User => {
      return this.roster[userId];
    }

    public resendInstanceHandshakes = () : void => {
      // Do nothing for non-freedom networks (e.g. manual).
    }

    //================ Subclasses must override these methods ================//

    // From Social.Network:
    public login = (remember :boolean) : Promise<void> => {
      throw new Error('Operation not implemented');
    }
    public logout = () : Promise<void> => {
      throw new Error('Operation not implemented');
    }
    public flushQueuedInstanceMessages = () : void => {
      throw new Error('Operation not implemented');
    }
    public send = (user :Core.User,
                   recipientClientId :string,
                   message :uProxy.Message) : Promise<void> => {
      throw new Error('Operation not implemented');
    }

    public getNetworkState = () : NetworkState => {
      throw new Error('Operation not implemented');
    }

  }  // class AbstractNetwork


  // A Social.Network implementation that deals with a Freedom social provider.
  //
  // Handles events from the social provider. 'onUserProfile' events directly
  // affect the roster of this network, while 'onClientState' and 'onMessage'
  // events are passed on to the relevant user (provided the user exists).
  export class FreedomNetwork extends AbstractNetwork {

    private freedomApi_ :freedom_Social;
    // TODO: give real typing to provider_. Ask Freedom not to use overloaded
    // types.
    private provider_ :any;  // Special freedom object which is both a function
                             // and object... cannot typescript.

    // Promise that delays all message handling until fully logged in.
    private onceLoggedIn_   :Promise<void>;
    private remember :boolean;

    // ID returned by setInterval call for monitoring.
    private monitorIntervalId_ :number = null;

    private fulfillLogout_ : () => void;
    private onceLoggedOut_ : Promise<void>;

    /**
     * Initializes the Freedom social provider for this FreedomNetwork and
     * attaches event handlers.
     */
    constructor(public name :string) {
      super(name);

      this.provider_ = freedom[PREFIX + name];
      this.remember = false;
      this.onceLoggedIn_ = null;
      this.freedomApi_ = this.provider_();

      // TODO: Update these event name-strings when freedom updates to
      // typescript and Enums.
      this.freedomApi_.on('onUserProfile',
                          this.delayForLogin_(this.handleUserProfile));
      this.freedomApi_.on('onClientState',
                          this.delayForLogin_(this.handleClientState));
      this.freedomApi_.on('onMessage',
                          this.delayForLogin_(this.handleMessage));
    }

    /**
     * Functor that delays until the network is logged in.
     * Resulting function will instantly fail if not already in the process of
     * logging in.
     * TODO: This should either be factored into a wrapper class to 'sanitize'
     * social providers' async behavior, or directly into freedom.
     */
    private delayForLogin_ = (handler :Function) => {
      return (arg :any) => {
        if (!this.onceLoggedIn_) {
          log.error('Attempting to call delayForLogin_ before trying to login');
          return;
        }
        return this.onceLoggedIn_.then(() => {
          handler(arg);
        });
      }
    }

    /**
     * Handler for receiving 'onUserProfile' messages. First, determines whether
     * the UserProfile belongs to ourselves or a remote contact. Then,
     * updates / adds the user data to the roster.
     *
     * NOTE: Our own 'Instance Handshake' is specific to this particular
     * network, and can only be prepared after receiving our own vcard for the
     * first time.
     * TODO: Check if the above statement on vcard is actually true.
     *
     * Public to permit testing.
     */
    public handleUserProfile = (profile :freedom_Social.UserProfile) : void => {
      var userId = profile.userId;
      if (!Firewall.isValidUserProfile(profile, null)) {
        log.error('Firewall: invalid user profile', profile);
        return;
      }
      // Check if this is ourself, in which case we update our own info.
      if (userId == this.myInstance.userId) {
        // TODO: we may want to verify that our status is ONLINE before
        // sending out any instance messages.
        log.info('Received own XMPP profile', profile);

        // Update UI with own information.
        var userProfileMessage :UI.UserProfileMessage = {
          userId: profile.userId,
          name: profile.name,
          imageData: profile.imageData
        };
        ui.update(uProxy.Update.USER_SELF, <UI.UserMessage>{
          network: this.name,
          user:    userProfileMessage
        });

        this.myInstance.updateProfile(userProfileMessage);

        return;
      }
      // Otherwise, this is a remote contact. Add them to the roster if
      // necessary, and update their profile.
      log.debug('Received XMPP profile for other user', profile);
      this.getOrAddUser_(userId).update(profile);
    }

    /**
     * Handler for receiving 'onClientState' messages. Passes these messages to
     * the relevant user, which will manage its own clients.
     *
     * It is possible that the roster entry does not yet exist for a user,
     * yet we receive a client state from them. In this case, create a
     * place-holder user until we receive more user information.
     *
     * Assumes we are in fact fully logged in.
     *
     * Public to permit testing.
     */
    public handleClientState = (freedomClient :freedom_Social.ClientState) : void => {
      if (!Firewall.isValidClientState(freedomClient, null)) {
        log.error('Firewall: invalid client state:', freedomClient);
        return;
      }
      var client :UProxyClient.State =
        freedomClientToUproxyClient(freedomClient);
      if (client.status === UProxyClient.Status.ONLINE_WITH_OTHER_APP) {
        // Ignore clients that aren't using uProxy.
        return;
      }

      if (client.userId == this.myInstance.userId) {
        // Log out if it's our own client id.
        // TODO: Consider adding myself to the roster.
        if (client.clientId === this.myInstance.clientId &&
            client.status === UProxyClient.Status.OFFLINE) {
          this.fulfillLogout_();
        }
        log.info('received own ClientState', client);
        return;
      }

      this.getOrAddUser_(client.userId).handleClient(client);
    }

    /**
     * When receiving a message from a social provider, delegate it to the
     * correct user, which will delegate to the correct client.
     *
     * It is possible that the roster entry does not yet exist for a user,
     * yet we receive a message from them. In this case, create a place-holder
     * user until we receive more user information.
     *
     * Public to permit testing.
     */
    public handleMessage = (incoming :freedom_Social.IncomingMessage) : void => {
      if (!Firewall.isValidIncomingMessage(incoming, null)) {
        log.error('Firewall: invalid incoming message:', incoming);
        return;
      }
      var userId = incoming.from.userId;
      var msg :uProxy.Message = JSON.parse(incoming.message);

      var client :UProxyClient.State =
          freedomClientToUproxyClient(incoming.from);
      if (client.status === UProxyClient.Status.ONLINE_WITH_OTHER_APP) {
        // Ignore clients that aren't using uProxy.
        return;
      }

      var user = this.getOrAddUser_(userId);
      if (!user.clientIdToStatusMap[client.clientId]) {
        // Add client.
        user.handleClient(client);
      }

      log.info('received message', {
        userFrom: user.userId,
        clientFrom: client.clientId,
        instanceFrom: user.clientToInstance(client.clientId),
        msg: msg
      });
      user.handleMessage(client.clientId, msg);
    }

    public restoreFromStorage() {
      // xmpp is weird, so we need to do this.
      log.info('Loading users from storage');
      return storage.keys().then((keys :string[]) => {
        var myKey = this.getStorePath();
        for (var i in keys) {
          if (keys[i].indexOf(myKey) === 0) {
            var userId = keys[i].substr(myKey.length);
            if (this.isNewFriend_(userId)) {
              this.addUser_(userId);
            }
          }
        }
      });
    }

    //===================== Social.Network implementation ====================//

    public login = (remember :boolean) : Promise<void> => {
      var request :freedom_Social.LoginRequest = null;
      if (this.isFirebase_()) {
        // Firebase enforces only 1 login per agent per userId at a time.
        // TODO: ideally we should use the instanceId for the agent string,
        // that way the clientId we get will just be in the form
        // userId/instanceId and can eliminate the 1st round of instance
        // messages.  However we don't know the instanceId until after we login,
        // because each instanceId is generated or loaded from storage based
        // on the userId.  Some possibilities:
        // - modify the freedom API to set our agent after login (once we
        //   know our userId)
        // - change the way we generate the instanceId to not depend on what
        //   userId is logged in.
        // If we change agent to use instanceId, we also should modify
        // Firebase code to change disconnected clients to OFFLINE, rather
        // than removing them.
        var agent = 'uproxy' + Math.random().toString().substr(2,10);
        request = {
          agent: agent,
          version: '0.1',
          url: 'https://popping-heat-4874.firebaseio.com/',
          interactive: true,
          rememberLogin: remember
        };
      } else {
        request = {
          agent: 'uproxy',
          version: '0.1',
          url: 'https://github.com/uProxy/uProxy',
          interactive: true,
          rememberLogin: remember
        };
      }
      this.onceLoggedIn_ = this.freedomApi_.login(request)
          .then((freedomClient :freedom_Social.ClientState) => {
            // Upon successful login, save local client information.
            this.startMonitor_();
            log.info('logged into network', this.name);
            return this.prepareLocalInstance_(freedomClient.userId).then(() => {
              this.myInstance.clientId = freedomClient.clientId;
              // Notify UI that this network is online before we fulfill
              // the onceLoggedIn_ promise.  This ensures that the UI knows
              // that the network is online before we send user updates.
              var payload :UI.NetworkMessage = {
                name: this.name,
                online: true,
                userId: freedomClient.userId
              };
              ui.update(uProxy.Update.NETWORK, payload);
            });
          });
      return this.onceLoggedIn_
          .then(() => {
            ui.showNotification('You successfully signed on to ' + this.name +
                                ' as ' + this.myInstance.userId);
            this.onceLoggedOut_ = new Promise((F, R) => {
              this.fulfillLogout_ = F;
            }).then(() => {
              this.stopMonitor_();
              for (var userId in this.roster) {
                this.roster[userId].handleLogout();
              }
              ui.showNotification('You have been logged out of ' + this.name);
              Social.removeNetwork(this.name, this.myInstance.userId);
              log.debug('Fulfilling onceLoggedOut_');
            }).catch((e) => {
              log.error('Error fulfilling onceLoggedOut_', e.message);
            });
            this.restoreFromStorage();
          })
          .catch((e) => {
            log.error('Could not login to network');
            ui.sendError('There was a problem signing in to ' + this.name +
                         '. Please try again. ');
            throw Error('Could not login');
          });
    }

    public logout = () : Promise<void> => {
      return this.freedomApi_.logout().then(() => {
        this.fulfillLogout_();
      }).catch((e) => {
        log.error('Error while logging out:', e.message);
        return Promise.reject(e);
      });
    }

    /**
     * Promise the sending of |msg| to a client with id |clientId|.
     */
    public send = (user :Core.User,
                   clientId :string,
                   message :uProxy.Message) : Promise<void> => {
      var messageString = JSON.stringify(message);
      log.info('sending message', {
        userTo: user.userId,
        clientTo: clientId,
        // Instance may be undefined if we are making an instance request,
        // i.e. we know that a client is ONLINE with uProxy, but don't
        // yet have their instance info.  This is not an error.
        instanceTo: user.clientToInstance(clientId),
        msg: messageString
      });
      return this.freedomApi_.sendMessage(clientId, messageString);
    }

    // TODO: We should make a class for monitors or generally to encapsulate
    // setInterval/clearInterval calls.  Then we could call monitor.start
    // and monitor.stop.
    private startMonitor_ = () : void => {
      if (this.monitorIntervalId_) {
        // clear any existing monitor
        log.error('startMonitor_ called with monitor already running');
        this.stopMonitor_();
      } else if (!this.isMonitoringEnabled_()) {
        return;
      }

      var monitorCallback = () => {
        log.debug('running monitor');
        // TODO: if too many instances are missing, we may send more messages
        // than our XMPP server will allow and be throttled.  We should change
        // monitoring to limit the number of XMPP messages it sends on each
        // interval.
        for (var userId in this.roster) {
          this.getUser(userId).monitor();
        }
      };
      this.monitorIntervalId_ = setInterval(monitorCallback, 5000);
    }

    private stopMonitor_ = () : void => {
      if (this.monitorIntervalId_) {
        clearInterval(this.monitorIntervalId_);
      }
      this.monitorIntervalId_ = null;
    }

    public resendInstanceHandshakes = () : void => {
      for (var userId in this.roster) {
        this.roster[userId].resendInstanceHandshakes();
      }
    }

<<<<<<< HEAD
    private isFirebase_ = () : boolean => {
      // Default to false.
      var options = NETWORK_OPTIONS[this.name];
      return options ? options.isFirebase === true : false;
    }

    private isMonitoringEnabled_ = () : boolean => {
      // Default to true.
      var options = NETWORK_OPTIONS[this.name];
      return options ? options.enableMonitoring === true : true;
=======
    public getNetworkState = () : NetworkState => {
      var rosterState : {[userId :string] :UI.UserMessage} = {};
      for (var userId in this.roster) {
        var userState = this.roster[userId].currentStateForUI()
        if (userState !== null) {
          rosterState[userId] = userState;
        }
      }

      return {
        name: this.name,
        profile: this.myInstance.getUserProfile(),
        roster: rosterState
      };
>>>>>>> aa398ce6
    }

  }  // class Social.FreedomNetwork


  // A Social.Network implementation that "sends" a message by relaying it to
  // the uProxy UI for display to the user and "receives" a message from the
  // uProxy UI after the user has manually entered (copy/pasted) it into the
  // UI.
  //
  // This network is unusual in that there is no distinction among user IDs,
  // client IDs, and instance IDs; they are all the same thing. The reason is
  // as follows:
  //   - The manual network has no concept of a single user having multiple
  //     clients; the client ID uniquely identifies the user in the manual
  //     network. Thus, a user ID is also a client ID.
  //   - Similarly, there is no concept of a single user having multiple
  //     instances. Each instance is independent and not correlated with other
  //     instances in any way. Thus, an instance ID is also a user ID.
  export class ManualNetwork extends AbstractNetwork {
    constructor(public name :string) {
      super(name);
    }

    //===================== Social.Network implementation ====================//

    public login = (remember :boolean) : Promise<void> => {
      return Promise.resolve<void>();
    }

    public logout = () : Promise<void> => {
      return Promise.resolve<void>();
    }

    public send = (user :Core.User,
                   recipientClientId :string,
                   message :uProxy.Message) : Promise<void> => {
      // TODO: Batch messages.
      // Relay the message to the UI for display to the user.
      ui.update(uProxy.Update.MANUAL_NETWORK_OUTBOUND_MESSAGE, message);

      return Promise.resolve<void>();
    }

    // TODO: Consider adding a mechanism for reporting back to the UI that a
    // message is malformed or otherwise invalid.
    public receive = (senderClientId :string,
                      message :uProxy.Message) : void => {
      log.debug('Received incoming manual message from %1: %2',
                senderClientId, message);

      // Client ID and user ID are the same thing in the manual network, so the
      // sender client ID doubles as the sender user ID.
      var senderUserId = senderClientId;

      var user =this.getOrAddUser_(senderUserId);
      // Hack so that handleMessage treats this client as online and doesn't
      // reject.
      // TODO: refactor manual network to have its own client messages.
      user.clientIdToStatusMap[senderClientId] = UProxyClient.Status.ONLINE;
      user.handleMessage(senderUserId, message);
    }

  }  // class ManualNetwork

}  // module Social

function freedomClientToUproxyClient(
  freedomClientState :freedom_Social.ClientState) : UProxyClient.State {
  // Convert status from Freedom style enum value ({'ONLINE': 'ONLINE',
  // 'OFFLINE: 'OFFLINE'}) to TypeScript style {'ONLINE': 4000, 4000: 'ONLINE',
  // 'OFFLINE': 4001, 4001: 'OFFLINE'} value.
  return {
    userId:    freedomClientState.userId,
    clientId:  freedomClientState.clientId,
    status:    UProxyClient.Status[freedomClientState.status],
    timestamp: freedomClientState.timestamp
  };
}<|MERGE_RESOLUTION|>--- conflicted
+++ resolved
@@ -603,7 +603,6 @@
       }
     }
 
-<<<<<<< HEAD
     private isFirebase_ = () : boolean => {
       // Default to false.
       var options = NETWORK_OPTIONS[this.name];
@@ -614,7 +613,8 @@
       // Default to true.
       var options = NETWORK_OPTIONS[this.name];
       return options ? options.enableMonitoring === true : true;
-=======
+    }
+
     public getNetworkState = () : NetworkState => {
       var rosterState : {[userId :string] :UI.UserMessage} = {};
       for (var userId in this.roster) {
@@ -629,7 +629,6 @@
         profile: this.myInstance.getUserProfile(),
         roster: rosterState
       };
->>>>>>> aa398ce6
     }
 
   }  // class Social.FreedomNetwork
