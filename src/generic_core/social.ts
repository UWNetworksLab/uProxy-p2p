/**
 * social.ts
 *
 * Interactions for network-specific social providers.
 *
 * To add new social providers, list them as dependencies in the primary
 * uProxy freedom manifest (freedom-module.json) with the 'SOCIAL-' prefix
 * in the name.
 *
 * e.g.
 *
 *  "dependencies": {
 *    ...
 *    "SOCIAL-websocket": {
 *      "url": "../lib/websocket-server/social.ws.json",
 *      "api": "social"
 *    },
 *    ...
 */

/// <reference path='../../../third_party/typings/es6-promise/es6-promise.d.ts' />
<<<<<<< HEAD
/// <reference path='../../../third_party/freedom-typings/freedom-module-env.d.ts' />
=======
/// <reference path='../../../third_party/typings/freedom/freedom-module-env.d.ts' />
>>>>>>> 815d18e8

import firewall = require('./firewall');
import local_instance = require('./local-instance');
import logging = require('../../../third_party/uproxy-lib/logging/logging');
import remote_user = require('./remote-user');
import social = require('../interfaces/social');
import ui_connector = require('./ui_connector');
import uproxy_core_api = require('../interfaces/uproxy_core_api');
import user = require('./remote-user');
import globals = require('./globals');
import storage = globals.storage;

<<<<<<< HEAD
import freedom_social = require('../../../third_party/freedom-social-github/social2');
=======
import freedom_social2 = require('../interfaces/social2');
>>>>>>> 815d18e8

import ui = ui_connector.connector;

  // TODO: move this to shared file
  // https://github.com/uProxy/uproxy/issues/1901
  export var NETWORK_OPTIONS :{[name:string]:social.NetworkOptions} = {
    'Google': {
      isFirebase: false,
      enableMonitoring: true,
      areAllContactsUproxy: false
    },
    'Facebook': {
      isFirebase: true,
      enableMonitoring: true,
      areAllContactsUproxy: true
    },
    'Facebook-Firebase-V2': {
      displayName: 'Facebook',
      isFirebase: true,
      enableMonitoring: true,
      areAllContactsUproxy: true
    },
    'GMail': {
      isFirebase: true,
      enableMonitoring: true,
      areAllContactsUproxy: true
    },
    'WeChat': {
      isFirebase: false,
      enableMonitoring: false,
      areAllContactsUproxy: false
    },
    'GitHub': {
      isFirebase: false,
      enableMonitoring: false,
      areAllContactsUproxy: true
    }
  }

  var log :logging.Log = new logging.Log('social');

  export var LOGIN_TIMEOUT :number = 5000;  // ms

  export var MANUAL_NETWORK_ID = 'Manual';

  // PREFIX is the string prefix indicating which social providers in the
  // freedom manifest we want to treat as social providers for uProxy.
  var PREFIX :string = 'SOCIAL-';
  // Global mapping of social network names (without prefix) to actual Network
  // instances that interact with that social network.
  //
  // TODO: rather than make this global, this should be a parameter of the core.
  // This simplified Social to being a SocialNetwork and removes the need for
  // this module. `initializeNetworks` becomes part of the core constructor.
  export var networks:{[networkName:string] :{[userId:string]:social.Network}} = {};

  export function removeNetwork(networkName :string, userId :string) :void {
    if (networkName !== MANUAL_NETWORK_ID) {
      delete networks[networkName][userId];
    }
    notifyUI(networkName, userId);
  }

  /**
   * Goes through network names and gets a reference to each social provider.
   */
  export function initializeNetworks() :void {
    for (var dependency in freedom) {
      if (freedom.hasOwnProperty(dependency)) {
        if (dependency.indexOf(PREFIX) !== 0 ||
            ('social' !== freedom[dependency].api &&
             'social2' !== freedom[dependency].api)) {
          continue;
        }

        var name = dependency.substr(PREFIX.length);
        networks[name] = {};
      }
    }

    // TODO: re-enable manual networks here when all code is ready
    // Social.networks[MANUAL_NETWORK_ID] = {
    //     '': new Social.ManualNetwork(MANUAL_NETWORK_ID)};
  }

  /**
   * Retrieves reference to the network |networkName|.
   */
  export function getNetwork(networkName :string, userId :string) :social.Network {
    if (!(networkName in networks)) {
      log.warn('Network does not exist', networkName);
      return null;
    }

    if (!(userId in networks[networkName])) {
      log.info('Not logged in to network', {
        userId: userId,
        network: networkName
      });
      return null;
    }
    return networks[networkName][userId];
  }


export function getOnlineNetworks() :social.NetworkState[] {
  var networkStates :social.NetworkState[] = [];
  for (var networkName in networks) {
    for (var userId in networks[networkName]) {
      networkStates.push(networks[networkName][userId].getNetworkState());
    }
  }
  return networkStates;
}

export function notifyUI(networkName :string, userId :string) {
  if (typeof networks[networkName] === 'undefined') {
    throw Error('Trying to update UI with unknown network ' + networkName);
  }

  var network = getNetwork(networkName, userId);
  var online = false;
  var userName = '';
  var imageData = '';
  if (network !== null) {
    online = true;
    userName = network.myInstance.userName;
    imageData = network.myInstance.imageData;
  }

  var payload :social.NetworkMessage = {
    name: networkName,
    displayName: getNetworkDisplayName(networkName),
    online: online,
    userId: userId,
    userName: userName,
    imageData: imageData
  };
  ui.update(uproxy_core_api.Update.NETWORK, payload);
}

// TODO: remove this after https://github.com/uProxy/uproxy/issues/1901
export function getNetworkDisplayName(networkName :string) : string {
  var options = NETWORK_OPTIONS[networkName];
  if (options && options.displayName) {
    return options.displayName;
  }
  return networkName;
}

  // Implements those portions of the Network interface for which the logic is
  // common to multiple Network implementations. Essentially an abstract base
  // class for Network implementations. TODO: with typescript 1.5, there are now
  // abstract classes, use them?
  export class AbstractNetwork implements social.Network {

    public roster     :{[userId:string] :remote_user.User};
    public myInstance :local_instance.LocalInstance;

    private SaveKeys = {
      ME: 'me'
    }

    constructor(public name :string) {
      this.roster = {};
    }

    public getStorePath = () :string => {
      return this.myInstance.instanceId + '/roster/';
    }

    /**
     * Returns the local instance. If it doesn't exist, load local instance
     * from storage, or create a new one if this is the first time this uProxy
     * installation has interacted with this network.
     */
    protected prepareLocalInstance_ = (userId :string) :Promise<void> => {
      var key = this.name + userId;
      return storage.load<social.LocalInstanceState>(key).then((result) => {
        this.myInstance = new local_instance.LocalInstance(this, userId, result);
        log.info('loaded local instance from storage',
                 result, this.myInstance.instanceId);
      }, (e) => {
        this.myInstance = new local_instance.LocalInstance(this, userId);
        log.info('generating new local instance', this.myInstance.instanceId);
        return this.myInstance.saveToStorage();
      });
    }

    //===================== Social.Network implementation ====================//

    /**
     * Adds a new user to the roster.  Promise will be rejected if the user is
     * already in the roster.
     */
    public addUser = (userId :string) :remote_user.User => {
      if (!this.isNewFriend_(userId)) {
        log.error('Cannot add already existing user', userId);
      }
      var newUser = new remote_user.User(this, userId);
      this.roster[userId] = newUser;
      return newUser;
    }

    /**
     * Returns a User object for userId.  If the userId is not found in the
     * roster, a new User object will be created - in that case the User may
     * be missing fields like .name if it is not found in storage.
     */
    protected getOrAddUser_ = (userId :string) :remote_user.User => {
      if (this.isNewFriend_(userId)) {
        return this.addUser(userId);
      }
      return this.getUser(userId);
    }

    /**
     * Helper to determine if |userId| is a "new friend".
     */
    protected isNewFriend_ = (userId :string) :boolean => {
      return !(userId in this.roster);
    }

    public getLocalInstanceId = () : string => {
      return this.myInstance.instanceId;
    }

    public getUser = (userId :string) :remote_user.User => {
      return this.roster[userId];
    }

    public resendInstanceHandshakes = () :void => {
      // Do nothing for non-freedom networks (e.g. manual).
    }

    //================ Subclasses must override these methods ================//

    // From Social.Network:
    public login = (reconnect :boolean) :Promise<void> => {
      throw new Error('Operation not implemented');
    }
    public logout = () : Promise<void> => {
      throw new Error('Operation not implemented');
    }
    public flushQueuedInstanceMessages = () :void => {
      throw new Error('Operation not implemented');
    }
    public send = (user :remote_user.User,
                   recipientClientId :string,
                   message :social.PeerMessage) : Promise<void> => {
      throw new Error('Operation not implemented');
    }

<<<<<<< HEAD
    public addUserRequest = (userId: string): void => {
      throw new Error('Operation not implemented');
    }

=======
    public addUserRequest = (networkData :string): Promise<void> => {
      throw new Error('Operation not implemented');
    }

    public getInviteUrl = () : Promise<string> => {
      throw new Error('Operation not implemented');
    }

    public sendEmail = (to: string, subject: string, body: string) : void => {
      throw new Error('Operation not implemented'); 
    }

>>>>>>> 815d18e8
    public getNetworkState = () :social.NetworkState => {
      throw new Error('Operation not implemented');
    }

    public areAllContactsUproxy = () : boolean => {
      // Default to false.
      var options :social.NetworkOptions = NETWORK_OPTIONS[this.name];
      return options ? options.areAllContactsUproxy === true : false;
    }

    public acceptInvitation = (userId :string) => {
    }

  }  // class AbstractNetwork


  // A Social.Network implementation that deals with a Freedom social provider.
  //
  // Handles events from the social provider. 'onUserProfile' events directly
  // affect the roster of this network, while 'onClientState' and 'onMessage'
  // events are passed on to the relevant user (provided the user exists).
  export class FreedomNetwork extends AbstractNetwork {

<<<<<<< HEAD
    private freedomApi_: freedom_social.FreedomSocialProvider;
=======
    private freedomApi_ :freedom_social2.FreedomSocialProvider;
>>>>>>> 815d18e8
    // TODO: give real typing to provider_. Ask Freedom not to use overloaded
    // types.
    private provider_ :any;  // Special freedom object which is both a function
                             // and object... cannot typescript.

    // Promise that delays all message handling until fully logged in.
    private onceLoggedIn_   :Promise<void>;

    // ID returned by setInterval call for monitoring.
    private monitorIntervalId_ :NodeJS.Timer = null;

    private fulfillLogout_ : () => void;
    private onceLoggedOut_ : Promise<void>;

    /**
     * Initializes the Freedom social provider for this FreedomNetwork and
     * attaches event handlers.
     */
    constructor(public name :string) {
      super(name);

      this.provider_ = freedom[PREFIX + name];
      this.onceLoggedIn_ = null;
      this.freedomApi_ = this.provider_();

      this.freedomApi_.on('onUserProfile',
                          this.delayForLogin_(this.handleUserProfile));
      this.freedomApi_.on('onClientState',
                          this.delayForLogin_(this.handleClientState));
      this.freedomApi_.on('onMessage',
                          this.delayForLogin_(this.handleMessage));
    }

    /**
     * Functor that delays until the network is logged in.
     * Resulting function will instantly fail if not already in the process of
     * logging in.
     * TODO: This should either be factored into a wrapper class to 'sanitize'
     * social providers' async behavior, or directly into freedom.
     */
    private delayForLogin_ = (handler :Function) => {
      return (arg :any) => {
        if (!this.onceLoggedIn_) {
          log.error('Attempting to call delayForLogin_ before trying to login');
          return;
        }
        return this.onceLoggedIn_.then(() => {
          handler(arg);
        });
      }
    }

    /**
     * Handler for receiving 'onUserProfile' messages. First, determines whether
     * the UserProfile belongs to ourselves or a remote contact. Then,
     * updates / adds the user data to the roster.
     *
     * NOTE: Our own 'Instance Handshake' is specific to this particular
     * network, and can only be prepared after receiving our own vcard for the
     * first time.
     * TODO: Check if the above statement on vcard is actually true.
     *
     * Public to permit testing.
     */
<<<<<<< HEAD
    public handleUserProfile = (profile :freedom_social.UserProfile) : void => {
=======
    public handleUserProfile = (profile :freedom.Social.UserProfile) : void => {
>>>>>>> 815d18e8
      var userId = profile.userId;
      if (!firewall.isValidUserProfile(profile, null)) {
        log.error('Firewall: invalid user profile', profile);
        return;
      }
      // Check if this is ourself, in which case we update our own info.
      if (userId == this.myInstance.userId) {
        // TODO: we may want to verify that our status is ONLINE before
        // sending out any instance messages.
        log.info('Received own UserProfile', profile);

        // Update UI with own information.
        var userProfileMessage :social.UserProfileMessage = {
          userId: profile.userId,
          name: profile.name,
          imageData: profile.imageData
        };
        ui.update(uproxy_core_api.Update.USER_SELF, <social.UserData>{
          network: this.name,
          user:    userProfileMessage
        });

        this.myInstance.updateProfile(userProfileMessage);
      }
      log.debug('Received UserProfile', profile);
      this.getOrAddUser_(userId).update(profile);
    }

    /**
     * Handler for receiving 'onClientState' messages. Passes these messages to
     * the relevant user, which will manage its own clients.
     *
     * It is possible that the roster entry does not yet exist for a user,
     * yet we receive a client state from them. In this case, create a
     * place-holder user until we receive more user information.
     *
     * Assumes we are in fact fully logged in.
     *
     * Public to permit testing.
     */
<<<<<<< HEAD
    public handleClientState = (freedomClient :freedom_social.ClientState) : void => {
=======
    public handleClientState = (freedomClient :freedom.Social.ClientState) : void => {
>>>>>>> 815d18e8
      if (!firewall.isValidClientState(freedomClient, null)) {
        log.error('Firewall: invalid client state:', freedomClient);
        return;
      }
      var client :social.ClientState =
        freedomClientToUproxyClient(freedomClient);
      if (client.status === social.ClientStatus.ONLINE_WITH_OTHER_APP) {
        // Ignore clients that aren't using uProxy.
        return;
      }

      if (client.userId == this.myInstance.userId &&
          client.clientId === this.myInstance.clientId) {
        if (client.status === social.ClientStatus.OFFLINE) {
          // Our client is disconnected, log out of the social network
          // (the social provider is responsible for clean up so we don't
          // need to call logout here).
          this.fulfillLogout_();
        }
        log.info('received own ClientState', client);
        return;
      }

      this.getOrAddUser_(client.userId).handleClient(client);
    }

    /**
     * When receiving a message from a social provider, delegate it to the
     * correct user, which will delegate to the correct client.
     *
     * It is possible that the roster entry does not yet exist for a user,
     * yet we receive a message from them. In this case, create a place-holder
     * user until we receive more user information.
     *
     * Public to permit testing.
     */
<<<<<<< HEAD
    public handleMessage = (incoming :freedom_social.IncomingMessage) : void => {
=======
    public handleMessage = (incoming :freedom.Social.IncomingMessage) : void => {
>>>>>>> 815d18e8
      if (!firewall.isValidIncomingMessage(incoming, null)) {
        log.error('Firewall: invalid incoming message:', incoming);
        return;
      }
      var userId = incoming.from.userId;
      var msg :social.VersionedPeerMessage = JSON.parse(incoming.message);

      var client :social.ClientState =
          freedomClientToUproxyClient(incoming.from);
      if (client.status === social.ClientStatus.ONLINE_WITH_OTHER_APP) {
        // Ignore clients that aren't using uProxy.
        return;
      }

      var user = this.getOrAddUser_(userId);
      if (!user.clientIdToStatusMap[client.clientId]) {
        // Add client.
        user.handleClient(client);
      }

      log.info('received message', {
        userFrom: user.userId,
        clientFrom: client.clientId,
        instanceFrom: user.clientToInstance(client.clientId),
        msg: msg
      });
      user.handleMessage(client.clientId, msg);
    }

    public restoreFromStorage() {
      // xmpp is weird, so we need to do this.
      log.info('Loading users from storage');
      return storage.keys().then((keys :string[]) => {
        var myKey = this.getStorePath();
        for (var i in keys) {
          if (keys[i].indexOf(myKey) === 0) {
            var userId = keys[i].substr(myKey.length);
            if (this.isNewFriend_(userId)) {
              this.addUser(userId);
            }
          }
        }
      });
    }

    //===================== Social.Network implementation ====================//

    public login = (reconnect :boolean) : Promise<void> => {
      var request :freedom.Social.LoginRequest = null;
      if (this.isFirebase_()) {
        // Firebase enforces only 1 login per agent per userId at a time.
        // TODO: ideally we should use the instanceId for the agent string,
        // that way the clientId we get will just be in the form
        // userId/instanceId and can eliminate the 1st round of instance
        // messages.  However we don't know the instanceId until after we login,
        // because each instanceId is generated or loaded from storage based
        // on the userId.  Some possibilities:
        // - modify the freedom API to set our agent after login (once we
        //   know our userId)
        // - change the way we generate the instanceId to not depend on what
        //   userId is logged in.
        // If we change agent to use instanceId, we also should modify
        // Firebase code to change disconnected clients to OFFLINE, rather
        // than removing them.
        var agent = 'uproxy' + Math.random().toString().substr(2,10);
        request = {
          agent: agent,
          version: '0.1',
          url: 'https://popping-heat-4874.firebaseio.com/',
          interactive: !reconnect,
          rememberLogin: !reconnect
        };
      } else {
        request = {
          agent: 'uproxy',
          version: '0.1',
          url: 'https://github.com/uProxy/uProxy',
          interactive: !reconnect,
          rememberLogin: !reconnect
        };
      }

      this.onceLoggedIn_ = this.freedomApi_.login(request)
<<<<<<< HEAD
          .then((freedomClient :freedom_social.ClientState) => {
=======
          .then((freedomClient :freedom.Social.ClientState) => {
>>>>>>> 815d18e8
            var userId = freedomClient.userId;
            if (userId in networks[this.name]) {
              // If user is already logged in with the same (network, userId)
              // log out from existing network before replacing it.
              networks[this.name][userId].logout();
            }
            networks[this.name][userId] = this;

            // Upon successful login, save local client information.
            this.startMonitor_();
            log.info('logged into network', this.name);
            return this.prepareLocalInstance_(userId).then(() => {
              this.myInstance.clientId = freedomClient.clientId;
              // Notify UI that this network is online before we fulfill
              // the onceLoggedIn_ promise.  This ensures that the UI knows
              // that the network is online before we send user updates.
              notifyUI(this.name, userId);
            });
          });
      return this.onceLoggedIn_
          .then(() => {
            this.onceLoggedOut_ = new Promise((F, R) => {
              this.fulfillLogout_ = F;
            }).then(() => {
              this.stopMonitor_();
              for (var userId in this.roster) {
                this.roster[userId].handleLogout();
              }
              removeNetwork(this.name, this.myInstance.userId);
              log.debug('Fulfilling onceLoggedOut_');
            }).catch((e) => {
              log.error('Error fulfilling onceLoggedOut_', e.message);
            });
            this.restoreFromStorage();
          })
          .catch((e) => {
            log.error('Could not login to network');
            throw e;
          });
    }

    public logout = () : Promise<void> => {
      return this.freedomApi_.logout().then(() => {
        this.fulfillLogout_();
      }).catch((e) => {
        log.error('Error while logging out:', e.message);
        return Promise.reject(e);
      });
    }

<<<<<<< HEAD
    public addUserRequest = (userId: string): void => {
      this.freedomApi_.inviteUser(userId)
        .catch((e) => {
          log.error('Error while inviting user: ' + userId, e.message);
        });
    }

=======
    public addUserRequest = (networkData :string): Promise<void> => {
      return this.freedomApi_.acceptUserInvitation(networkData).catch((e) => {
        log.error('Error calling acceptUserInvitation: ' + networkData, e.message);
      });
    }

    public getInviteUrl = () : Promise<string> => {
      return this.freedomApi_.inviteUser('').then((data: { networkData :string }) => {
        var tokenObj = {
          v: 1,  // version, using short-hand 'v' to keep the URL shorter
          networkName: this.name,
          userName: this.myInstance.userName,
          networkData: data.networkData
        };
        return 'https://www.uproxy.org/invite/' + btoa(JSON.stringify(tokenObj));
      })
    }

    public sendEmail = (to: string, subject: string, body: string): void => {
      this.freedomApi_.sendEmail(to, subject, body).catch((e :Error) => {
        log.error('Error sending email', e);
      });
    }


>>>>>>> 815d18e8
    /**
     * Promise the sending of |msg| to a client with id |clientId|.
     */
    public send = (user :remote_user.User,
                   clientId :string,
                   message :social.PeerMessage) : Promise<void> => {
      var versionedMessage :social.VersionedPeerMessage = {
        type: message.type,
        data: message.data,
        version: globals.effectiveMessageVersion()
      };
      var messageString = JSON.stringify(versionedMessage);
      log.info('sending message', {
        userTo: user.userId,
        clientTo: clientId,
        // Instance may be undefined if we are making an instance request,
        // i.e. we know that a client is ONLINE with uProxy, but don't
        // yet have their instance info.  This is not an error.
        instanceTo: user.clientToInstance(clientId),
        msg: messageString
      });
      return this.freedomApi_.sendMessage(clientId, messageString);
    }

    // TODO: We should make a class for monitors or generally to encapsulate
    // setInterval/clearInterval calls.  Then we could call monitor.start
    // and monitor.stop.
    private startMonitor_ = () : void => {
      if (this.monitorIntervalId_) {
        // clear any existing monitor
        log.error('startMonitor_ called with monitor already running');
        this.stopMonitor_();
      } else if (!this.isMonitoringEnabled_()) {
        return;
      }

      var monitorCallback = () => {
        // TODO: if too many instances are missing, we may send more messages
        // than our XMPP server will allow and be throttled.  We should change
        // monitoring to limit the number of XMPP messages it sends on each
        // interval.
        for (var userId in this.roster) {
          this.getUser(userId).monitor();
        }
      };
      this.monitorIntervalId_ = setInterval(monitorCallback, 60000);
    }

    private stopMonitor_ = () : void => {
      if (this.monitorIntervalId_) {
        clearInterval(this.monitorIntervalId_);
      }
      this.monitorIntervalId_ = null;
    }

    public resendInstanceHandshakes = () : void => {
      for (var userId in this.roster) {
        this.roster[userId].resendInstanceHandshakes();
      }
    }

    private isFirebase_ = () : boolean => {
      // Default to false.
      var options :social.NetworkOptions = NETWORK_OPTIONS[this.name];
      return options ? options.isFirebase === true : false;
    }

    private isMonitoringEnabled_ = () : boolean => {
      // Default to true.
      var options :social.NetworkOptions = NETWORK_OPTIONS[this.name];
      return options ? options.enableMonitoring === true : true;
    }

    public getNetworkState = () :social.NetworkState => {
      var rosterState :{[userId :string] :social.UserData} = {};
      for (var userId in this.roster) {
        var userState = this.roster[userId].currentStateForUI()
        if (userState !== null) {
          rosterState[userId] = userState;
        }
      }

      return {
        name: this.name,
        displayName: getNetworkDisplayName(this.name),
        profile: this.myInstance.getUserProfile(),
        roster: rosterState
      };
    }

    public acceptInvitation = (userId :string) => {
      this.freedomApi_.acceptUserInvitation(userId);
    }

  }  // class Social.FreedomNetwork


  // A Social.Network implementation that "sends" a message by relaying it to
  // the uProxy UI for display to the user and "receives" a message from the
  // uProxy UI after the user has manually entered (copy/pasted) it into the
  // UI.
  //
  // This network is unusual in that there is no distinction among user IDs,
  // client IDs, and instance IDs; they are all the same thing. The reason is
  // as follows:
  //   - The manual network has no concept of a single user having multiple
  //     clients; the client ID uniquely identifies the user in the manual
  //     network. Thus, a user ID is also a client ID.
  //   - Similarly, there is no concept of a single user having multiple
  //     instances. Each instance is independent and not correlated with other
  //     instances in any way. Thus, an instance ID is also a user ID.
  export class ManualNetwork extends AbstractNetwork {
    constructor(public name :string) {
      super(name);
    }

    //===================== Social.Network implementation ====================//

    public login = (reconnect :boolean) : Promise<void> => {
      return Promise.resolve<void>();
    }

    public logout = () : Promise<void> => {
      return Promise.resolve<void>();
    }

    public send = (user :remote_user.User,
                   recipientClientId :string,
                   message :social.PeerMessage) : Promise<void> => {
      // TODO: Batch messages.
      // Relay the message to the UI for display to the user.
      var versionedMessage :social.VersionedPeerMessage = {
        type: message.type,
        data: message.data,
        version: globals.effectiveMessageVersion()
      };
      ui.update(uproxy_core_api.Update.MANUAL_NETWORK_OUTBOUND_MESSAGE,
          versionedMessage);

      return Promise.resolve<void>();
    }

    // TODO: Consider adding a mechanism for reporting back to the UI that a
    // message is malformed or otherwise invalid.
    public receive = (senderClientId :string,
                      message :social.VersionedPeerMessage) : void => {
      log.debug('Received incoming manual message from %1: %2',
                senderClientId, message);

      // Client ID and user ID are the same thing in the manual network, so the
      // sender client ID doubles as the sender user ID.
      var senderUserId = senderClientId;

      var user =this.getOrAddUser_(senderUserId);
      // Hack so that handleMessage treats this client as online and doesn't
      // reject.
      // TODO: refactor manual network to have its own client messages.
      user.clientIdToStatusMap[senderClientId] = social.ClientStatus.ONLINE;
      user.handleMessage(senderUserId, message);
    }

  }  // class ManualNetwork


export function freedomClientToUproxyClient(
<<<<<<< HEAD
  freedomClientState :freedom_social.ClientState) :social.ClientState {
=======
  freedomClientState :freedom.Social.ClientState) :social.ClientState {
>>>>>>> 815d18e8
  // Convert status from Freedom style enum value ({'ONLINE': 'ONLINE',
  // 'OFFLINE: 'OFFLINE'}) to TypeScript style {'ONLINE': 4000, 4000: 'ONLINE',
  // 'OFFLINE': 4001, 4001: 'OFFLINE'} value.
  var state :social.ClientState = {
    userId:    freedomClientState.userId,
    clientId:  freedomClientState.clientId,
    status:    (<any>social.ClientStatus)[freedomClientState.status],
    timestamp: freedomClientState.timestamp
  };
  return state;
}<|MERGE_RESOLUTION|>--- conflicted
+++ resolved
@@ -19,11 +19,7 @@
  */
 
 /// <reference path='../../../third_party/typings/es6-promise/es6-promise.d.ts' />
-<<<<<<< HEAD
-/// <reference path='../../../third_party/freedom-typings/freedom-module-env.d.ts' />
-=======
 /// <reference path='../../../third_party/typings/freedom/freedom-module-env.d.ts' />
->>>>>>> 815d18e8
 
 import firewall = require('./firewall');
 import local_instance = require('./local-instance');
@@ -35,12 +31,7 @@
 import user = require('./remote-user');
 import globals = require('./globals');
 import storage = globals.storage;
-
-<<<<<<< HEAD
-import freedom_social = require('../../../third_party/freedom-social-github/social2');
-=======
 import freedom_social2 = require('../interfaces/social2');
->>>>>>> 815d18e8
 
 import ui = ui_connector.connector;
 
@@ -294,12 +285,7 @@
       throw new Error('Operation not implemented');
     }
 
-<<<<<<< HEAD
-    public addUserRequest = (userId: string): void => {
-      throw new Error('Operation not implemented');
-    }
-
-=======
+    // networkData type?
     public addUserRequest = (networkData :string): Promise<void> => {
       throw new Error('Operation not implemented');
     }
@@ -309,10 +295,9 @@
     }
 
     public sendEmail = (to: string, subject: string, body: string) : void => {
-      throw new Error('Operation not implemented'); 
-    }
-
->>>>>>> 815d18e8
+      throw new Error('Operation not implemented');
+    }
+
     public getNetworkState = () :social.NetworkState => {
       throw new Error('Operation not implemented');
     }
@@ -336,11 +321,7 @@
   // events are passed on to the relevant user (provided the user exists).
   export class FreedomNetwork extends AbstractNetwork {
 
-<<<<<<< HEAD
-    private freedomApi_: freedom_social.FreedomSocialProvider;
-=======
     private freedomApi_ :freedom_social2.FreedomSocialProvider;
->>>>>>> 815d18e8
     // TODO: give real typing to provider_. Ask Freedom not to use overloaded
     // types.
     private provider_ :any;  // Special freedom object which is both a function
@@ -405,11 +386,8 @@
      *
      * Public to permit testing.
      */
-<<<<<<< HEAD
-    public handleUserProfile = (profile :freedom_social.UserProfile) : void => {
-=======
+
     public handleUserProfile = (profile :freedom.Social.UserProfile) : void => {
->>>>>>> 815d18e8
       var userId = profile.userId;
       if (!firewall.isValidUserProfile(profile, null)) {
         log.error('Firewall: invalid user profile', profile);
@@ -450,11 +428,7 @@
      *
      * Public to permit testing.
      */
-<<<<<<< HEAD
-    public handleClientState = (freedomClient :freedom_social.ClientState) : void => {
-=======
     public handleClientState = (freedomClient :freedom.Social.ClientState) : void => {
->>>>>>> 815d18e8
       if (!firewall.isValidClientState(freedomClient, null)) {
         log.error('Firewall: invalid client state:', freedomClient);
         return;
@@ -491,11 +465,7 @@
      *
      * Public to permit testing.
      */
-<<<<<<< HEAD
-    public handleMessage = (incoming :freedom_social.IncomingMessage) : void => {
-=======
     public handleMessage = (incoming :freedom.Social.IncomingMessage) : void => {
->>>>>>> 815d18e8
       if (!firewall.isValidIncomingMessage(incoming, null)) {
         log.error('Firewall: invalid incoming message:', incoming);
         return;
@@ -579,11 +549,7 @@
       }
 
       this.onceLoggedIn_ = this.freedomApi_.login(request)
-<<<<<<< HEAD
-          .then((freedomClient :freedom_social.ClientState) => {
-=======
           .then((freedomClient :freedom.Social.ClientState) => {
->>>>>>> 815d18e8
             var userId = freedomClient.userId;
             if (userId in networks[this.name]) {
               // If user is already logged in with the same (network, userId)
@@ -634,16 +600,24 @@
       });
     }
 
-<<<<<<< HEAD
-    public addUserRequest = (userId: string): void => {
-      this.freedomApi_.inviteUser(userId)
-        .catch((e) => {
-          log.error('Error while inviting user: ' + userId, e.message);
-        });
-    }
-
-=======
+// <<<<<<< HEAD
+//     public addUserRequest = (userId: string): void => {
+//       this.freedomApi_.inviteUser(userId)
+//         .catch((e) => {
+//           log.error('Error while inviting user: ' + userId, e.message);
+//         });
+//     }
+
+// =======
     public addUserRequest = (networkData :string): Promise<void> => {
+      console.log('addUserRequest for network: ' + this.name);
+      if (this.name == 'GitHub') {
+        return this.freedomApi_.inviteUser(JSON.parse(networkData)['userId'])
+            .catch((e) => {
+              log.error('Error while inviting user: ' + JSON.parse(networkData)['userId'], e.message);
+            });
+      }
+
       return this.freedomApi_.acceptUserInvitation(networkData).catch((e) => {
         log.error('Error calling acceptUserInvitation: ' + networkData, e.message);
       });
@@ -668,7 +642,6 @@
     }
 
 
->>>>>>> 815d18e8
     /**
      * Promise the sending of |msg| to a client with id |clientId|.
      */
@@ -834,11 +807,7 @@
 
 
 export function freedomClientToUproxyClient(
-<<<<<<< HEAD
-  freedomClientState :freedom_social.ClientState) :social.ClientState {
-=======
   freedomClientState :freedom.Social.ClientState) :social.ClientState {
->>>>>>> 815d18e8
   // Convert status from Freedom style enum value ({'ONLINE': 'ONLINE',
   // 'OFFLINE: 'OFFLINE'}) to TypeScript style {'ONLINE': 4000, 4000: 'ONLINE',
   // 'OFFLINE': 4001, 4001: 'OFFLINE'} value.
