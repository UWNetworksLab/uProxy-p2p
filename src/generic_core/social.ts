--- conflicted
+++ resolved
@@ -37,70 +37,70 @@
 import network_options = require('../generic/network-options');
 var NETWORK_OPTIONS = network_options.NETWORK_OPTIONS;
 
-  var log :logging.Log = new logging.Log('social');
-
-  export var LOGIN_TIMEOUT :number = 5000;  // ms
-
-  export var MANUAL_NETWORK_ID = 'Manual';
-
-  // PREFIX is the string prefix indicating which social providers in the
-  // freedom manifest we want to treat as social providers for uProxy.
-  var PREFIX :string = 'SOCIAL-';
-  // Global mapping of social network names (without prefix) to actual Network
-  // instances that interact with that social network.
-  //
-  // TODO: rather than make this global, this should be a parameter of the core.
-  // This simplified Social to being a SocialNetwork and removes the need for
-  // this module. `initializeNetworks` becomes part of the core constructor.
-  export var networks:{[networkName:string] :{[userId:string]:social.Network}} = {};
-
-  export function removeNetwork(networkName :string, userId :string) :void {
-    if (networkName !== MANUAL_NETWORK_ID) {
-      delete networks[networkName][userId];
-    }
-    notifyUI(networkName, userId);
-  }
-
-  /**
-   * Goes through network names and gets a reference to each social provider.
-   */
-  export function initializeNetworks() :void {
-    for (var dependency in freedom) {
-      if (freedom.hasOwnProperty(dependency)) {
-        if (dependency.indexOf(PREFIX) !== 0 ||
-            ('social' !== freedom[dependency].api &&
-             'social2' !== freedom[dependency].api)) {
-          continue;
-        }
-
-        var name = dependency.substr(PREFIX.length);
-        networks[name] = {};
-      }
-    }
-
-    // TODO: re-enable manual networks here when all code is ready
-    // Social.networks[MANUAL_NETWORK_ID] = {
-    //     '': new Social.ManualNetwork(MANUAL_NETWORK_ID)};
-  }
-
-  /**
-   * Retrieves reference to the network |networkName|.
-   */
-  export function getNetwork(networkName :string, userId :string) :social.Network {
-    if (!(networkName in networks)) {
-      log.warn('Network does not exist', networkName);
-      return null;
-    }
-
-    if (!(userId in networks[networkName])) {
-      log.info('Not logged in to network', {
-        userId: userId,
-        network: networkName
-      });
-      return null;
-    }
-    return networks[networkName][userId];
-  }
+var log :logging.Log = new logging.Log('social');
+
+export var LOGIN_TIMEOUT :number = 5000;  // ms
+
+export var MANUAL_NETWORK_ID = 'Manual';
+
+// PREFIX is the string prefix indicating which social providers in the
+// freedom manifest we want to treat as social providers for uProxy.
+var PREFIX :string = 'SOCIAL-';
+// Global mapping of social network names (without prefix) to actual Network
+// instances that interact with that social network.
+//
+// TODO: rather than make this global, this should be a parameter of the core.
+// This simplified Social to being a SocialNetwork and removes the need for
+// this module. `initializeNetworks` becomes part of the core constructor.
+export var networks:{[networkName:string] :{[userId:string]:social.Network}} = {};
+
+export function removeNetwork(networkName :string, userId :string) :void {
+  if (networkName !== MANUAL_NETWORK_ID) {
+    delete networks[networkName][userId];
+  }
+  notifyUI(networkName, userId);
+}
+
+/**
+ * Goes through network names and gets a reference to each social provider.
+ */
+export function initializeNetworks() :void {
+  for (var dependency in freedom) {
+    if (freedom.hasOwnProperty(dependency)) {
+      if (dependency.indexOf(PREFIX) !== 0 ||
+          ('social' !== freedom[dependency].api &&
+           'social2' !== freedom[dependency].api)) {
+        continue;
+      }
+
+      var name = dependency.substr(PREFIX.length);
+      networks[name] = {};
+    }
+  }
+
+  // TODO: re-enable manual networks here when all code is ready
+  // Social.networks[MANUAL_NETWORK_ID] = {
+  //     '': new Social.ManualNetwork(MANUAL_NETWORK_ID)};
+}
+
+/**
+ * Retrieves reference to the network |networkName|.
+ */
+export function getNetwork(networkName :string, userId :string) :social.Network {
+  if (!(networkName in networks)) {
+    log.warn('Network does not exist', networkName);
+    return null;
+  }
+
+  if (!(userId in networks[networkName])) {
+    log.info('Not logged in to network', {
+      userId: userId,
+      network: networkName
+    });
+    return null;
+  }
+  return networks[networkName][userId];
+}
 
 
 export function getOnlineNetworks() :social.NetworkState[] {
@@ -138,265 +138,261 @@
   ui.update(uproxy_core_api.Update.NETWORK, payload);
 }
 
-  // Implements those portions of the Network interface for which the logic is
-  // common to multiple Network implementations. Essentially an abstract base
-  // class for Network implementations. TODO: with typescript 1.5, there are now
-  // abstract classes, use them?
-  export class AbstractNetwork implements social.Network {
-
-    public roster     :{[userId:string] :remote_user.User};
-    public myInstance :local_instance.LocalInstance;
-
-    private SaveKeys = {
-      ME: 'me'
-    }
-
-    constructor(public name :string) {
-      this.roster = {};
-    }
-
-    public getStorePath = () :string => {
-      return this.myInstance.instanceId + '/roster/';
-    }
-
-    /**
-     * Returns the local instance. If it doesn't exist, load local instance
-     * from storage, or create a new one if this is the first time this uProxy
-     * installation has interacted with this network.
-     */
-    protected prepareLocalInstance_ = (userId :string) :Promise<void> => {
-      var key = this.name + userId;
-      return storage.load<social.LocalInstanceState>(key).then((result) => {
-        this.myInstance = new local_instance.LocalInstance(this, userId, result);
-        log.info('loaded local instance from storage',
-                 result, this.myInstance.instanceId);
-      }, (e) => {
-        this.myInstance = new local_instance.LocalInstance(this, userId);
-        log.info('generating new local instance', this.myInstance.instanceId);
-        return this.myInstance.saveToStorage();
+// Implements those portions of the Network interface for which the logic is
+// common to multiple Network implementations. Essentially an abstract base
+// class for Network implementations. TODO: with typescript 1.5, there are now
+// abstract classes, use them?
+export class AbstractNetwork implements social.Network {
+
+  public roster     :{[userId:string] :remote_user.User};
+  public myInstance :local_instance.LocalInstance;
+
+  private SaveKeys = {
+    ME: 'me'
+  }
+
+  constructor(public name :string) {
+    this.roster = {};
+  }
+
+  public getStorePath = () :string => {
+    return this.myInstance.instanceId + '/roster/';
+  }
+
+  /**
+   * Returns the local instance. If it doesn't exist, load local instance
+   * from storage, or create a new one if this is the first time this uProxy
+   * installation has interacted with this network.
+   */
+  protected prepareLocalInstance_ = (userId :string) :Promise<void> => {
+    var key = this.name + userId;
+    return storage.load<social.LocalInstanceState>(key).then((result) => {
+      this.myInstance = new local_instance.LocalInstance(this, userId, result);
+      log.info('loaded local instance from storage',
+               result, this.myInstance.instanceId);
+    }, (e) => {
+      this.myInstance = new local_instance.LocalInstance(this, userId);
+      log.info('generating new local instance', this.myInstance.instanceId);
+      return this.myInstance.saveToStorage();
+    });
+  }
+
+  //===================== Social.Network implementation ====================//
+
+  /**
+   * Adds a new user to the roster.  Promise will be rejected if the user is
+   * already in the roster.
+   */
+  public addUser = (userId :string) :remote_user.User => {
+    if (!this.isNewFriend_(userId)) {
+      log.error('Cannot add already existing user', userId);
+    }
+    var newUser = new remote_user.User(this, userId);
+    this.roster[userId] = newUser;
+    return newUser;
+  }
+
+  /**
+   * Returns a User object for userId.  If the userId is not found in the
+   * roster, a new User object will be created - in that case the User may
+   * be missing fields like .name if it is not found in storage.
+   */
+  protected getOrAddUser_ = (userId :string) :remote_user.User => {
+    if (this.isNewFriend_(userId)) {
+      return this.addUser(userId);
+    }
+    return this.getUser(userId);
+  }
+
+  /**
+   * Helper to determine if |userId| is a "new friend".
+   */
+  protected isNewFriend_ = (userId :string) :boolean => {
+    return !(userId in this.roster);
+  }
+
+  public getLocalInstanceId = () : string => {
+    return this.myInstance.instanceId;
+  }
+
+  public getUser = (userId :string) :remote_user.User => {
+    return this.roster[userId];
+  }
+
+  public resendInstanceHandshakes = () :void => {
+    // Do nothing for non-freedom networks (e.g. manual).
+  }
+
+  public inviteUser = (userName: string): Promise<void> => {
+    throw new Error("Operation not implemented.");
+  }
+
+  //================ Subclasses must override these methods ================//
+
+  // From Social.Network:
+  public login = (reconnect :boolean, userName?:string) :Promise<void> => {
+    throw new Error('Operation not implemented');
+  }
+  public logout = () : Promise<void> => {
+    throw new Error('Operation not implemented');
+  }
+  public flushQueuedInstanceMessages = () :void => {
+    throw new Error('Operation not implemented');
+  }
+  public send = (user :remote_user.User,
+                 recipientClientId :string,
+                 message :social.PeerMessage) : Promise<void> => {
+    throw new Error('Operation not implemented');
+  }
+
+  public getInviteUrl = () : Promise<string> => {
+    throw new Error('Operation not implemented');
+  }
+
+  public sendEmail = (to: string, subject: string, body: string) : void => {
+    throw new Error('Operation not implemented');
+  }
+
+  public getNetworkState = () :social.NetworkState => {
+    throw new Error('Operation not implemented');
+  }
+
+  public areAllContactsUproxy = () : boolean => {
+    // Default to false.
+    var options :social.NetworkOptions = NETWORK_OPTIONS[this.name];
+    return options ? options.areAllContactsUproxy === true : false;
+  }
+
+  public acceptInvitation = (token ?:string, userId ?:string) : Promise<void> => {
+    throw new Error('Operation not implemented');
+  }
+
+}  // class AbstractNetwork
+
+
+// A Social.Network implementation that deals with a Freedom social provider.
+//
+// Handles events from the social provider. 'onUserProfile' events directly
+// affect the roster of this network, while 'onClientState' and 'onMessage'
+// events are passed on to the relevant user (provided the user exists).
+export class FreedomNetwork extends AbstractNetwork {
+
+  private freedomApi_ :freedom_social2.FreedomSocialProvider;
+  // TODO: give real typing to provider_. Ask Freedom not to use overloaded
+  // types.
+  private provider_ :any;  // Special freedom object which is both a function
+                           // and object... cannot typescript.
+
+  // Promise that delays all message handling until fully logged in.
+  private onceLoggedIn_   :Promise<void>;
+
+  // ID returned by setInterval call for monitoring.
+  private monitorIntervalId_ :NodeJS.Timer = null;
+
+  private fulfillLogout_ : () => void;
+  private onceLoggedOut_ : Promise<void>;
+
+  /**
+   * Initializes the Freedom social provider for this FreedomNetwork and
+   * attaches event handlers.
+   */
+  constructor(public name :string) {
+    super(name);
+
+    this.provider_ = freedom[PREFIX + name];
+    this.onceLoggedIn_ = null;
+    this.freedomApi_ = this.provider_();
+
+    this.freedomApi_.on('onUserProfile',
+                        this.delayForLogin_(this.handleUserProfile));
+    this.freedomApi_.on('onClientState',
+                        this.delayForLogin_(this.handleClientState));
+    this.freedomApi_.on('onMessage',
+                        this.delayForLogin_(this.handleMessage));
+  }
+
+  /**
+   * Functor that delays until the network is logged in.
+   * Resulting function will instantly fail if not already in the process of
+   * logging in.
+   * TODO: This should either be factored into a wrapper class to 'sanitize'
+   * social providers' async behavior, or directly into freedom.
+   */
+  private delayForLogin_ = (handler :Function) => {
+    return (arg :any) => {
+      if (!this.onceLoggedIn_) {
+        log.error('Attempting to call delayForLogin_ before trying to login');
+        return;
+      }
+      return this.onceLoggedIn_.then(() => {
+        handler(arg);
       });
     }
-
-    //===================== Social.Network implementation ====================//
-
-    /**
-     * Adds a new user to the roster.  Promise will be rejected if the user is
-     * already in the roster.
-     */
-    public addUser = (userId :string) :remote_user.User => {
-      if (!this.isNewFriend_(userId)) {
-        log.error('Cannot add already existing user', userId);
-      }
-      var newUser = new remote_user.User(this, userId);
-      this.roster[userId] = newUser;
-      return newUser;
-    }
-
-    /**
-     * Returns a User object for userId.  If the userId is not found in the
-     * roster, a new User object will be created - in that case the User may
-     * be missing fields like .name if it is not found in storage.
-     */
-    protected getOrAddUser_ = (userId :string) :remote_user.User => {
-      if (this.isNewFriend_(userId)) {
-        return this.addUser(userId);
-      }
-      return this.getUser(userId);
-    }
-
-    /**
-     * Helper to determine if |userId| is a "new friend".
-     */
-    protected isNewFriend_ = (userId :string) :boolean => {
-      return !(userId in this.roster);
-    }
-
-    public getLocalInstanceId = () : string => {
-      return this.myInstance.instanceId;
-    }
-
-    public getUser = (userId :string) :remote_user.User => {
-      return this.roster[userId];
-    }
-
-    public resendInstanceHandshakes = () :void => {
-      // Do nothing for non-freedom networks (e.g. manual).
-    }
-
-    public inviteUser = (userName: string): Promise<void> => {
-      throw new Error("Operation not implemented.");
-    }
-
-    //================ Subclasses must override these methods ================//
-
-    // From Social.Network:
-    public login = (reconnect :boolean, userName?:string) :Promise<void> => {
-      throw new Error('Operation not implemented');
-    }
-    public logout = () : Promise<void> => {
-      throw new Error('Operation not implemented');
-    }
-    public flushQueuedInstanceMessages = () :void => {
-      throw new Error('Operation not implemented');
-    }
-    public send = (user :remote_user.User,
-                   recipientClientId :string,
-                   message :social.PeerMessage) : Promise<void> => {
-      throw new Error('Operation not implemented');
-    }
-
-    public getInviteUrl = () : Promise<string> => {
-      throw new Error('Operation not implemented');
-    }
-
-    public sendEmail = (to: string, subject: string, body: string) : void => {
-      throw new Error('Operation not implemented');
-    }
-
-    public getNetworkState = () :social.NetworkState => {
-      throw new Error('Operation not implemented');
-    }
-
-    public areAllContactsUproxy = () : boolean => {
-      // Default to false.
-      var options :social.NetworkOptions = NETWORK_OPTIONS[this.name];
-      return options ? options.areAllContactsUproxy === true : false;
-    }
-
-<<<<<<< HEAD
-    public acceptInvitation = (networkData :string, userId ?:string, publicKey ?:string) : Promise<void> => {
-=======
-    public acceptInvitation = (token ?:string, userId ?:string) : Promise<void> => {
->>>>>>> d9d11453
-      throw new Error('Operation not implemented');
-    }
-
-  }  // class AbstractNetwork
-
-
-  // A Social.Network implementation that deals with a Freedom social provider.
-  //
-  // Handles events from the social provider. 'onUserProfile' events directly
-  // affect the roster of this network, while 'onClientState' and 'onMessage'
-  // events are passed on to the relevant user (provided the user exists).
-  export class FreedomNetwork extends AbstractNetwork {
-
-    private freedomApi_ :freedom_social2.FreedomSocialProvider;
-    // TODO: give real typing to provider_. Ask Freedom not to use overloaded
-    // types.
-    private provider_ :any;  // Special freedom object which is both a function
-                             // and object... cannot typescript.
-
-    // Promise that delays all message handling until fully logged in.
-    private onceLoggedIn_   :Promise<void>;
-
-    // ID returned by setInterval call for monitoring.
-    private monitorIntervalId_ :NodeJS.Timer = null;
-
-    private fulfillLogout_ : () => void;
-    private onceLoggedOut_ : Promise<void>;
-
-    /**
-     * Initializes the Freedom social provider for this FreedomNetwork and
-     * attaches event handlers.
-     */
-    constructor(public name :string) {
-      super(name);
-
-      this.provider_ = freedom[PREFIX + name];
-      this.onceLoggedIn_ = null;
-      this.freedomApi_ = this.provider_();
-
-      this.freedomApi_.on('onUserProfile',
-                          this.delayForLogin_(this.handleUserProfile));
-      this.freedomApi_.on('onClientState',
-                          this.delayForLogin_(this.handleClientState));
-      this.freedomApi_.on('onMessage',
-                          this.delayForLogin_(this.handleMessage));
-    }
-
-    /**
-     * Functor that delays until the network is logged in.
-     * Resulting function will instantly fail if not already in the process of
-     * logging in.
-     * TODO: This should either be factored into a wrapper class to 'sanitize'
-     * social providers' async behavior, or directly into freedom.
-     */
-    private delayForLogin_ = (handler :Function) => {
-      return (arg :any) => {
-        if (!this.onceLoggedIn_) {
-          log.error('Attempting to call delayForLogin_ before trying to login');
-          return;
-        }
-        return this.onceLoggedIn_.then(() => {
-          handler(arg);
-        });
-      }
-    }
-
-    /**
-     * Handler for receiving 'onUserProfile' messages. First, determines whether
-     * the UserProfile belongs to ourselves or a remote contact. Then,
-     * updates / adds the user data to the roster.
-     *
-     * NOTE: Our own 'Instance Handshake' is specific to this particular
-     * network, and can only be prepared after receiving our own vcard for the
-     * first time.
-     * TODO: Check if the above statement on vcard is actually true.
-     *
-     * Public to permit testing.
-     */
-
-    public handleUserProfile = (profile :freedom.Social.UserProfile) : void => {
-      var userId = profile.userId;
-      if (!firewall.isValidUserProfile(profile, null)) {
-        log.error('Firewall: invalid user profile', profile);
-        return;
-      }
-      // Check if this is ourself, in which case we update our own info.
-      if (userId == this.myInstance.userId) {
-        // TODO: we may want to verify that our status is ONLINE before
-        // sending out any instance messages.
-        log.info('Received own UserProfile', profile);
-
-        // Update UI with own information.
-        var userProfileMessage :social.UserProfileMessage = {
-          userId: profile.userId,
-          name: profile.name,
-          imageData: profile.imageData
-        };
-        ui.update(uproxy_core_api.Update.USER_SELF, <social.UserData>{
-          network: this.name,
-          user:    userProfileMessage
-        });
-
-        this.myInstance.updateProfile(userProfileMessage);
-      }
-      log.debug('Received UserProfile', profile);
-      this.getOrAddUser_(userId).update(profile);
-    }
-
-    /**
-     * Handler for receiving 'onClientState' messages. Passes these messages to
-     * the relevant user, which will manage its own clients.
-     *
-     * It is possible that the roster entry does not yet exist for a user,
-     * yet we receive a client state from them. In this case, create a
-     * place-holder user until we receive more user information.
-     *
-     * Assumes we are in fact fully logged in.
-     *
-     * Public to permit testing.
-     */
-    public handleClientState = (freedomClient :freedom.Social.ClientState) : void => {
-      if (!firewall.isValidClientState(freedomClient, null)) {
-        log.error('Firewall: invalid client state:', freedomClient);
-        return;
-      }
-      var client :social.ClientState =
-        freedomClientToUproxyClient(freedomClient);
-      if (client.status === social.ClientStatus.ONLINE_WITH_OTHER_APP) {
-        // Ignore clients that aren't using uProxy.
+  }
+
+  /**
+   * Handler for receiving 'onUserProfile' messages. First, determines whether
+   * the UserProfile belongs to ourselves or a remote contact. Then,
+   * updates / adds the user data to the roster.
+   *
+   * NOTE: Our own 'Instance Handshake' is specific to this particular
+   * network, and can only be prepared after receiving our own vcard for the
+   * first time.
+   * TODO: Check if the above statement on vcard is actually true.
+   *
+   * Public to permit testing.
+   */
+
+  public handleUserProfile = (profile :freedom.Social.UserProfile) : void => {
+    var userId = profile.userId;
+    if (!firewall.isValidUserProfile(profile, null)) {
+      log.error('Firewall: invalid user profile', profile);
+      return;
+    }
+    // Check if this is ourself, in which case we update our own info.
+    if (userId == this.myInstance.userId) {
+      // TODO: we may want to verify that our status is ONLINE before
+      // sending out any instance messages.
+      log.info('Received own UserProfile', profile);
+
+      // Update UI with own information.
+      var userProfileMessage :social.UserProfileMessage = {
+        userId: profile.userId,
+        name: profile.name,
+        imageData: profile.imageData
+      };
+      ui.update(uproxy_core_api.Update.USER_SELF, <social.UserData>{
+        network: this.name,
+        user:    userProfileMessage
+      });
+
+      this.myInstance.updateProfile(userProfileMessage);
+    }
+    log.debug('Received UserProfile', profile);
+    this.getOrAddUser_(userId).update(profile);
+  }
+
+  /**
+   * Handler for receiving 'onClientState' messages. Passes these messages to
+   * the relevant user, which will manage its own clients.
+   *
+   * It is possible that the roster entry does not yet exist for a user,
+   * yet we receive a client state from them. In this case, create a
+   * place-holder user until we receive more user information.
+   *
+   * Assumes we are in fact fully logged in.
+   *
+   * Public to permit testing.
+   */
+  public handleClientState = (freedomClient :freedom.Social.ClientState) : Promise<void> => {
+    if (!firewall.isValidClientState(freedomClient, null)) {
+      log.error('Firewall: invalid client state:', freedomClient);
+      return;  // TODO: reject
+    }
+    var client :social.ClientState =
+      freedomClientToUproxyClient(freedomClient);
+    return this.validateClient_(client).then((isValid :boolean) => {
+      if (!isValid) {
         return;
       }
 
@@ -412,30 +408,43 @@
         return;
       }
 
+      // TODO: for quiver, we need to check if it has inviteUserData
+      //   if so need to verify it is a valid invite and add the publicKey
+      // For all Quiver clients (regardless of whether they have invite data)
+      // We need to make sure that the clientId matches one of the knownPublicKeys
+      // Note we will probably create user objects before checking this
+      // ALSO: we need to verify that clients are valid in the onMessage handler
       this.getOrAddUser_(client.userId).handleClient(client);
-    }
-
-    /**
-     * When receiving a message from a social provider, delegate it to the
-     * correct user, which will delegate to the correct client.
-     *
-     * It is possible that the roster entry does not yet exist for a user,
-     * yet we receive a message from them. In this case, create a place-holder
-     * user until we receive more user information.
-     *
-     * Public to permit testing.
-     */
-    public handleMessage = (incoming :freedom.Social.IncomingMessage) : void => {
-      if (!firewall.isValidIncomingMessage(incoming, null)) {
-        log.error('Firewall: invalid incoming message:', incoming);
-        return;
-      }
-      var userId = incoming.from.userId;
-
-      var client :social.ClientState =
-          freedomClientToUproxyClient(incoming.from);
-      if (client.status === social.ClientStatus.ONLINE_WITH_OTHER_APP) {
-        // Ignore clients that aren't using uProxy.
+    });
+  }
+
+  /**
+   * When receiving a message from a social provider, delegate it to the
+   * correct user, which will delegate to the correct client.
+   *
+   * It is possible that the roster entry does not yet exist for a user,
+   * yet we receive a message from them. In this case, create a place-holder
+   * user until we receive more user information.
+   *
+   * Public to permit testing.
+   */
+  public handleMessage = (incoming :freedom.Social.IncomingMessage) : Promise<void> => {
+    console.log('*************** GOT MESSAGE ***************');
+    console.log(incoming.message);
+    console.log('*************** END OF MESSAGE ***************');
+    if (!firewall.isValidIncomingMessage(incoming, null)) {
+      log.error('Firewall: invalid incoming message:', incoming);
+      return;
+    }
+    var userId = incoming.from.userId;
+
+    var client :social.ClientState =
+        freedomClientToUproxyClient(incoming.from);
+    // TODO: there are race conditions here - due to async decrypt.  we might
+    // think that it's an unknown client, but that's just cause decrypt hasn't
+    // finished yet.
+    return this.validateClient_(client).then((isValid :boolean) => {
+      if (!isValid) {
         return;
       }
 
@@ -450,12 +459,16 @@
       if (this.encryptWithClientId_()) {
         var key = getKeyFromClientId(client.clientId);
         // TODO: check if key in user.knownPublicKeys
-        console.log('got encrypted message ' + incoming.message);
+        // console.log('got encrypted message ' + incoming.message);
         decryptMessage = crypto.verifyDecrypt(incoming.message, key);
       }
 
-      decryptMessage.then((messageString :string) => {
+      return decryptMessage.then((messageString :string) => {
         var msg :social.VersionedPeerMessage = JSON.parse(messageString);
+
+        console.log('*************** DECRYPTED MESSAGE ***************');
+        console.log(messageString);
+        console.log('*************** END OF DECRYPTED MESSAGE ***************');
 
         log.info('received message', {
           userFrom: user.userId,
@@ -465,354 +478,497 @@
         });
         user.handleMessage(client.clientId, msg);
       });
-    }
-
-    public restoreFromStorage() {
-      // xmpp is weird, so we need to do this.
-      log.info('Loading users from storage');
-      return storage.keys().then((keys :string[]) => {
-        var myKey = this.getStorePath();
-        for (var i in keys) {
-          if (keys[i].indexOf(myKey) === 0) {
-            var userId = keys[i].substr(myKey.length);
-            if (this.isNewFriend_(userId)) {
-              this.addUser(userId);
-            }
+    });
+  }
+
+  // TODO: write tests for this whole method
+  private pendingClients_ :any = {};  // TODO: type, explain
+  private validateClient_ = (client :social.ClientState) : Promise<boolean> => {
+    if (client.status === social.ClientStatus.ONLINE_WITH_OTHER_APP) {
+      // Ignore clients that aren't using uProxy.
+      return Promise.resolve(false);
+    }
+    if (this.name !== 'Quiver') {
+      // No more validation to do for non-Quiver networks
+      return Promise.resolve(true);
+    }
+
+    // Hack around ClientState type, as inviteUserData is only available
+    // for Quiver and not checked into mainline freedom yet.
+    var inviteUserData = (<any>client)['inviteUserData'];
+    if (inviteUserData) {
+      var key = getKeyFromClientId(client.clientId);
+      var decryptAndValidate = crypto.verifyDecrypt(inviteUserData, key)
+      .then((plainText :string) => {
+        // TODO: should I remove from this.pendingClients_[client.clientId]?
+        // I think this will work as long as nothing async happens from here on.....
+
+        // Parse invite data
+        try {
+          // TODO: type inviteData
+          var inviteData = JSON.parse(plainText);
+        } catch (e) {
+          log.warn('Invalid invite data: ' + plainText);
+          return Promise.resolve(false);
+        }
+
+        // Sanity check
+        if (getKeyFromClientId(client.clientId) != inviteData.publicKey) {
+          log.warn('clientId does not match publicKey ' +
+              client.clientId + ', ' + inviteData.publicKey);
+          return Promise.resolve(false);
+        }
+
+        // TODO: test this
+        if (!this.myInstance.isValidInvite(inviteData.permissionToken)) {
+          console.warn('Invalid permission token');
+          return Promise.resolve(false);
+        }
+
+        // Add to user's list of known public keys
+        var user = this.getOrAddUser_(client.userId);
+        user.knownPublicKeys.push(inviteData.publicKey);
+
+        return Promise.resolve(true);
+      });  // TODO: error checking?
+      // TODO: do I need to include userId in the map?
+      this.pendingClients_[client.clientId] = decryptAndValidate;
+      return decryptAndValidate;
+    }
+
+    if (this.pendingClients_[client.clientId]) {
+      // Client is currently being validated
+      return this.pendingClients_[client.clientId];
+    }
+
+    var user = this.getUser(client.userId);
+    if (!user) {
+      // No user exists yet, and inviteUserData was not set - do not
+      // create a new user yet and just return invalid.
+      // Note: sometimes Quiver emits onClientState events for clients before
+      // it includes the inviteUserData.  uProxy should just ignore these
+      // and not print errors.
+      log.info('No user found: ' + client.userId);
+      return Promise.resolve(false);
+    }
+
+    // At this point we have a client without any inviteUserData set for an
+    // already existing user, just verify that the clientId appears in the
+    // user's list of knownPublicKeys.
+    if (user.knownPublicKeys.indexOf(getKeyFromClientId(client.clientId)) >= 0) {
+      return Promise.resolve(true);
+    } else {
+      log.warn('Got unknown clientId: ' + client.clientId);
+      return Promise.resolve(false);
+    }
+  }
+
+  public restoreFromStorage() {
+    // xmpp is weird, so we need to do this.
+    log.info('Loading users from storage');
+    return storage.keys().then((keys :string[]) => {
+      var myKey = this.getStorePath();
+      for (var i in keys) {
+        if (keys[i].indexOf(myKey) === 0) {
+          var userId = keys[i].substr(myKey.length);
+          if (this.isNewFriend_(userId)) {
+            this.addUser(userId);
           }
         }
-      });
-    }
-
-    //===================== Social.Network implementation ====================//
-
-    public login = (reconnect :boolean, userName ?:string) : Promise<void> => {
-      var request :freedom.Social.LoginRequest = null;
-      if (this.isFirebase_()) {
-        // Firebase enforces only 1 login per agent per userId at a time.
-        // TODO: ideally we should use the instanceId for the agent string,
-        // that way the clientId we get will just be in the form
-        // userId/instanceId and can eliminate the 1st round of instance
-        // messages.  However we don't know the instanceId until after we login,
-        // because each instanceId is generated or loaded from storage based
-        // on the userId.  Some possibilities:
-        // - modify the freedom API to set our agent after login (once we
-        //   know our userId)
-        // - change the way we generate the instanceId to not depend on what
-        //   userId is logged in.
-        // If we change agent to use instanceId, we also should modify
-        // Firebase code to change disconnected clients to OFFLINE, rather
-        // than removing them.
-        var agent = 'uproxy' + Math.random().toString().substr(2,10);
-        request = {
-          agent: agent,
-          version: '0.1',
-          url: 'https://popping-heat-4874.firebaseio.com/',
-          interactive: !reconnect,
-          rememberLogin: !reconnect
-        };
-      } else if (this.name === 'Quiver') {
-        if (!userName) {
-          // userName may not be passed in for reconnect.
-          userName = globals.settings.quiverUserName;
-        }
-        request = {
-          agent: globals.publicKey,
-          version: '0.1',
-          url: 'https://github.com/uProxy/uProxy',
-          interactive: !reconnect,
-          rememberLogin: !reconnect,
-          userName: userName
-        };
-      } else {
-        request = {
-          agent: 'uproxy',
-          version: '0.1',
-          url: 'https://github.com/uProxy/uProxy',
-          interactive: !reconnect,
-          rememberLogin: !reconnect
-        };
-      }
-
-      this.onceLoggedIn_ = this.freedomApi_.login(request)
-          .then((freedomClient :freedom.Social.ClientState) => {
-            var userId = freedomClient.userId;
-            if (userId in networks[this.name]) {
-              // If user is already logged in with the same (network, userId)
-              // log out from existing network before replacing it.
-              networks[this.name][userId].logout();
+      }
+    });
+  }
+
+  //===================== Social.Network implementation ====================//
+
+  public login = (reconnect :boolean, userName ?:string) : Promise<void> => {
+    var request :freedom.Social.LoginRequest = null;
+    if (this.isFirebase_()) {
+      // Firebase enforces only 1 login per agent per userId at a time.
+      // TODO: ideally we should use the instanceId for the agent string,
+      // that way the clientId we get will just be in the form
+      // userId/instanceId and can eliminate the 1st round of instance
+      // messages.  However we don't know the instanceId until after we login,
+      // because each instanceId is generated or loaded from storage based
+      // on the userId.  Some possibilities:
+      // - modify the freedom API to set our agent after login (once we
+      //   know our userId)
+      // - change the way we generate the instanceId to not depend on what
+      //   userId is logged in.
+      // If we change agent to use instanceId, we also should modify
+      // Firebase code to change disconnected clients to OFFLINE, rather
+      // than removing them.
+      var agent = 'uproxy' + Math.random().toString().substr(2,10);
+      request = {
+        agent: agent,
+        version: '0.1',
+        url: 'https://popping-heat-4874.firebaseio.com/',
+        interactive: !reconnect,
+        rememberLogin: !reconnect
+      };
+    } else if (this.name === 'Quiver') {
+      if (!userName) {
+        // userName may not be passed in for reconnect.
+        userName = globals.settings.quiverUserName;
+      }
+      request = {
+        agent: globals.publicKey,
+        version: '0.1',
+        url: 'https://github.com/uProxy/uProxy',
+        interactive: !reconnect,
+        rememberLogin: !reconnect,
+        userName: userName
+      };
+    } else {
+      request = {
+        agent: 'uproxy',
+        version: '0.1',
+        url: 'https://github.com/uProxy/uProxy',
+        interactive: !reconnect,
+        rememberLogin: !reconnect
+      };
+    }
+
+    this.onceLoggedIn_ = this.freedomApi_.login(request)
+        .then((freedomClient :freedom.Social.ClientState) => {
+          var userId = freedomClient.userId;
+          if (userId in networks[this.name]) {
+            // If user is already logged in with the same (network, userId)
+            // log out from existing network before replacing it.
+            networks[this.name][userId].logout();
+          }
+          networks[this.name][userId] = this;
+
+          // Upon successful login, save local client information.
+          this.startMonitor_();
+          log.info('logged into network', this.name);
+          return this.prepareLocalInstance_(userId).then(() => {
+            this.myInstance.clientId = freedomClient.clientId;
+            // Notify UI that this network is online before we fulfill
+            // the onceLoggedIn_ promise.  This ensures that the UI knows
+            // that the network is online before we send user updates.
+            notifyUI(this.name, userId);
+          });
+        });
+    return this.onceLoggedIn_
+        .then(() => {
+          this.onceLoggedOut_ = new Promise((F, R) => {
+            this.fulfillLogout_ = F;
+          }).then(() => {
+            this.stopMonitor_();
+            for (var userId in this.roster) {
+              this.roster[userId].handleLogout();
             }
-            networks[this.name][userId] = this;
-
-            // Upon successful login, save local client information.
-            this.startMonitor_();
-            log.info('logged into network', this.name);
-            return this.prepareLocalInstance_(userId).then(() => {
-              this.myInstance.clientId = freedomClient.clientId;
-              // Notify UI that this network is online before we fulfill
-              // the onceLoggedIn_ promise.  This ensures that the UI knows
-              // that the network is online before we send user updates.
-              notifyUI(this.name, userId);
-            });
+            removeNetwork(this.name, this.myInstance.userId);
+            log.debug('Fulfilling onceLoggedOut_');
+          }).catch((e) => {
+            log.error('Error fulfilling onceLoggedOut_', e.message);
           });
-      return this.onceLoggedIn_
-          .then(() => {
-            this.onceLoggedOut_ = new Promise((F, R) => {
-              this.fulfillLogout_ = F;
-            }).then(() => {
-              this.stopMonitor_();
-              for (var userId in this.roster) {
-                this.roster[userId].handleLogout();
-              }
-              removeNetwork(this.name, this.myInstance.userId);
-              log.debug('Fulfilling onceLoggedOut_');
-            }).catch((e) => {
-              log.error('Error fulfilling onceLoggedOut_', e.message);
-            });
-            this.restoreFromStorage();
-          })
-          .catch((e) => {
-            log.error('Could not login to network');
-            throw e;
-          });
-    }
-
-    public logout = () : Promise<void> => {
-      return this.freedomApi_.logout().then(() => {
-        this.fulfillLogout_();
-      }).catch((e) => {
-        log.error('Error while logging out:', e.message);
-        return Promise.reject(e);
-      });
-    }
-
-<<<<<<< HEAD
-    public acceptInvitation = (networkData :string, userId ?:string, publicKey ?:string) : Promise<void> => {
-      if (userId && publicKey) {
-        var user = this.getOrAddUser_(userId);
-        user.knownPublicKeys.push(userId);
-=======
-    public acceptInvitation = (token ?:string, userId ?:string) : Promise<void> => {
-      var networkData :string = null;
-      if (token) {
-        // token may be a URL with a token, or just the token.  Remove the
-        // prefixed URL if it is set.
-        token = token.lastIndexOf('/') >= 0 ?
-            token.substr(token.lastIndexOf('/') + 1) : token;
-        try {
-          networkData = JSON.parse(atob(token)).networkData;
-        } catch (e) {
-          return Promise.reject('Invalid invite token ' + token);
-        }
-      } else if (userId) {
-        networkData = userId;
->>>>>>> d9d11453
-      }
-      return this.freedomApi_.acceptUserInvitation(networkData).catch((e) => {
+          this.restoreFromStorage();
+        })
+        .catch((e) => {
+          log.error('Could not login to network');
+          throw e;
+        });
+  }
+
+  public logout = () : Promise<void> => {
+    return this.freedomApi_.logout().then(() => {
+      this.fulfillLogout_();
+    }).catch((e) => {
+      log.error('Error while logging out:', e.message);
+      return Promise.reject(e);
+    });
+  }
+
+  public acceptInvitation = (token ?:string, userId ?:string) : Promise<void> => {
+    if (this.name === 'Quiver') {
+      return this.acceptQuiverInvitation_(token);
+    }
+
+    var networkData :string = null;
+    if (token) {
+      // token may be a URL with a token, or just the token.  Remove the
+      // prefixed URL if it is set.
+      token = token.lastIndexOf('/') >= 0 ?
+          token.substr(token.lastIndexOf('/') + 1) : token;
+      try {
+        networkData = JSON.parse(atob(token)).networkData;
+      } catch (e) {
+        return Promise.reject('Invalid invite token ' + token);
+      }
+    } else if (userId) {
+      networkData = userId;
+    }
+    return this.freedomApi_.acceptUserInvitation(networkData).catch((e) => {
+      log.error('Error calling acceptUserInvitation: ' + networkData, e.message);
+    });
+  }
+
+  private acceptQuiverInvitation_ = (token :string) : Promise<void> => {
+    // TODO: none of this has been tested
+    // TODO: still need all the changes in handleUserProfile
+    // and possibly in handleClientState and handleMessage
+
+    // token may be a URL with a token, or just the token.  Remove the
+    // prefixed URL if it is set.
+    token = token.lastIndexOf('/') >= 0 ?
+        token.substr(token.lastIndexOf('/') + 1) : token;
+    try {
+      var tokenObj = JSON.parse(atob(token));
+      var remoteUserId = tokenObj.userId;
+      var remotePublicKey = tokenObj.publicKey;
+      var remotePermissionToken = tokenObj.permissionToken;
+      var networkData = tokenObj.networkData;
+    } catch (e) {
+      return Promise.reject('Invalid invite token ' + token);
+    }
+
+    // Get/create remoteUser, update their knownPublicKeys.
+    var remoteUser = this.getOrAddUser_(remoteUserId);
+    remoteUser.knownPublicKeys.push(remotePublicKey);
+    remoteUser.saveToStorage();
+
+
+    // Data to pass back to the user who generated the invite token
+    // so they can know who we are and verify that the token is valid
+    var inviteAcceptanceObj = {
+      userId: this.myInstance.userId,  // local user id
+      publicKey: globals.publicKey, // public key of local instance
+      permissionToken: remotePermissionToken  // received permission token
+    }
+    var inviteAcceptanceString = JSON.stringify(inviteAcceptanceObj);
+
+    // Encrypt inviteAcceptanceData with the remotePublicKey
+    return crypto.signEncrypt(inviteAcceptanceString, remotePublicKey)
+    .then((cipherText :string) => {
+      // TODO: need to update freedom-social-quiver to pass cipherText
+      // and uProxy on the other side to handle this in handleUserProfile
+      return this.freedomApi_.acceptUserInvitation(networkData, cipherText)
+      .catch((e :Error) => {
         log.error('Error calling acceptUserInvitation: ' + networkData, e.message);
       });
-    }
-
-    public inviteUser = (userName: string): Promise<void> => {
-      return this.freedomApi_.inviteUser(userName).catch((e) => {
-        log.error('Error calling inviteUser: ' + userName, e.message);
-        return Promise.reject('Error calling inviteUser: ' + userName + e.message);
-      }).then(() => {
-        return Promise.resolve<void>();
-      });
-    }
-
-    public getInviteUrl = () : Promise<string> => {
-      return this.freedomApi_.inviteUser('').then((data: { networkData :string }) => {
-        var tokenObj = {
-          v: 2,  // version, using short-hand 'v' to keep the URL shorter
+    });
+
+    // message to freedom-social-quiver should include our userId, our public Key
+    // the received permission token.... all encrypted with the user's public key
+    // (from the invite token)
+
+  }
+
+  public inviteUser = (userName: string): Promise<void> => {
+    return this.freedomApi_.inviteUser(userName).catch((e) => {
+      log.error('Error calling inviteUser: ' + userName, e.message);
+      return Promise.reject('Error calling inviteUser: ' + userName + e.message);
+    }).then(() => {
+      return Promise.resolve<void>();
+    });
+  }
+
+  public getInviteUrl = () : Promise<string> => {
+    return this.freedomApi_.inviteUser('').then((data: { networkData :string }) => {
+      var tokenObj :Object;
+      if (this.name === 'Quiver') {  // TODO: make a network-option?
+        var permissionToken = String(Math.random());
+        this.myInstance.addInvitePermissionToken(permissionToken);
+        tokenObj = {
+          v: 2,
           networkName: this.name,
           userName: this.myInstance.userName,
           networkData: data.networkData,
           userId: this.myInstance.userId,
-          publicKey: globals.publicKey
+          publicKey: globals.publicKey,
+          permissionToken: permissionToken
         };
-        return 'https://www.uproxy.org/invite/' + btoa(JSON.stringify(tokenObj));
-      })
-    }
-
-    public sendEmail = (to: string, subject: string, body: string): void => {
-      this.freedomApi_.sendEmail(to, subject, body).catch((e :Error) => {
-        log.error('Error sending email', e);
+      } else {
+        tokenObj = {
+          v: 1,
+          networkName: this.name,
+          userName: this.myInstance.userName,
+          networkData: data.networkData
+        };
+      }
+      return 'https://www.uproxy.org/invite/' + btoa(JSON.stringify(tokenObj));
+    })
+  }
+
+  public sendEmail = (to: string, subject: string, body: string): void => {
+    this.freedomApi_.sendEmail(to, subject, body).catch((e :Error) => {
+      log.error('Error sending email', e);
+    });
+  }
+
+  /**
+   * Promise the sending of |msg| to a client with id |clientId|.
+   */
+  public send = (user :remote_user.User,
+                 clientId :string,
+                 message :social.PeerMessage) : Promise<void> => {
+    var versionedMessage :social.VersionedPeerMessage = {
+      type: message.type,
+      data: message.data,
+      version: globals.effectiveMessageVersion()
+    };
+    var messageString = JSON.stringify(versionedMessage);
+    log.info('sending message', {
+      userTo: user.userId,
+      clientTo: clientId,
+      // Instance may be undefined if we are making an instance request,
+      // i.e. we know that a client is ONLINE with uProxy, but don't
+      // yet have their instance info.  This is not an error.
+      instanceTo: user.clientToInstance(clientId),
+      msg: messageString
+    });
+    if (this.encryptWithClientId_()) {
+      var key = getKeyFromClientId(clientId);
+      return crypto.signEncrypt(messageString, key).then((cipherText :string) => {
+        console.log('sending encrypted message: ' + cipherText);
+        return this.freedomApi_.sendMessage(clientId, cipherText);
       });
-    }
-
-
-    /**
-     * Promise the sending of |msg| to a client with id |clientId|.
-     */
-    public send = (user :remote_user.User,
-                   clientId :string,
-                   message :social.PeerMessage) : Promise<void> => {
-      var versionedMessage :social.VersionedPeerMessage = {
-        type: message.type,
-        data: message.data,
-        version: globals.effectiveMessageVersion()
-      };
-      var messageString = JSON.stringify(versionedMessage);
-      log.info('sending message', {
-        userTo: user.userId,
-        clientTo: clientId,
-        // Instance may be undefined if we are making an instance request,
-        // i.e. we know that a client is ONLINE with uProxy, but don't
-        // yet have their instance info.  This is not an error.
-        instanceTo: user.clientToInstance(clientId),
-        msg: messageString
-      });
-      if (this.encryptWithClientId_()) {
-        var key = getKeyFromClientId(clientId);
-        return crypto.signEncrypt(messageString, key).then((cipherText :string) => {
-          console.log('sending encrypted message: ' + cipherText);
-          return this.freedomApi_.sendMessage(clientId, cipherText);
-        });
-      } else {
-        return this.freedomApi_.sendMessage(clientId, messageString);
-      }
-    }
-
-    // TODO: We should make a class for monitors or generally to encapsulate
-    // setInterval/clearInterval calls.  Then we could call monitor.start
-    // and monitor.stop.
-    private startMonitor_ = () : void => {
-      if (this.monitorIntervalId_) {
-        // clear any existing monitor
-        log.error('startMonitor_ called with monitor already running');
-        this.stopMonitor_();
-      } else if (!this.isMonitoringEnabled_()) {
-        return;
-      }
-
-      var monitorCallback = () => {
-        // TODO: if too many instances are missing, we may send more messages
-        // than our XMPP server will allow and be throttled.  We should change
-        // monitoring to limit the number of XMPP messages it sends on each
-        // interval.
-        for (var userId in this.roster) {
-          this.getUser(userId).monitor();
-        }
-      };
-      this.monitorIntervalId_ = setInterval(monitorCallback, 60000);
-    }
-
-    private stopMonitor_ = () : void => {
-      if (this.monitorIntervalId_) {
-        clearInterval(this.monitorIntervalId_);
-      }
-      this.monitorIntervalId_ = null;
-    }
-
-    public resendInstanceHandshakes = () : void => {
+    } else {
+      return this.freedomApi_.sendMessage(clientId, messageString);
+    }
+  }
+
+  // TODO: We should make a class for monitors or generally to encapsulate
+  // setInterval/clearInterval calls.  Then we could call monitor.start
+  // and monitor.stop.
+  private startMonitor_ = () : void => {
+    if (this.monitorIntervalId_) {
+      // clear any existing monitor
+      log.error('startMonitor_ called with monitor already running');
+      this.stopMonitor_();
+    } else if (!this.isMonitoringEnabled_()) {
+      return;
+    }
+
+    var monitorCallback = () => {
+      // TODO: if too many instances are missing, we may send more messages
+      // than our XMPP server will allow and be throttled.  We should change
+      // monitoring to limit the number of XMPP messages it sends on each
+      // interval.
       for (var userId in this.roster) {
-        this.roster[userId].resendInstanceHandshakes();
-      }
-    }
-
-    private isFirebase_ = () : boolean => {
-      // Default to false.
-      var options :social.NetworkOptions = NETWORK_OPTIONS[this.name];
-      return options ? options.isFirebase === true : false;
-    }
-
-    private isMonitoringEnabled_ = () : boolean => {
-      // Default to true.
-      var options :social.NetworkOptions = NETWORK_OPTIONS[this.name];
-      return options ? options.enableMonitoring === true : true;
-    }
-
-    private encryptWithClientId_ = (): boolean => {
-      // Default to false.
-      var options: social.NetworkOptions = NETWORK_OPTIONS[this.name];
-      return options ? options.encryptWithClientId === true : true;
-    }
-
-    public getNetworkState = () :social.NetworkState => {
-      var rosterState :{[userId :string] :social.UserData} = {};
-      for (var userId in this.roster) {
-        var userState = this.roster[userId].currentStateForUI()
-        if (userState !== null) {
-          rosterState[userId] = userState;
-        }
-      }
-
-      return {
-        name: this.name,
-        profile: this.myInstance.getUserProfile(),
-        roster: rosterState
-      };
-    }
-
-  }  // class Social.FreedomNetwork
-
-
-  // A Social.Network implementation that "sends" a message by relaying it to
-  // the uProxy UI for display to the user and "receives" a message from the
-  // uProxy UI after the user has manually entered (copy/pasted) it into the
-  // UI.
-  //
-  // This network is unusual in that there is no distinction among user IDs,
-  // client IDs, and instance IDs; they are all the same thing. The reason is
-  // as follows:
-  //   - The manual network has no concept of a single user having multiple
-  //     clients; the client ID uniquely identifies the user in the manual
-  //     network. Thus, a user ID is also a client ID.
-  //   - Similarly, there is no concept of a single user having multiple
-  //     instances. Each instance is independent and not correlated with other
-  //     instances in any way. Thus, an instance ID is also a user ID.
-  export class ManualNetwork extends AbstractNetwork {
-    constructor(public name :string) {
-      super(name);
-    }
-
-    //===================== Social.Network implementation ====================//
-
-    public login = (reconnect :boolean, userName ?:string) : Promise<void> => {
-      return Promise.resolve<void>();
-    }
-
-    public logout = () : Promise<void> => {
-      return Promise.resolve<void>();
-    }
-
-    public send = (user :remote_user.User,
-                   recipientClientId :string,
-                   message :social.PeerMessage) : Promise<void> => {
-      // TODO: Batch messages.
-      // Relay the message to the UI for display to the user.
-      var versionedMessage :social.VersionedPeerMessage = {
-        type: message.type,
-        data: message.data,
-        version: globals.effectiveMessageVersion()
-      };
-      ui.update(uproxy_core_api.Update.MANUAL_NETWORK_OUTBOUND_MESSAGE,
-          versionedMessage);
-
-      return Promise.resolve<void>();
-    }
-
-    // TODO: Consider adding a mechanism for reporting back to the UI that a
-    // message is malformed or otherwise invalid.
-    public receive = (senderClientId :string,
-                      message :social.VersionedPeerMessage) : void => {
-      log.debug('Received incoming manual message from %1: %2',
-                senderClientId, message);
-
-      // Client ID and user ID are the same thing in the manual network, so the
-      // sender client ID doubles as the sender user ID.
-      var senderUserId = senderClientId;
-
-      var user =this.getOrAddUser_(senderUserId);
-      // Hack so that handleMessage treats this client as online and doesn't
-      // reject.
-      // TODO: refactor manual network to have its own client messages.
-      user.clientIdToStatusMap[senderClientId] = social.ClientStatus.ONLINE;
-      user.handleMessage(senderUserId, message);
-    }
-
-  }  // class ManualNetwork
+        this.getUser(userId).monitor();
+      }
+    };
+    this.monitorIntervalId_ = setInterval(monitorCallback, 60000);
+  }
+
+  private stopMonitor_ = () : void => {
+    if (this.monitorIntervalId_) {
+      clearInterval(this.monitorIntervalId_);
+    }
+    this.monitorIntervalId_ = null;
+  }
+
+  public resendInstanceHandshakes = () : void => {
+    for (var userId in this.roster) {
+      this.roster[userId].resendInstanceHandshakes();
+    }
+  }
+
+  private isFirebase_ = () : boolean => {
+    // Default to false.
+    var options :social.NetworkOptions = NETWORK_OPTIONS[this.name];
+    return options ? options.isFirebase === true : false;
+  }
+
+  private isMonitoringEnabled_ = () : boolean => {
+    // Default to true.
+    var options :social.NetworkOptions = NETWORK_OPTIONS[this.name];
+    return options ? options.enableMonitoring === true : true;
+  }
+
+  private encryptWithClientId_ = (): boolean => {
+    // Default to false.
+    var options: social.NetworkOptions = NETWORK_OPTIONS[this.name];
+    return options ? options.encryptWithClientId === true : true;
+  }
+
+  public getNetworkState = () :social.NetworkState => {
+    var rosterState :{[userId :string] :social.UserData} = {};
+    for (var userId in this.roster) {
+      var userState = this.roster[userId].currentStateForUI()
+      if (userState !== null) {
+        rosterState[userId] = userState;
+      }
+    }
+
+    return {
+      name: this.name,
+      profile: this.myInstance.getUserProfile(),
+      roster: rosterState
+    };
+  }
+
+}  // class Social.FreedomNetwork
+
+
+// A Social.Network implementation that "sends" a message by relaying it to
+// the uProxy UI for display to the user and "receives" a message from the
+// uProxy UI after the user has manually entered (copy/pasted) it into the
+// UI.
+//
+// This network is unusual in that there is no distinction among user IDs,
+// client IDs, and instance IDs; they are all the same thing. The reason is
+// as follows:
+//   - The manual network has no concept of a single user having multiple
+//     clients; the client ID uniquely identifies the user in the manual
+//     network. Thus, a user ID is also a client ID.
+//   - Similarly, there is no concept of a single user having multiple
+//     instances. Each instance is independent and not correlated with other
+//     instances in any way. Thus, an instance ID is also a user ID.
+export class ManualNetwork extends AbstractNetwork {
+  constructor(public name :string) {
+    super(name);
+  }
+
+  //===================== Social.Network implementation ====================//
+
+  public login = (reconnect :boolean, userName ?:string) : Promise<void> => {
+    return Promise.resolve<void>();
+  }
+
+  public logout = () : Promise<void> => {
+    return Promise.resolve<void>();
+  }
+
+  public send = (user :remote_user.User,
+                 recipientClientId :string,
+                 message :social.PeerMessage) : Promise<void> => {
+    // TODO: Batch messages.
+    // Relay the message to the UI for display to the user.
+    var versionedMessage :social.VersionedPeerMessage = {
+      type: message.type,
+      data: message.data,
+      version: globals.effectiveMessageVersion()
+    };
+    ui.update(uproxy_core_api.Update.MANUAL_NETWORK_OUTBOUND_MESSAGE,
+        versionedMessage);
+
+    return Promise.resolve<void>();
+  }
+
+  // TODO: Consider adding a mechanism for reporting back to the UI that a
+  // message is malformed or otherwise invalid.
+  public receive = (senderClientId :string,
+                    message :social.VersionedPeerMessage) : void => {
+    log.debug('Received incoming manual message from %1: %2',
+              senderClientId, message);
+
+    // Client ID and user ID are the same thing in the manual network, so the
+    // sender client ID doubles as the sender user ID.
+    var senderUserId = senderClientId;
+
+    var user =this.getOrAddUser_(senderUserId);
+    // Hack so that handleMessage treats this client as online and doesn't
+    // reject.
+    // TODO: refactor manual network to have its own client messages.
+    user.clientIdToStatusMap[senderClientId] = social.ClientStatus.ONLINE;
+    user.handleMessage(senderUserId, message);
+  }
+
+}  // class ManualNetwork
 
 
 export function freedomClientToUproxyClient(
@@ -824,7 +980,10 @@
     userId:    freedomClientState.userId,
     clientId:  freedomClientState.clientId,
     status:    (<any>social.ClientStatus)[freedomClientState.status],
-    timestamp: freedomClientState.timestamp
+    timestamp: freedomClientState.timestamp,
+    // Cast to any because inviteUserData is not yet on "mainstream"
+    // freedom definitions and is only available to Quiver
+    inviteUserData: (<any>freedomClientState)['inviteUserData']
   };
   return state;
 }
