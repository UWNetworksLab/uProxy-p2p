/**
 * user.ts
 *
 * This file defines the uProxy User class. :User is a type relevant both in the
 * Core and the UI, which is why it is in the top-level directory.
 *
 * Here is further information on the interactions between Clients and
 * Instances.
 *
 * Clients hold state for 'a user logged onto a network from a specific device'.
 * They are also ephemeral, so once the client logs out, it is gone forever
 * (the next time the user logs on from the same device to the same network,
 * there will be a new client ID).
 *
 * An Instance is specific to a client running uProxy. More precisely, an
 * Instance represents 'a uProxy installation on a device for a user', and are
 * semi-permanent. Since clients are ephemeral, an Instance can/will be
 * associated with multiple clients over its lifetime, as its uProxy clients
 * login and logout. There will however, only ever be one client at a time.
 * The tricky bit is that the Instance is associated not with the 'human' chat
 * client, but with the 'uProxy' non-human client.
 */
/// <reference path='remote-instance.ts' />
/// <reference path='util.ts' />

/// <reference path='../uproxy.ts' />
/// <reference path='../interfaces/instance.d.ts' />
/// <reference path='../interfaces/user.d.ts' />
/// <reference path='../freedom/typings/social.d.ts' />

module Core {

  interface InstanceReconnection {
    promise :Promise<string>;  // Fulfilled with new clientID upon reconnection.
    fulfill :Function;         // Call fulfill when instance reconnects.
  }

  /**
   * Core.User
   *
   * Builts upon a freedom.Social.UserProfile.
   * Maintains a mapping between a User's clientIds and instanceIds, while
   * handling messages from its parent network to keep connection status,
   * instance messages, and consent up-to-date.
   *
   * NOTE: Deals with communications purely in terms of instanceIds.
   */
  export class User implements BaseUser, Core.Persistent {

    // Name of the user as provided by the social network.
    public name :string;
    public clientIdToStatusMap :{ [clientId :string] :UProxyClient.Status };
    public profile :freedom_Social.UserProfile;

    // Each instance is a user and social network pair.
    private instances_ :{ [instanceId :string] :Core.RemoteInstance };
    private clientToInstanceMap_ :{ [clientId :string] :string };
    private instanceToClientMap_ :{ [instanceId :string] :string };

    /**
     * Users are constructed purely on the basis of receiving a userId.
     * They may or may not have a :UserProfile (because the Network may have
     * received a ClientState or Message for the user, prior to receiving the
     * UserProfile from the social provider.)
     *
     * In any case, a User without a name is known to be 'pending', and should
     * not appear in the UI until actually receiving and being updated with a
     * full UserProfile.
     */
    constructor(public network :Social.Network,
                public userId  :string) {
      console.log('New user: ' + userId);
      this.name = 'pending';
      this.profile = {
        userId: this.userId,
        timestamp: Date.now()
      }
      this.clientIdToStatusMap = {};
      this.instances_ = {};
      this.clientToInstanceMap_ = {};
      this.instanceToClientMap_ = {};
      storage.load<UserState>(this.getStorePath()).then((state) => {
        this.restoreState(state);
      });
    }

    /**
     * Update the information about this user.
     * The userId must match.
     */
    public update = (profile :freedom_Social.UserProfile) => {
      if (profile.userId != this.userId) {
        throw Error('Updating User ' + this.userId +
                    ' with unexpected userID: ' + profile.userId);
      }
      this.name = profile.name;
      this.profile = profile;
      this.log('Updating...');
      this.notifyUI();
    }

    /**
     * Send a message to an Instance belonging to this user.
     * Warns if instanceId does not exist on this user.
     * If the instanceId does exist, but is currently offline (i.e. has no
     * client associated), then it delays the send until the next time that
     * instance becomes online using promises.
     *
     * Returns a promise that the message was sent to the instanceId, fulfilled
     * with the clientId of the recipient.
     */
    public send = (instanceId :string, payload :uProxy.Message)
        : Promise<string> => {
      if (!(instanceId in this.instances_)) {
        console.warn('Cannot send message to non-existing instance ' +
                     instanceId);
        return Promise.reject(new Error(
            'Cannot send to invalid instance ' + instanceId));
      }
      var clientId = this.instanceToClientMap_[instanceId];
      return this.network.send(clientId, payload).then(() => {
        return clientId;
      });
    }

    /**
     * Handle 'onClientState' events from the social provider, which indicate
     * changes in status such as becoming online, offline.
     *  - Only adds uProxy clients to the clients table.
     *  - Sends local instance information as an 'Instance Handshake' to the
     *    remote client if it is known to be uProxy client.
     */
    public handleClient = (client :UProxyClient.State) => {
      if (client.userId != this.userId) {
        console.error(this.userId +
            'received client with unexpected userId: ' + client.userId);
        return;
      }
      this.log('received client' + JSON.stringify(client));
      if (client.clientId in this.clientIdToStatusMap &&
          this.clientIdToStatusMap[client.clientId] == client.status) {
        // Client is already in mapping and its status has not changed, skip.
        // This is done to skip onClientState events we get for each message
        // when only the timestamp has been updated.
        console.log('Client already in memory and is unchanged');
        return;
      }

      switch (client.status) {
        // Send an instance message to newly ONLINE remote uProxy clients.
        case UProxyClient.Status.ONLINE:
          if (!(client.clientId in this.clientIdToStatusMap) ||
              this.clientIdToStatusMap[client.clientId] != UProxyClient.Status.ONLINE) {
            // Client is new, or has changed status from !ONLINE to ONLINE.
            this.network.sendInstanceHandshake(
                client.clientId, this.getConsentForClient_(client.clientId));
          }
          this.clientIdToStatusMap[client.clientId] = client.status;
          break;
        case UProxyClient.Status.OFFLINE:
          // Just delete OFFLINE clients, because they will never be ONLINE
          // again as the same clientID (removes clientId from clientIdToStatusMap
          // and related data structures).
          this.removeClient_(client.clientId);
          break;
        case UProxyClient.Status.ONLINE_WITH_OTHER_APP:
          // TODO: Figure out potential invite or chat-mechanism for non-uProxy
          // clients.
          this.clientIdToStatusMap[client.clientId] = client.status;
          break;
        default:
          console.warn('Received client ' + client.clientId +
              ' with invalid status: (' + client.status + ')');
          break;
      }
      this.notifyUI();
    }

    /**
     * Handle 'onMessage' events from the social provider, which can be any type
     * of message from another contact, then delegate the message to the correct
     * handler.
     * Emits an error for a message from a client which doesn't exist.
     */
    public handleMessage = (clientId :string, msg :uProxy.Message) => {
      if (!(clientId in this.clientIdToStatusMap)) {
        console.error(this.userId +
            ' received message for non-existing client: ' + clientId);
        return;
      }
      var msgType :uProxy.MessageType = msg.type;
      switch (msg.type) {
        case uProxy.MessageType.INSTANCE:
          this.syncInstance_(clientId, <InstanceMessage>msg.data);
          break;
        case uProxy.MessageType.SIGNAL_FROM_CLIENT_PEER:
        case uProxy.MessageType.SIGNAL_FROM_SERVER_PEER:
          var instance = this.getInstance(this.clientToInstance(clientId));
          if (!instance) {
            // TODO: this may occur due to a race condition where uProxy has
            // received an onUserProfile and onClientState event, but not yet
            // recieved and instance message, and the peer tries to start
            // proxying.  We should fix this somehow.
            console.error('failed to get instance for clientId ' + clientId);
            return;
          }
          instance.handleSignal(msg.type, msg.data);
          break;
        case uProxy.MessageType.INSTANCE_REQUEST:
          console.log('got instance request from ' + clientId);
          this.network.sendInstanceHandshake(
              clientId, this.getConsentForClient_(clientId));
          break;
        default:
          console.error(this.userId + ' received invalid message.', msg);
      }
    }

    private getConsentForClient_ = (clientId :string) : Consent.WireState => {
      var instanceId = this.clientToInstanceMap_[clientId];
      if (typeof instanceId === 'undefined') {
        return null;
      }
      return (this.instances_[instanceId]).getConsentBits();;
    }

    public getInstance = (instanceId:string) => {
      return this.instances_[instanceId];
    }

    /**
     * Helper that returns the local user's instance ID.
     * TODO: This API is confusing because it doesn't return the instance
     * for this (remote) user object, but instead returns information about the
     * user running uProxy.  We should clean this up somehow.
     */
    public getLocalInstanceId = () : string => {
      return this.network.getLocalInstance().instanceId;
    }

    /**
     * Synchronize with new remote instance data, update the instance-client
     * mapping, save to storage, and update the UI.
     * Assumes the clientId associated with this instance is valid and belongs
     * to this user.
     * In no case will this function fail to generate or update an entry of
     * this user's instance table.
     */
    private syncInstance_ = (clientId :string, data :InstanceMessage)
        : void => {
      var instance : InstanceHandshake = data.handshake;
      if (UProxyClient.Status.ONLINE !== this.clientIdToStatusMap[clientId]) {
        console.error('Received an Instance Handshake from a non-uProxy client! '
                     + clientId);
        return;
      }
      this.log('received instance' + JSON.stringify(data));
      var instanceId = instance.instanceId;
      var oldClientId = this.instanceToClientMap_[instance.instanceId];
      if (oldClientId) {
        // Remove old mapping if it exists.
        this.clientToInstanceMap_[oldClientId] = null;
      }
      this.clientToInstanceMap_[clientId] = instanceId;
      this.instanceToClientMap_[instanceId] = clientId;

      // Create or update the Instance object.
      var existingInstance = this.instances_[instanceId];
      if (existingInstance) {
        existingInstance.update(instance);
        if (!data.consent) {
          existingInstance.sendConsent();
        }
      } else {
        existingInstance = new Core.RemoteInstance(this, instanceId, instance);
        this.instances_[instanceId] = existingInstance;
        this.saveToStorage();
      }

      if (data.consent) {
        existingInstance.updateConsent(data.consent);
      }
    }

    /**
     * Maintain a mapping between clientIds and instanceIds.
     */
    public clientToInstance = (clientId :string) : string => {
      return this.clientToInstanceMap_[clientId];
    }

    public instanceToClient= (instanceId :string) : string => {
      return this.instanceToClientMap_[instanceId];
    }

    /**
     * Remove a client from this User. Also removes the client <--> instance
     * mapping if it exists.
     */
    private removeClient_ = (clientId:string) => {
      delete this.clientIdToStatusMap[clientId];
      var instanceId = this.clientToInstanceMap_[clientId];
      if (instanceId) {
        delete this.instanceToClientMap_[instanceId];
      }
      delete this.clientToInstanceMap_[clientId];
    }

    /**
     * Send the latest full state about everything in this user to the UI.
     * Only sends to UI if the user is ready to be visible. (has UserProfile)
     */
    public notifyUI = () => {
      if ('pending' == this.name) {
        this.log('Not showing UI without profile.');
        return;
      }

      // TODO: there is a bug where sometimes this.profile.name is not set,
      // even though we have this.name set.  This should be tracked down, but for now
      // we can just copy this.name to this.profile.name.
      if (!this.profile.name) {
        this.profile.name = this.name;
      }

      var instanceStatesForUi = [];
      for (var instanceId in this.instances_) {
        if (this.instances_[instanceId].readFromStorage) {
          instanceStatesForUi.push(
              this.instances_[instanceId].currentStateForUi());
        }
      }

      // TODO: There is a bug in here somewhere. The UI message doesn't make it,
      // sometimes.
      ui.syncUser(<UI.UserMessage>{
        network: this.network.name,
        user: {
          userId: this.profile.userId,
          name: this.profile.name,
          imageData: this.profile.imageData,
          isOnline: this.isOnline()
        },
        instances: instanceStatesForUi
      })
      this.log('Sent myself to UI. \n' +
          JSON.stringify(this.clientToInstanceMap_) + ' with ' +
          JSON.stringify(instanceStatesForUi));
    }

    /**
     * Helper which logs messages clearly belonging to this Core.User.
     */
    private log = (msg:string) : void => {
      console.log('[User ' + this.name + '] ' + msg);
    }

    public monitor = () : void => {
      for (var clientId in this.clientIdToStatusMap) {
        var isMissingInstance =
            (this.clientIdToStatusMap[clientId] == UProxyClient.Status.ONLINE) &&
            !(clientId in this.clientToInstanceMap_);
        if (isMissingInstance) {
          console.warn('monitor found no instance for clientId ' + clientId);
          this.requestInstance_(clientId);
        }
      }
    }

    private requestInstance_ = (clientId) : void => {
      this.log('requesting instance');
      var instanceRequestMsg :uProxy.Message = {
        type: uProxy.MessageType.INSTANCE_REQUEST,
        data: {}
      };
      this.network.send(clientId, instanceRequestMsg);
    }

    public isOnline = () : boolean => {
      // For each instance we know about, check if it's online.
      var hasInstances = false;
      var hasOnlineInstances = false;
      for (var instanceId in this.instances_) {
        hasInstances = true;
        if (this.isInstanceOnline(instanceId)) {
          hasOnlineInstances = true;
          break;
        }
      }

      // If the user has instances, return true iff any of them are online.
      if (hasInstances) {
        return hasOnlineInstances;
      }

      // If the user does not have instances, check if they are online with
      // another app.
      for (var clientId in this.clientIdToStatusMap) {
        var status = this.clientIdToStatusMap[clientId];
        if (status == UProxyClient.Status.ONLINE_WITH_OTHER_APP) {
          return true;
        }
      }

      // User is not online.
      return false;
    }

    public isInstanceOnline = (instanceId :string) : boolean => {
      var clientId = this.instanceToClientMap_[instanceId];
      if (!clientId) {
        return false;
      }
      var status = this.clientIdToStatusMap[clientId];
      if (status == UProxyClient.Status.ONLINE) {
        return true;
      }
      return false;
    }

<<<<<<< HEAD
    public getStorePath() {
      return this.network.getStorePath() + this.userId;
    }

    public saveToStorage = () => {
      var state = this.currentState();
      storage.save<UserState>(this.getStorePath(), state).then((old) => {});
    }

    public restoreState = (state :UserState) => {
      if (this.name === 'pending') {
        this.name = state.name;
      }

      if (typeof this.profile.imageData === 'undefined') {
        this.profile.imageData = state.imageData;
      }
      for (var i in state.instanceIds) {
        var instanceId = state.instanceIds[i];
        console.log('new instance Id ' + instanceId);
        if (!(instanceId in this.instances_)) {
          this.instances_[instanceId] =
              new Core.RemoteInstance(this, instanceId, null);
        }
      }
      this.notifyUI();
    }

    public currentState = () :UserState => {
      return cloneDeep({
        name : this.name,
        imageData: this.profile.imageData,
        instanceIds: Object.keys(this.instances_)
      });
=======
    public handleLogout = () => {
      for (var instanceId in this.instances_) {
        this.instances_[instanceId].handleLogout();
      }
    }

    public resendInstanceHandshakes = () => {
      for (var instanceId in this.instanceToClientMap_) {
        var clientId = this.instanceToClientMap_[instanceId];
        this.network.sendInstanceHandshake(
            clientId, this.getConsentForClient_(clientId));
      }
>>>>>>> c940b268
    }

  }  // class User

  export interface UserState {
    name        :string;
    imageData     :string;
    // Only save and load the instanceIDs. The actual RemoteInstances will
    // be saved and loaded separately.
    instanceIds :string[];
  }

}  // module uProxy<|MERGE_RESOLUTION|>--- conflicted
+++ resolved
@@ -418,7 +418,6 @@
       return false;
     }
 
-<<<<<<< HEAD
     public getStorePath() {
       return this.network.getStorePath() + this.userId;
     }
@@ -453,7 +452,8 @@
         imageData: this.profile.imageData,
         instanceIds: Object.keys(this.instances_)
       });
-=======
+    }
+
     public handleLogout = () => {
       for (var instanceId in this.instances_) {
         this.instances_[instanceId].handleLogout();
@@ -466,7 +466,6 @@
         this.network.sendInstanceHandshake(
             clientId, this.getConsentForClient_(clientId));
       }
->>>>>>> c940b268
     }
 
   }  // class User
