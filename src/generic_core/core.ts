--- conflicted
+++ resolved
@@ -89,15 +89,10 @@
   // We need to use slice to copy the values, otherwise modifying this
   // variable can modify DEFAULT_STUN_SERVERS_ as well.
   public globalSettings :Core.GlobalSettings
-<<<<<<< HEAD
-      = {description : '',
-         stunServers : this.DEFAULT_STUN_SERVERS_.slice(0)};
-=======
       = {description: '',
          stunServers: this.DEFAULT_STUN_SERVERS_.slice(0),
          hasSeenSharingEnabledScreen: false,
          hasSeenWelcome: false};
->>>>>>> 5a6d746c
   public loadGlobalSettings :Promise<void> = null;
 
   constructor() {
@@ -291,13 +286,10 @@
         }
       }
     }
-<<<<<<< HEAD
-=======
 
     this.globalSettings.hasSeenSharingEnabledScreen =
         newSettings.hasSeenSharingEnabledScreen;
     this.globalSettings.hasSeenWelcome = newSettings.hasSeenWelcome;
->>>>>>> 5a6d746c
   }
 
   /**
