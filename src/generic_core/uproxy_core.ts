--- conflicted
+++ resolved
@@ -143,9 +143,6 @@
         network: networkName,
         userId: network.myInstance.userId
       });
-<<<<<<< HEAD
-    }).catch((e :Error) => {
-=======
 
       return this.connectedNetworks_.get().then((networks :string[]) => {
         if (_.includes(networks, networkName)) {
@@ -158,7 +155,6 @@
         console.warn('Could not save connected networks', e);
       });
     }, (e) => {
->>>>>>> ed679946
       delete this.pendingNetworks_[networkName];
       throw e;
     });
