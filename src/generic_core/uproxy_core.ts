--- conflicted
+++ resolved
@@ -236,17 +236,7 @@
 
   public startCopyPasteGet = () : Promise<net.Endpoint> => {
     this.copyPasteGettingMessages_ = [];
-<<<<<<< HEAD
-    return copyPasteConnection.startGet(globals.MESSAGE_VERSION);
-=======
-    if (remoteProxyInstance) {
-      log.warn('Existing proxying session, terminating');
-      remoteProxyInstance.stop();
-      remoteProxyInstance = null;
-    }
-
     return copyPasteConnection.startGet(globals.effectiveMessageVersion());
->>>>>>> 79599081
   }
 
   public stopCopyPasteGet = () :Promise<void> => {
