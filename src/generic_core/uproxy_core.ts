/// <reference path='../../../third_party/typings/freedom/freedom.d.ts' />

import bridge = require('../../../third_party/uproxy-lib/bridge/bridge');
import globals = require('./globals');
import _ = require('lodash');
import logging = require('../../../third_party/uproxy-lib/logging/logging');
import loggingTypes = require('../../../third_party/uproxy-lib/loggingprovider/loggingprovider.types');
import net = require('../../../third_party/uproxy-lib/net/net.types');
import onetime = require('../../../third_party/uproxy-lib/bridge/onetime');
import nat_probe = require('../../../third_party/uproxy-lib/nat/probe');
import remote_connection = require('./remote-connection');
import remote_instance = require('./remote-instance');
import user = require('./remote-user');
import social_network = require('./social');
import social = require('../interfaces/social');
import StoredValue = require('./stored_value');
import ui_connector = require('./ui_connector');
import uproxy_core_api = require('../interfaces/uproxy_core_api');
import version = require('../generic/version');

import ui = ui_connector.connector;
import storage = globals.storage;

// This is a global instance of RemoteConnection that is currently used for
// either sharing or using a proxy through the copy+paste interface (i.e.
// without an instance)
export var copyPasteConnection :remote_connection.RemoteConnection = null;

var log :logging.Log = new logging.Log('core');
log.info('Loading core', version.UPROXY_VERSION);

// Note that the proxy runs extremely slowly in debug ('*:D') mode.
export var loggingController = freedom['loggingcontroller']();
loggingController.setDefaultFilter(
    loggingTypes.Destination.console,
    loggingTypes.Level.warn);
loggingController.setDefaultFilter(
    loggingTypes.Destination.buffered,
    loggingTypes.Level.debug);

var portControl = globals.portControl;

// Prefix for freedomjs modules which interface with cloud computing providers.
const CLOUD_PROVIDER_MODULE_PREFIX: string = 'CLOUDPROVIDER-';

const getCloudProviderNames = (): string[] => {
  let results: string[] = [];
  for (var dependency in freedom) {
    if (freedom.hasOwnProperty(dependency) &&
        dependency.indexOf(CLOUD_PROVIDER_MODULE_PREFIX) === 0) {
      results.push(dependency.substr(CLOUD_PROVIDER_MODULE_PREFIX.length));
    }
  }
  return results;
};

/**
 * Primary uProxy backend. Handles which social networks one is connected to,
 * sends updates to the UI, and handles commands from the UI.
 */
export class uProxyCore implements uproxy_core_api.CoreApi {

  private batcher_ : onetime.SignalBatcher<social.PeerMessage>;

  // this should be set iff an update to the core is available
  private availableVersion_ :string = null;

  private connectedNetworks_ = new StoredValue<string[]>('connectedNetworks', []);

  constructor() {
    log.debug('Preparing uProxy Core');
    copyPasteConnection = new remote_connection.RemoteConnection(
        (update:uproxy_core_api.Update, message?:social.PeerMessage) => {
      if (update !== uproxy_core_api.Update.SIGNALLING_MESSAGE) {
        ui.update(update, message);
      } else {
        this.batcher_.addToBatch(message);
      }
    }, undefined, portControl);

    this.refreshPortControlSupport();

    globals.loadSettings.then(() => {
      return this.connectedNetworks_.get();
    }).then((networks :string[]) => {
      var logins :Promise<void>[] = [];

      for (var i in networks) {
        var networkName = networks[i]
        if (!(networkName in social_network.networks)) {
          // Network may have been removed, e.g. old "Facebook" network is now
          // "Facebook-Firebase-V2".
          continue;
        }
        logins.push(this.login({
          network: networkName,
          loginType: uproxy_core_api.LoginType.RECONNECT
        }).catch(() => {
          // any failure to login should just be ignored - the user will either
          // be logged in with just some accounts or still on the login screen
          return;
        }));

        // at this point, clear all networks; those that successfully get logged
        // in will be re-added
        this.connectedNetworks_.set([]);
      }

      // this return is meaningless, but it may be useful in the future
      return Promise.all(logins);
    }).then(() => {
      log.info('Finished handling reconnections');
    });
  }

  // sendInstanceHandshakeMessage = (clientId :string) => {
  //   // TODO: Possibly implement this, or get rid of the possibility for
  //   // UI-initiated instance handshakes.
  // }

  changeOption = (option :string) => {
    // TODO: implement options.
  }

  dismissNotification = (instancePath :social.InstancePath) => {
    // TODO: implement options.
  }

  private pendingNetworks_ :{[name :string] :social.Network} = {};
  private portControlSupport_ = uproxy_core_api.PortControlSupport.PENDING;

  /**
   * Access various social networks using the Social API.
   */
  public login = (loginArgs :uproxy_core_api.LoginArgs) :Promise<uproxy_core_api.LoginResult> => {
    var networkName = loginArgs.network;

    if (!(networkName in social_network.networks)) {
      log.warn('Network does not exist', networkName);
      return Promise.reject(new Error('Network does not exist (' + networkName + ')'));
    }

    var network = this.pendingNetworks_[networkName];
    if (typeof network === 'undefined') {
      network = new social_network.FreedomNetwork(networkName);
      this.pendingNetworks_[networkName] = network;
    }

    return network.login(loginArgs.loginType, loginArgs.userName).then(() => {
      delete this.pendingNetworks_[networkName];
      log.info('Successfully logged in to network', {
        network: networkName,
        userId: network.myInstance.userId
      });

      // Save network to storage so we can reconnect on restart.
      return this.connectedNetworks_.get().then((networks :string[]) => {
        if (_.includes(networks, networkName)) {
          return;
        }
        networks.push(networkName);
        return this.connectedNetworks_.set(networks);
      }).catch((e) => {
        console.warn('Could not save connected networks', e);
      }).then(() => {
        // Fulfill login's returned promise with uproxy_core_api.LoginResult.
        return {
          userId: network.myInstance.userId,
          instanceId: network.myInstance.instanceId
        }
      });
    }, (e) => {
      delete this.pendingNetworks_[networkName];
      throw e;
    });
  }

  /**
   * Log-out of |networkName|.
   * TODO: write a test for this.
   */
  public logout = (networkInfo :social.SocialNetworkInfo) : Promise<void> => {
    var networkName = networkInfo.name;
    if (networkInfo.userId) {
      const userId = networkInfo.userId;
      var network = social_network.getNetwork(networkName, userId);
    } else {
      var network = this.getNetworkByName_(networkName);
    }

    if (null === network) {
      log.warn('Could not logout of network', networkName);
      return;
    }

    return network.logout().then(() => {
      log.info('Successfully logged out of network', networkName);

      return this.connectedNetworks_.get().then((networks) => {
        return this.connectedNetworks_.set(_.without(networks, networkName));
      }).catch((e) => {
        log.warn('Could not remove network from list of connected networks', e);
        // we will probably not be able to log back in anyways, ignore this
        return;
      });
    });
  }

  // onUpdate not needed in the real core.
  onUpdate = (update:uproxy_core_api.Update, handler:Function) => {
    throw "uproxy_core onUpdate not implemented.";
  }

  /**
   * Updates user's description of their current device. This applies to all
   * local instances for every network the user is currently logged onto. Those
   * local instances will then propogate their description update to all
   * instances.
   */
  public updateGlobalSettings = (newSettings :uproxy_core_api.GlobalSettings) => {
    newSettings.version = globals.STORAGE_VERSION;
    if (newSettings.stunServers.length === 0) {
      newSettings.stunServers = globals.DEFAULT_STUN_SERVERS;
    }
    var oldDescription = globals.settings.description;
    globals.storage.save('globalSettings', newSettings)
      .catch((e) => {
        log.error('Could not save globalSettings to storage', e.stack);
      });

    _.merge(globals.settings, newSettings, (a :Object, b :Object) => {
        // ensure we do not merge the arrays and that the reference remains intact
        if (_.isArray(a) && _.isArray(b)) {
          var arrayA = <Object[]>a;
          arrayA.splice(0, arrayA.length);
          for (var i in b) {
            arrayA.push((<Object[]>b)[i]);
          }
          return a;
        }

        // this causes us to fall back to the default merge behaviour
        return undefined;
    });

    if (globals.settings.description !== oldDescription) {
      // Resend instance info to update description for logged in networks.
      for (var networkName in social_network.networks) {
        for (var userId in social_network.networks[networkName]) {
          social_network.networks[networkName][userId].resendInstanceHandshakes();
        }
      }
    }

    loggingController.setDefaultFilter(
      loggingTypes.Destination.console,
      globals.settings.consoleFilter);
  }

  public getFullState = () :Promise<uproxy_core_api.InitialState> => {
    return globals.loadSettings.then(() => {
      var copyPasteConnectionState = copyPasteConnection.getCurrentState();

      return {
        networkNames: Object.keys(social_network.networks),
        cloudProviderNames: getCloudProviderNames(),
        globalSettings: globals.settings,
        onlineNetworks: social_network.getOnlineNetworks(),
        availableVersion: this.availableVersion_,
        copyPasteConnection: copyPasteConnectionState,
        portControlSupport: this.portControlSupport_,
      };
    });
  }

  /**
   * Modifies the local consent value as the result of a local user action.
   * This is a distinct pathway from receiving consent bits over the wire, which
   * is handled directly inside the relevant social.Network.
   */
  public modifyConsent = (command:uproxy_core_api.ConsentCommand) => {
    // Determine which Network, User, and Instance...
    var user = this.getUser(command.path);
    if (!user) {  // Error msg emitted above.
      log.error('Cannot modify consent for non-existing user', command.path);
      return;
    }
    // Set the instance's new consent levels. It will take care of sending new
    // consent bits over the wire and re-syncing with the UI.
    user.modifyConsent(command.action);
  }

  // Resets the copy/paste signal batcher.
  private resetBatcher_ = () : void => {
    this.batcher_ = new onetime.SignalBatcher<social.PeerMessage>((signal:string) => {
      ui.update(uproxy_core_api.Update.ONETIME_MESSAGE, signal);
    }, (signal:social.PeerMessage) => {
      // This is a terminating message iff signal.data is an instance
      // bridge.SignallingMessage (which we can detect by the presence
      // of a signals field) for which bridge.isTerminatingSignal
      // returns true.
      return signal.data && (<any>signal.data).signals &&
        bridge.isTerminatingSignal(<bridge.SignallingMessage>signal.data);
    }, true);
  }

  public startCopyPasteGet = () : Promise<net.Endpoint> => {
    this.resetBatcher_();
    return copyPasteConnection.startGet(globals.effectiveMessageVersion());
  }

  public stopCopyPasteGet = () :Promise<void> => {
    return copyPasteConnection.stopGet();
  }

  public startCopyPasteShare = () => {
    this.resetBatcher_();
    copyPasteConnection.startShare(globals.effectiveMessageVersion());
  }

  public stopCopyPasteShare = () :Promise<void> => {
    return copyPasteConnection.stopShare();
  }

  public sendCopyPasteSignal = (signal:string) => {
    var decodedSignals = <social.PeerMessage[]>onetime.decode(signal);
    decodedSignals.forEach(copyPasteConnection.handleSignal);
  }

  public inviteUser = (data: {networkId: string; userName: string}): Promise<void> => {
    // TODO: clean this up - hack to find the one network
    var network: social.Network;
    for (var userId in social_network.networks[data.networkId]) {
      network = social_network.networks[data.networkId][userId];
      break;
    }
    return network.inviteUser(data.userName);
  }

  public acceptInvitation = (data :uproxy_core_api.InvitationData) : Promise<void> => {
    var networkName = data.network.name;
    var networkUserId = data.network.userId;
    if (!networkUserId) {
      // Take the first key in the userId to social network map as the current user.
      // Assumes the user is only signed in once to any given network.
      networkUserId = Object.keys(social_network.networks[networkName])[0];
    }
    var network = social_network.getNetwork(networkName, networkUserId);
    return network.acceptInvitation(data.tokenObj, data.userId);
  }

  public getInviteUrl = (data :uproxy_core_api.InvitationData): Promise<string> => {
    var network = social_network.networks[data.network.name][data.network.userId];
    return network.getInviteUrl(data.userId || '');
  }

  public sendEmail = (data :uproxy_core_api.EmailData) : void => {
    var networkInfo = data.networkInfo;
    var network = social_network.networks[networkInfo.name][networkInfo.userId];
    network.sendEmail(data.to, data.subject, data.body);
  }

  /**
   * Begin using a peer as a proxy server.
   * Starts SDP negotiations with a remote peer. Assumes |path| to the
   * RemoteInstance exists.
   */
  public start = (path :social.InstancePath) : Promise<net.Endpoint> => {
    var remote = this.getInstance(path);
    if (!remote) {
      log.error('Instance does not exist for proxying', path.instanceId);
      return Promise.reject(new Error('Instance does not exist for proxying (' + path.instanceId + ')'));
    }
    // Remember this instance as our proxy.  Set this before start fulfills
    // in case the user decides to cancel the proxy before it begins.
    return remote.start();
  }

  /**
   * Stop proxying with the current instance, if it exists.
   */
  public stop = (path :social.InstancePath) => {
    var remote = this.getInstance(path);
    if (!remote) {
      log.error('Instance does not exist for proxying', path.instanceId);
      return Promise.reject(new Error('Instance does not exist for proxying (' + path.instanceId + ')'));
    }
    remote.stop();
    // TODO: Handle revoked permissions notifications.
  }

  /**
   * Obtain the RemoteInstance corresponding to an instance path.
   */
  public getInstance = (path :social.InstancePath) :social.RemoteUserInstance => {
    var user = this.getUser(path);
    if (!user) {
      log.error('No user', path.userId);
      return;
    }
    return user.getInstance(path.instanceId);
  }

  public getUser = (path :social.UserPath) :social.RemoteUser => {
    var network = social_network.getNetwork(path.network.name, path.network.userId);
    if (!network) {
      log.error('No network', path.network.name);
      return;
    }
    return network.getUser(path.userId);
  }

  // If the user requests the NAT type while another NAT request is pending,
  // the then() block of doNatProvoking ends up being called twice.
  // We keep track of the timeout that resets the NAT type to make sure
  // there is at most one timeout at a time.
  private natResetTimeout_ :NodeJS.Timer;

  public getNatType = () :Promise<string> => {
    if (globals.natType === '') {
      // Function that returns a promise which fulfills
      // in a given time.
      var countdown = (time:number) : Promise<void> => {
        return new Promise<void>((F, R) => {
          setTimeout(F, time);
        });
      }

      // Return the first Promise that fulfills in the 'race'
      // between a countdown and NAT provoking.
      // i.e., if NAT provoking takes longer than 30s, the countdown
      // will return first, and a time out message is returned.
      return Promise.race(
        [ countdown(30000).then(() => {
            return 'NAT classification timed out.';
          }),
          nat_probe.probe().then((natType:string) => {
            globals.natType = natType;
            // Store NAT type for five minutes. This way, if the user previews
            // their logs, and then submits them shortly after, we do not need
            // to determine the NAT type once for the preview, and once for
            // submission to our backend.
            // If we expect users to check NAT type frequently (e.g. if they
            // switch between networks while troubleshooting), then we might want
            // to remove caching.
            clearTimeout(this.natResetTimeout_);
            this.natResetTimeout_ = setTimeout(() => {globals.natType = '';}, 300000);
            return globals.natType;
          })
        ]);
    } else {
      return Promise.resolve(globals.natType);
    }
  }

  // Probe for NAT-PMP, PCP, and UPnP support
  // Sets this.portControlSupport_ and sends update message to UI
  public refreshPortControlSupport = () :Promise<void> => {
    this.portControlSupport_ = uproxy_core_api.PortControlSupport.PENDING;
    ui.update(uproxy_core_api.Update.PORT_CONTROL_STATUS,
              uproxy_core_api.PortControlSupport.PENDING);

    return portControl.probeProtocolSupport().then(
      (probe:freedom.PortControl.ProtocolSupport) => {
        this.portControlSupport_ = (probe.natPmp || probe.pcp || probe.upnp) ?
                                   uproxy_core_api.PortControlSupport.TRUE :
                                   uproxy_core_api.PortControlSupport.FALSE;
        ui.update(uproxy_core_api.Update.PORT_CONTROL_STATUS,
                  this.portControlSupport_);
    });
  }

  // Probe the NAT type and support for port control protocols
  // Returns an object with the NAT configuration as keys
  public getNetworkInfoObj = () :Promise<uproxy_core_api.NetworkInfo> => {
    var natInfo :uproxy_core_api.NetworkInfo = {
      natType: undefined,
      pmpSupport: undefined,
      pcpSupport: undefined,
      upnpSupport: undefined
    };

    return this.getNatType().then((natType:string) => {
      natInfo.natType = natType;
      return portControl.probeProtocolSupport().then(
        (probe:freedom.PortControl.ProtocolSupport) => {
          natInfo.pmpSupport = probe.natPmp;
          natInfo.pcpSupport = probe.pcp;
          natInfo.upnpSupport = probe.upnp;
          return natInfo;
      }).catch((err:Error) => {
        // Should only catch the error when getInternalIp() times out
        natInfo.errorMsg = 'Could not probe for port control protocols: ' + err.message;
        return natInfo;
      });
    });
  }

  // Returns a string of the NAT type and support for port control protocols
  public getNetworkInfo = () :Promise<string> => {
    return this.getNetworkInfoObj().then((natInfo:uproxy_core_api.NetworkInfo) => {
      var natInfoStr = 'NAT Type: ' + natInfo.natType + '\n';
      if (natInfo.errorMsg) {
        natInfoStr += natInfo.errorMsg + '\n';
      } else {
        natInfoStr += 'NAT-PMP: ' +
                  (natInfo.pmpSupport ? 'Supported' : 'Not supported') + '\n';
        natInfoStr += 'PCP: ' +
                  (natInfo.pcpSupport ? 'Supported' : 'Not supported') + '\n';
        natInfoStr += 'UPnP IGD: ' +
                  (natInfo.upnpSupport ? 'Supported' : 'Not supported') + '\n';
      }
      return natInfoStr;
    });
  }

  public getLogs = () :Promise<string> => {
    return loggingController.getLogs().then((rawLogs:string[]) => {
        var formattedLogsWithVersionInfo =
            'Version: ' + JSON.stringify(version.UPROXY_VERSION) + '\n\n';
        formattedLogsWithVersionInfo += this.formatLogs_(rawLogs);
        return formattedLogsWithVersionInfo;
      });
  }

  public getLogsAndNetworkInfo = () :Promise<string> => {
    return Promise.all([this.getNetworkInfo(),
                        this.getLogs()])
      .then((natAndLogs) => {
        // natAndLogs is an array of returned values corresponding to the
        // array of Promises in Promise.all.
        return natAndLogs[0] + '\n' + natAndLogs[1];
      });
  }

  private formatLogs_ = (logs :string[]) :string => {
    // Searches through text for all JSON fields of the specified key, then
    // replaces the values with the prefix + a counter.
    // e.g.
    //   jsonFieldReplace(
    //       '{"name":"Alice"}...{\\"name\\":\\"Bob\\"}...Alice...Bob...',
    //        'name', 'NAME_');
    // will return:
    //   '{"name":"NAME_1"}...{\\"name\\":\\"NAME_2\\"}...NAME_1...NAME_2...'
    var jsonFieldReplace = (text :string, key :string, prefix :string)
        : string => {
      // Allow for escaped JSON to be matched, e.g. {\"name\":\"Bob\"}
      var re = new RegExp('\\\\*"' + key + '\\\\*":\\\\*"([^"]+)"', 'g');
      var matches :string[];
      var uniqueValueSet :{[value :string] :Boolean} = {};
      while (matches = re.exec(text)) {
        matches[1].replace(/\\+$/, '');  // Removing trailing \
        uniqueValueSet[matches[1]] = true;  // Add userId, name, etc to set.
      }
      var index = 1;
      for (var value in uniqueValueSet) {
        // Replace all occurances of value in text.
        var escapedRegex = new RegExp(
            // Escape all special regex characters, from
            // http://stackoverflow.com/questions/3446170/
            value.replace(/[\-\[\]\/\{\}\(\)\*\+\?\.\\\^\$\|]/g, "\\$&"),
            'g');
        text = text.replace(escapedRegex, prefix + index);
        ++index;
      }
      return text;
    }

    var text = logs.join('\n');

    text = jsonFieldReplace(text, 'name', 'NAME_');
    text = jsonFieldReplace(text, 'userId', 'USER_ID_');
    text = jsonFieldReplace(text, 'imageData', 'IMAGE_DATA_');
    text = jsonFieldReplace(text, 'url', 'URL_');

    // Replace any emails that may have been missed when replacing userIds.
    // Email regex taken from regular-expressions.info
    text = text.replace(/\b[A-Z0-9._%+-]+@[A-Z0-9.-]+\.[A-Z]{2,4}\b/ig,
                        'EMAIL_ADDRESS');
    return text;
  }

  public pingUntilOnline = (pingUrl :string) : Promise<void> => {
    var ping = () : Promise<void> => {
      return new Promise<void>(function(fulfill, reject) {
        var xhr = new XMLHttpRequest();
        xhr.open('GET', pingUrl);
        xhr.onload = function() { fulfill(); };
        xhr.onerror = function(e) { reject(new Error('Ping failed')); };
        xhr.send();
      });
    }

    return new Promise<void>((fulfill, reject) => {
      var checkIfOnline = () => {
        ping().then(() => {
          clearInterval(intervalId);
          fulfill();
        }).catch((e) => {
          // Ping failed (may be because the internet is disconnected),
          // we will try again on the next interval.
        });
      };
      var intervalId = setInterval(checkIfOnline, 5000);
      checkIfOnline();
    });
  }

  public getVersion = () :Promise<{ version :string }> => {
    return Promise.resolve(version.UPROXY_VERSION);
  }

  public handleUpdate = (details :{version :string}) => {
    this.availableVersion_ = details.version;
    ui.update(uproxy_core_api.Update.CORE_UPDATE_AVAILABLE, details);
  }

<<<<<<< HEAD
  public cloudInstall = (args:uproxy_core_api.CloudInstallArgs): Promise<void> => {
    // This is the server name recommended by the blog post.
    const DROPLET_NAME = 'uproxy-cloud-server';

=======
  public cloudUpdate = (args :uproxy_core_api.CloudOperationArgs): Promise<void> => {
    // This is the server name recommended by the blog post.
    const DROPLET_NAME = 'uproxy-cloud-server';
    
>>>>>>> 63be7100
    if (args.providerName !== 'digitalocean') {
      return Promise.reject(new Error('unsupported cloud provider'));
    }

    const provisionerName = CLOUD_PROVIDER_MODULE_PREFIX + args.providerName;
    const provisioner = freedom[provisionerName]();
    const installer = freedom['cloudinstall']();

    const destroyModules = () => {
      freedom[provisionerName].close(provisioner);
      freedom['cloudinstall'].close(installer);
    };

    log.debug('logging into cloud provider %1', args.providerName);
    provisioner.on('status', (update: any) => {
      ui.update(uproxy_core_api.Update.CLOUD_INSTALL_STATUS, update.message);
    });

<<<<<<< HEAD
    // This is the server name recommended by the blog post.
    return provisioner.start(DROPLET_NAME, args.region).then((serverInfo: any) => {
      log.info('created server on digitalocean: %1', serverInfo);

      const host = serverInfo.network.ipv4;
      const port = serverInfo.network.ssh_port;

      log.debug('installing cloud on %1:%2', host, port);

      // TODO: Send real updates. While we could trivially send stdout,
      //       that's extremely verbose right now.
      ui.update(uproxy_core_api.Update.CLOUD_INSTALL_STATUS, 'Installing...');

      // Attempt to install.  If install fails, retry will attempt again
      // up to MAX_INSTALLS times.  Failure may occur because we have just
      // created the server and it is not yet ready for SSH.
      // TODO: The provisioning module should return the username!
      const install = () => {
        return installer.install(host, port, 'root', serverInfo.ssh.private);
      };
      const MAX_INSTALLS = 5;
      return retry(install, MAX_INSTALLS);
    }).then((cloudNetworkData :any) => {
      // TODO: make cloudNetworkData an Invite type.  This requires the cloud
      // social provider to export the Invite interface, and also to cleanup
      // reference paths so that uProxy doesn't need to include modules like
      // ssh2.
      destroyModules();

      // Login to the Cloud network if the user isn't already so that
      // we can add the new cloud server to the roster.
      return this.loginIfNeeded_('Cloud').then((cloudNetwork) => {
        // Set flag so Cloud social provider knows this invite is for the admin
        // user, who just created the server.
        cloudNetworkData['isAdmin'] = true;

        // Synthesize an invite token based on cloudNetworkData.
        // CONSIDER: if we had a social.acceptInvitation that only took
        // networkData we wouldn't need to fake the other fields.
        return cloudNetwork.acceptInvitation({
          v: 2,
          networkName: 'Cloud',
          userName: cloudNetworkData['host'],
          networkData: JSON.stringify(cloudNetworkData)
        });
      });
    }, (installError: Error) => {
      log.error('install failed, cleaning up');

      // Destroy the server we just created so that the user isn't billed.
      provisioner.stop(DROPLET_NAME).then((unused:Object) => {
        log.info('destroyed server on digitalocean');
        destroyModules();
        return Promise.reject(installError);
      }, (destroyError:Error) => {
        // This is bad: the user will be billed for a broken server.
        // TODO: direct the user at the digitalocean console
        log.error('failed to destroy new server after install failure: %1',
            destroyError.message);
        destroyModules();
        return Promise.reject(installError);
      });
    });
  }  // end of cloudInstall
=======
    switch (args.operation) {
      case uproxy_core_api.CloudOperationType.CLOUD_INSTALL:
        if (!args.region) {
          return Promise.reject(new Error('no region specified for cloud provider'));
        }
        return provisioner.start(DROPLET_NAME, args.region).then((serverInfo: any) => {
          log.info('created server on digitalocean: %1', serverInfo);

          const host = serverInfo.network.ipv4;
          const port = serverInfo.network.ssh_port;

          log.debug('installing cloud on %1:%2', host, port);

          // TODO: Send real updates. While we could trivially send stdout,
          //       that's extremely verbose right now.
          ui.update(uproxy_core_api.Update.CLOUD_INSTALL_STATUS, 'Installing...');

          // Attempt to install.  If install fails, retry will attempt again
          // up to MAX_INSTALLS times.  Failure may occur because we have just
          // created the server and it is not yet ready for SSH.
          // TODO: The provisioning module should return the username!
          const install = () => {
            return installer.install(host, port, 'root', serverInfo.ssh.private);
          };
          const MAX_INSTALLS = 5;
          return retry(install, MAX_INSTALLS);
        }).then((cloudNetworkData: any) => {
          // TODO: make cloudNetworkData an Invite type.  This requires the cloud
          // social provider to export the Invite interface, and also to cleanup
          // reference paths so that uProxy doesn't need to include modules like
          // ssh2.
          destroyModules();

          // Login to the Cloud network if the user isn't already so that
          // we can add the new cloud server to the roster.
          return this.loginIfNeeded_('Cloud').then((cloudNetwork) => {
            // Set flag so Cloud social provider knows this invite is for the admin
            // user, who just created the server.
            cloudNetworkData['isAdmin'] = true;

            // Synthesize an invite token based on cloudNetworkData.
            // CONSIDER: if we had a social.acceptInvitation that only took
            // networkData we wouldn't need to fake the other fields.
            return cloudNetwork.acceptInvitation({
              v: 2,
              networkName: 'Cloud',
              userName: cloudNetworkData['host'],
              networkData: JSON.stringify(cloudNetworkData)
            });
          });
        }, (e: Error) => {
          destroyModules();
          return Promise.reject(e);
        });
      case uproxy_core_api.CloudOperationType.CLOUD_DESTROY:
        // OAuth into provider and destroy cloud server
        return provisioner.stop(DROPLET_NAME).then(() => {
          destroyModules();
          log.debug('stopped cloud server on', args.providerName);
        }, (e: Error) => {
          destroyModules();
          log.error('error destroying cloud server:', e.message);
          return Promise.reject(e);
        });
      default:
        return Promise.reject(new Error('cloud operation not supported'));
    }
  }  // end of cloudUpdate
>>>>>>> 63be7100

  // Gets a social.Network, and logs the user in if they aren't yet logged in.
  private loginIfNeeded_ = (networkName :string) : Promise<social.Network> => {
    let network = this.getNetworkByName_(networkName);
    if (network) {
      return Promise.resolve(network);
    }

    // User is not yet logged in.
    return this.login({
      network: networkName,
      loginType: uproxy_core_api.LoginType.INITIAL
    }).then(() => {
      return this.getNetworkByName_(networkName);
    });
  }

  // The social_network module in theory should support multiple userIds
  // being logged into the same network.  However that has never been tested
  // and is not used by the rest of uProxy code.  This method just returns
  // the first (and currently only) network for the given networkName, or null
  // if the network is not logged in.
  private getNetworkByName_ = (networkName :string) : social.Network => {
    for (var userId in social_network.networks[networkName]) {
      return social_network.networks[networkName][userId];
    }
    return null;
  }

  public updateOrgPolicy(policy :Object) :void {
    /* TODO(xwsxethan) handle updating org policy */
  }

  // Remove contact from friend list and storage
  public removeContact = (args :uproxy_core_api.RemoveContactArgs) : Promise<void> => {
    log.info('removeContact', args);
    const network = this.getNetworkByName_(args.networkName);
    return network.removeUserFromStorage(args.userId).then(() => {
      return ui.removeFriend({
        networkName: args.networkName,
        userId: args.userId 
      });
    }).then(() => {
      // If we removed the only cloud friend, logout of the cloud network
      if (args.networkName === 'Cloud') {
        return this.logoutIfRosterEmpty_(network);
      }
    });
  }

  private logoutIfRosterEmpty_ = (network :social.Network) : Promise<void> => {
    if (Object.keys(network.roster).length === 0) {
      return this.logout({
       name: network.name
      }).then(() => {
        log.info('Successfully logged out of %1 network because roster is empty', network.name);
      });
    }
    return Promise.resolve<void>();
  }
}  // class uProxyCore

// Invoke an async function, and retry on error, calling func up to
// maxAttempts number of times.
export var retry = <T>(func :() => Promise<T>, maxAttempts :number) : Promise<T> => {
  return func().catch((err) => {
    --maxAttempts;
    if (maxAttempts > 0) {
      return retry(func, maxAttempts);
    } else {
      return Promise.reject(err)
    }
  });
}<|MERGE_RESOLUTION|>--- conflicted
+++ resolved
@@ -615,17 +615,10 @@
     ui.update(uproxy_core_api.Update.CORE_UPDATE_AVAILABLE, details);
   }
 
-<<<<<<< HEAD
-  public cloudInstall = (args:uproxy_core_api.CloudInstallArgs): Promise<void> => {
-    // This is the server name recommended by the blog post.
-    const DROPLET_NAME = 'uproxy-cloud-server';
-
-=======
   public cloudUpdate = (args :uproxy_core_api.CloudOperationArgs): Promise<void> => {
     // This is the server name recommended by the blog post.
     const DROPLET_NAME = 'uproxy-cloud-server';
     
->>>>>>> 63be7100
     if (args.providerName !== 'digitalocean') {
       return Promise.reject(new Error('unsupported cloud provider'));
     }
@@ -644,72 +637,6 @@
       ui.update(uproxy_core_api.Update.CLOUD_INSTALL_STATUS, update.message);
     });
 
-<<<<<<< HEAD
-    // This is the server name recommended by the blog post.
-    return provisioner.start(DROPLET_NAME, args.region).then((serverInfo: any) => {
-      log.info('created server on digitalocean: %1', serverInfo);
-
-      const host = serverInfo.network.ipv4;
-      const port = serverInfo.network.ssh_port;
-
-      log.debug('installing cloud on %1:%2', host, port);
-
-      // TODO: Send real updates. While we could trivially send stdout,
-      //       that's extremely verbose right now.
-      ui.update(uproxy_core_api.Update.CLOUD_INSTALL_STATUS, 'Installing...');
-
-      // Attempt to install.  If install fails, retry will attempt again
-      // up to MAX_INSTALLS times.  Failure may occur because we have just
-      // created the server and it is not yet ready for SSH.
-      // TODO: The provisioning module should return the username!
-      const install = () => {
-        return installer.install(host, port, 'root', serverInfo.ssh.private);
-      };
-      const MAX_INSTALLS = 5;
-      return retry(install, MAX_INSTALLS);
-    }).then((cloudNetworkData :any) => {
-      // TODO: make cloudNetworkData an Invite type.  This requires the cloud
-      // social provider to export the Invite interface, and also to cleanup
-      // reference paths so that uProxy doesn't need to include modules like
-      // ssh2.
-      destroyModules();
-
-      // Login to the Cloud network if the user isn't already so that
-      // we can add the new cloud server to the roster.
-      return this.loginIfNeeded_('Cloud').then((cloudNetwork) => {
-        // Set flag so Cloud social provider knows this invite is for the admin
-        // user, who just created the server.
-        cloudNetworkData['isAdmin'] = true;
-
-        // Synthesize an invite token based on cloudNetworkData.
-        // CONSIDER: if we had a social.acceptInvitation that only took
-        // networkData we wouldn't need to fake the other fields.
-        return cloudNetwork.acceptInvitation({
-          v: 2,
-          networkName: 'Cloud',
-          userName: cloudNetworkData['host'],
-          networkData: JSON.stringify(cloudNetworkData)
-        });
-      });
-    }, (installError: Error) => {
-      log.error('install failed, cleaning up');
-
-      // Destroy the server we just created so that the user isn't billed.
-      provisioner.stop(DROPLET_NAME).then((unused:Object) => {
-        log.info('destroyed server on digitalocean');
-        destroyModules();
-        return Promise.reject(installError);
-      }, (destroyError:Error) => {
-        // This is bad: the user will be billed for a broken server.
-        // TODO: direct the user at the digitalocean console
-        log.error('failed to destroy new server after install failure: %1',
-            destroyError.message);
-        destroyModules();
-        return Promise.reject(installError);
-      });
-    });
-  }  // end of cloudInstall
-=======
     switch (args.operation) {
       case uproxy_core_api.CloudOperationType.CLOUD_INSTALL:
         if (!args.region) {
@@ -760,9 +687,22 @@
               networkData: JSON.stringify(cloudNetworkData)
             });
           });
-        }, (e: Error) => {
-          destroyModules();
-          return Promise.reject(e);
+        }, (installError: Error) => {
+          log.error('install failed, cleaning up');
+
+          // Destroy the server we just created so that the user isn't billed.
+          provisioner.stop(DROPLET_NAME).then((unused: Object) => {
+            log.info('destroyed server on digitalocean');
+            destroyModules();
+            return Promise.reject(installError);
+          }, (destroyError: Error) => {
+            // This is bad: the user will be billed for a broken server.
+            // TODO: direct the user at the digitalocean console
+            log.error('failed to destroy new server after install failure: %1',
+              destroyError.message);
+            destroyModules();
+            return Promise.reject(installError);
+          });
         });
       case uproxy_core_api.CloudOperationType.CLOUD_DESTROY:
         // OAuth into provider and destroy cloud server
@@ -778,7 +718,6 @@
         return Promise.reject(new Error('cloud operation not supported'));
     }
   }  // end of cloudUpdate
->>>>>>> 63be7100
 
   // Gets a social.Network, and logs the user in if they aren't yet logged in.
   private loginIfNeeded_ = (networkName :string) : Promise<social.Network> => {
