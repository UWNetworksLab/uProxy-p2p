--- conflicted
+++ resolved
@@ -333,13 +333,7 @@
     return network.inviteGitHubUser(data);
   }
 
-<<<<<<< HEAD
-  public acceptInvitation = (data :uproxy_core_api.InvitationData) : Promise<void> => {
-    // TODO(xwsxethan): Validate cloud invitations match expected format and
-    // enforce proxy server check if enabled.
-=======
   public acceptInvitation = (data :uproxy_core_api.AcceptInvitationData) : Promise<void> => {
->>>>>>> 93e13c4c
     var networkName = data.network.name;
     var networkUserId = data.network.userId;
     if (!networkUserId) {
@@ -789,11 +783,7 @@
     return network.removeUserFromStorage(args.userId).then(() => {
       return ui.removeFriend({
         networkName: args.networkName,
-<<<<<<< HEAD
-        userId: args.userId,
-=======
         userId: args.userId
->>>>>>> 93e13c4c
       });
     }).then(() => {
       // If we removed the only cloud friend, logout of the cloud network
