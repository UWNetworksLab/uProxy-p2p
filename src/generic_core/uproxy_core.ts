--- conflicted
+++ resolved
@@ -322,21 +322,10 @@
     return network.inviteUser(data.userName);
   }
 
-<<<<<<< HEAD
-  // TODO: update all callers and actual function to take either userId or url
-  public acceptInvitation = (obj: {
-      network :social.SocialNetworkInfo;
-      url ?:string;
-      userId ?:string;
-    }): Promise<void> => {
-    var userId = obj.network.userId;
-    if (!userId) {
-=======
   public acceptInvitation = (data :uproxy_core_api.AcceptInvitationData) : Promise<void> => {
     var networkName = data.network.name;
     var networkUserId = data.network.userId;
     if (!networkUserId) {
->>>>>>> d9d11453
       // Take the first key in the userId to social network map as the current user.
       // Assumes the user is only signed in once to any given network.
       networkUserId = Object.keys(social_network.networks[networkName])[0];
