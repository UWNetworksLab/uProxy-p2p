/**
 * firewall.ts
 *
 * Simple network-input validation, with possible responses.
 *
 * Types of attacks:
 *  * Javascript attacks.
 *    See https://github.com/uProxy/uproxy/issues/443 Some values fed
 *    to uProxy over the wire are directly used to index into
 *    containers.
 *
 *  * Unicode attacks.
 *    Some displayed data may be made to impersonate a user with some
 *    visual trickery.  See http://www.unicode.org/reports/tr36/#visual_spoofing
 */

/// <reference path='../../../third_party/typings/freedom/freedom.d.ts' />

import logging = require('../../../third_party/uproxy-lib/logging/logging');

var log :logging.Log = new logging.Log('firewall');

export enum Severity {
  // Incorrect input.  No claims on intent.
  MalformedInput,
  // Invoked when it looks like a pretty blatant attempt to force a
  // failure/explit in uProxy.  We have some heuristics for
  // determining likely attacks, such as identifiers that are
  // specialized JS keywords like __proto__.
  LikelyAttack,
};

export interface ResponsePolicy {
  onValidationFailure(s :string, level :Severity ) : void;
};

export class DefaultResponsePolicy implements ResponsePolicy {
  public onValidationFailure(s :string, level :Severity) {
    log.warn('Message validation failure', {
      severity: level,
      text: s
    });
  }
}

var DEFAULT_RESPONSE_POLICY = new DefaultResponsePolicy;

// Whether |s| is some sort of keyword in JS.  We also include the
// properties of Object.
export function isReservedWord(s :string) : boolean {
  var keywords = [ "__proto__", "__noSuchMethod__", "__defineGetter__",
                   "__defineSetter__", "__lookupGetter__", "__lookupSetter__"];
  for (var k in keywords) {
    if (s == keywords[k]) {
      return true;
    }
  }
  return false;
}

export function hasBadChars(s :string) : boolean {
  // TODO: consider unicode-based attack vectors.
  return false;
}

export function isPredefinedOnObject(s :string) : boolean {
  // Returns whether 's' is predefined on Object, which is just a little fishy.
  var tester :any = {};
  return (typeof(tester[s]) != 'undefined');
}

export function isUserId(s :string, response :ResponsePolicy) : boolean {
  if (isReservedWord(s) || hasBadChars(s) || isPredefinedOnObject(s)) {
    response.onValidationFailure(s, Severity.LikelyAttack);
    return false;
  }
  return true;
}

export function isClientId(s :string, response :ResponsePolicy) : boolean {
  if (isReservedWord(s) || hasBadChars(s) || isPredefinedOnObject(s)) {
    response.onValidationFailure(s, Severity.LikelyAttack);
    return false;
  } else {
    return true;
  }
}

interface Schema {
  [attr:string]:string;
}

var USER_PROFILE_SCHEMA :Schema = {
  'userId' : 'string',
  'timestamp' : '?number',
  'name' : '?string',
  'url' : '?string',
  'imageData' : '?string',
  'lastUpdated' : '?number',
  'lastSeen' : '?number',
  'status' : '?number'
};

function checkSchema(object:any, schema:Schema) :boolean {
  if (object === null || typeof object !== 'object') {
    return false;
  }
  var keys = Object.keys(schema);
  // We will reduce this value as we discover optional fields, and
  // as we find required fields that are present.
  var remaining_required = keys.length;

  // We will reduce this value as we discover fields that match the
  // schema.
  var object_keys_matched = Object.keys(object).length;

  for (var k in schema) {
    var type = schema[k];
    var optional = false;
    if (type[0] == '?') {
      optional = true;
      type = type.slice(1);
    }
    if (k in object) {
      remaining_required--;
      object_keys_matched--;
      if (typeof(object[k]) != type) {
        return false;
      }
    } else if (optional) {
      remaining_required--;
    } else {
      return false;
    }
  }

  return remaining_required == 0 &&
    object_keys_matched == 0;
}

export function isValidUserProfile(profile :freedom.Social.UserProfile,
                                   response :ResponsePolicy) : boolean {
  if (response == null) {
    response = DEFAULT_RESPONSE_POLICY;
  }

<<<<<<< HEAD
  var USER_PROFILE_SCHEMA :Schema = {
    'userId' : 'string',
    'timestamp' : '?number',
    'name' : '?string',
    'url' : '?string',
    'imageData' : '?string',
    'lastUpdated' : '?number',
    'lastSeen' : '?number',
    'status' : '?number'
  };

  function checkSchema(object:any, schema:Schema) :boolean {
    if (object === null || typeof object !== 'object') {
      return false;
    }
    var keys = Object.keys(schema);
    // We will reduce this value as we discover optional fields, and
    // as we find required fields that are present.
    var remaining_required = keys.length;

    // We will reduce this value as we discover fields that match the
    // schema.
    var object_keys_matched = Object.keys(object).length;

    for (var k in schema) {
      var type = schema[k];
      var optional = false;
      if (type[0] == '?') {
        optional = true;
        type = type.slice(1);
      }
      if (k in object) {
        remaining_required--;
        object_keys_matched--;
        // Types must match, unless the field is optional and null.
        if (typeof(object[k]) != type && !(optional && object[k] === null)) {
          return false;
        }
      } else if (optional) {
        remaining_required--;
      } else {
        return false;
      }
    }

    return remaining_required == 0 &&
      object_keys_matched == 0;
=======
  // Call this when we're not handing the |response| object to
  // methods (where they'd call onValidationFailure themselves)
  function fail() {
    response.onValidationFailure(JSON.stringify(profile),
                                 Severity.MalformedInput);
>>>>>>> 521a4535
  }

  // UserProfile can only have 5 properties.
  if (!checkSchema(profile, USER_PROFILE_SCHEMA)) {
    fail();
    return false;
  }

  // Validate fields.
  if (!isUserId(profile.userId, response)) {
    return false;
  }

  // TODO: Consider clamping timestamp to 'now' at the high end.
  if (profile.timestamp < 0) {
    fail();
    return false;
  }

  return true;
}

var CLIENT_STATE_SCHEMA :Schema = {
  'userId' : 'string',
  'clientId' : 'string',
  'status' : 'string',
  'timestamp' : '?number',
  'lastUpdated' : '?number',
  'lastSeen' : '?number'
};

export function isValidClientState(state :freedom.Social.ClientState,
                                   response :ResponsePolicy) : boolean {
  if (response == null) {
    response = DEFAULT_RESPONSE_POLICY;
  }

<<<<<<< HEAD
  var CLIENT_STATE_SCHEMA :Schema = {
    'userId' : 'string',
    'clientId' : 'string',
    'status' : 'string',
    'timestamp' : '?number',
    'lastUpdated' : '?number',
    'lastSeen' : '?number',
    'inviteUserData' : '?string'
  };
=======
  // Call this when we're not handing the |response| object to
  // methods (where they'd call onValidationFailure themselves)
  function fail() {
    response.onValidationFailure(JSON.stringify(state),
                                 Severity.MalformedInput);
  }
>>>>>>> 521a4535

  if (!checkSchema(state, CLIENT_STATE_SCHEMA)) {
    fail();
    return false;
  }

  if (!isUserId(state.userId, response)) {
    return false;
  }

  if (!isClientId(state.clientId, response)) {
    return false;
  }

  if (hasBadChars(state.status)) {
    fail();
    return false;
  }

  if (state.timestamp < 0) {
    fail();
    return false;
  }

  return true;
}

var INCOMING_MESSAGE_SCHEMA :Schema = {
  'from' : 'object',
  'message' : 'string'
};

export function isValidIncomingMessage(state :freedom.Social.IncomingMessage,
                                       response :ResponsePolicy) :boolean {
  if (response == null) {
    response = DEFAULT_RESPONSE_POLICY;
  }

  // Call this when we're not handing the |response| object to
  // methods (where they'd call onValidationFailure themselves)
  function fail() {
    response.onValidationFailure(JSON.stringify(state),
                                 Severity.MalformedInput);
  }

  if (!checkSchema(state, INCOMING_MESSAGE_SCHEMA)) {
    fail();
    return false;
  }

  if (!isValidClientState(state.from, response)) {
    return false;
  }

  return true;
}<|MERGE_RESOLUTION|>--- conflicted
+++ resolved
@@ -124,7 +124,8 @@
     if (k in object) {
       remaining_required--;
       object_keys_matched--;
-      if (typeof(object[k]) != type) {
+      // Types must match, unless the field is optional and null.
+      if (typeof(object[k]) != type && !(optional && object[k] === null)) {
         return false;
       }
     } else if (optional) {
@@ -144,61 +145,11 @@
     response = DEFAULT_RESPONSE_POLICY;
   }
 
-<<<<<<< HEAD
-  var USER_PROFILE_SCHEMA :Schema = {
-    'userId' : 'string',
-    'timestamp' : '?number',
-    'name' : '?string',
-    'url' : '?string',
-    'imageData' : '?string',
-    'lastUpdated' : '?number',
-    'lastSeen' : '?number',
-    'status' : '?number'
-  };
-
-  function checkSchema(object:any, schema:Schema) :boolean {
-    if (object === null || typeof object !== 'object') {
-      return false;
-    }
-    var keys = Object.keys(schema);
-    // We will reduce this value as we discover optional fields, and
-    // as we find required fields that are present.
-    var remaining_required = keys.length;
-
-    // We will reduce this value as we discover fields that match the
-    // schema.
-    var object_keys_matched = Object.keys(object).length;
-
-    for (var k in schema) {
-      var type = schema[k];
-      var optional = false;
-      if (type[0] == '?') {
-        optional = true;
-        type = type.slice(1);
-      }
-      if (k in object) {
-        remaining_required--;
-        object_keys_matched--;
-        // Types must match, unless the field is optional and null.
-        if (typeof(object[k]) != type && !(optional && object[k] === null)) {
-          return false;
-        }
-      } else if (optional) {
-        remaining_required--;
-      } else {
-        return false;
-      }
-    }
-
-    return remaining_required == 0 &&
-      object_keys_matched == 0;
-=======
   // Call this when we're not handing the |response| object to
   // methods (where they'd call onValidationFailure themselves)
   function fail() {
     response.onValidationFailure(JSON.stringify(profile),
                                  Severity.MalformedInput);
->>>>>>> 521a4535
   }
 
   // UserProfile can only have 5 properties.
@@ -236,24 +187,12 @@
     response = DEFAULT_RESPONSE_POLICY;
   }
 
-<<<<<<< HEAD
-  var CLIENT_STATE_SCHEMA :Schema = {
-    'userId' : 'string',
-    'clientId' : 'string',
-    'status' : 'string',
-    'timestamp' : '?number',
-    'lastUpdated' : '?number',
-    'lastSeen' : '?number',
-    'inviteUserData' : '?string'
-  };
-=======
   // Call this when we're not handing the |response| object to
   // methods (where they'd call onValidationFailure themselves)
   function fail() {
     response.onValidationFailure(JSON.stringify(state),
                                  Severity.MalformedInput);
   }
->>>>>>> 521a4535
 
   if (!checkSchema(state, CLIENT_STATE_SCHEMA)) {
     fail();
