--- conflicted
+++ resolved
@@ -377,16 +377,10 @@
       return instanceId;
     });
 
-<<<<<<< HEAD
     user.isInstanceOnline = function() {
       return true;
     };
 
-    user.network = <Social.Network><any>jasmine.createSpyObj(
-        'network', ['sendInstanceHandshake']);
-
-=======
->>>>>>> 99cc2d10
     var alice = new Core.RemoteInstance(user, 'instance-alice', {
       instanceId: 'instance-alice',
       keyHash:    'fake-hash-alice',
