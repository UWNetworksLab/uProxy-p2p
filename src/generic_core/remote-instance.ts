--- conflicted
+++ resolved
@@ -24,11 +24,7 @@
 import social = require('../interfaces/social');
 import ui_connector = require('./ui_connector');
 import user_interface = require('../interfaces/ui');
-<<<<<<< HEAD
-import _ = require('lodash');
-=======
 import uproxy_core_api = require('../interfaces/uproxy_core_api');
->>>>>>> 521a4535
 
 import storage = globals.storage;
 import ui = ui_connector.connector;
@@ -130,30 +126,15 @@
             log.error('Could not find clientId for instance', this);
             return;
           }
-<<<<<<< HEAD
           if (typeof this.publicKey !== 'undefined' &&
+              typeof globals.publicKey !== 'undefined' &&
               // No need to encrypt again for networks like Quiver
-              !this.user.network.encryptWithClientId()) {
+              !this.user.network.encryptsWithClientId()) {
             crypto.signEncrypt(JSON.stringify(data.data), this.publicKey)
             .then((cipherText :string) => {
               data.data = cipherText;
               this.user.network.send(this.user, clientId, data);
             });
-=======
-          if (typeof this.publicKey !== 'undefined'
-              && typeof globals.publicKey !== 'undefined') {
-            var arrayBufferData =
-                arraybuffers.stringToArrayBuffer(JSON.stringify(data.data));
-            pgp.signEncrypt(arrayBufferData, this.publicKey)
-                .then((cipherData:ArrayBuffer) => {
-                  return pgp.armor(cipherData);
-                }).then((cipherText :string) => {
-                  data.data = cipherText;
-                  this.user.network.send(this.user, clientId, data);
-                }).catch((e) => {
-                  log.error('Error encrypting message ', e);
-                });
->>>>>>> 521a4535
           } else {
             this.user.network.send(this.user, clientId, data);
           }
@@ -202,27 +183,15 @@
      * TODO: return a boolean on success/failure
      */
     public handleSignal = (msg :social.VersionedPeerMessage) :Promise<void> => {
-
-<<<<<<< HEAD
       if (typeof this.publicKey !== 'undefined' &&
           typeof globals.publicKey !== 'undefined' &&
           // signal data is not encrypted for Quiver, because entire message
           // is encrypted over the network and already decrypted by this point
-          !this.user.network.encryptWithClientId()) {
+          !this.user.network.encryptsWithClientId()) {
         return crypto.verifyDecrypt(<string>msg.data, this.publicKey)
         .then((plainText :string) => {
           return this.handleDecryptedSignal_(
               msg.type, msg.version, JSON.parse(plainText));
-=======
-      if (typeof this.publicKey !== 'undefined'
-          && typeof globals.publicKey !== 'undefined') {
-        return pgp.dearmor(<string>msg.data).then((cipherData :ArrayBuffer) => {
-          return pgp.verifyDecrypt(cipherData, this.publicKey);
-        }).then((result :freedom.PgpProvider.VerifyDecryptResult) => {
-          var decryptedSignal =
-              JSON.parse(arraybuffers.arrayBufferToString(result.data));
-          return this.handleDecryptedSignal_(msg.type, msg.version, decryptedSignal);
->>>>>>> 521a4535
         }).catch((e) => {
           log.error('Error decrypting message ', e);
         });
