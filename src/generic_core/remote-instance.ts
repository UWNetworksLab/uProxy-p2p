--- conflicted
+++ resolved
@@ -62,59 +62,7 @@
     // Number of milliseconds before timing out socksToRtc_.start
     public SOCKS_TO_RTC_TIMEOUT :number = 30000;
 
-<<<<<<< HEAD
     private connection_ :Core.RemoteConnection = null;
-=======
-    // The configuration used to setup peer-connections. This should be
-    // available under advanced options.
-    public socksRtcPcConfig :freedom_RTCPeerConnection.RTCConfiguration = {
-      iceServers: core.globalSettings.stunServers
-    };
-    public rtcNetPcConfig :freedom_RTCPeerConnection.RTCConfiguration = {
-      iceServers: core.globalSettings.stunServers
-    };
-
-    // If set, this is the localhost socks server that is receiving
-    // connections and sending them to the peer.
-    private socksToRtc_ :SocksToRtc.SocksToRtc = null;
-
-    // If set, this is the WebRtc peer-connection that is receiving requests
-    // from the peer and handling them by proxying them to the internet.
-    private rtcToNet_ :RtcToNet.RtcToNet = null;
-
-    // Factory method, returns a Promise to be fulfilled with the newly
-    // created RemoteInstance object.  This method should be used
-    // rather than invoking the constructor directly to ensure a properly
-    // loaded RemoteInstance
-    public static create = (
-        // The User which this instance belongs to.
-        user :Core.User,
-        instanceId :string,
-        // The last instance handshake from the peer.  This data may be fresh
-        // (over the wire) or recovered from disk (and stored in a
-        // RemoteInstanceState, which subclasses InstanceHandshake).
-        data :InstanceHandshake) : Promise<RemoteInstance> => {
-      return new Promise((fulfill, reject) => {
-        var remoteInstance = new RemoteInstance(user, instanceId, data);
-        storage.load<RemoteInstanceState>(remoteInstance.getStorePath())
-            .then((state) => {
-              remoteInstance.restoreState(state);
-              remoteInstance.storageLookupComplete_ = true;
-              fulfill(remoteInstance);
-            }, (e) => {
-              // Instance not found in storage - we should fulfill the create
-              // promise anyway as this is not an error.
-              console.log('No stored state for instance ' + instanceId);
-              remoteInstance.storageLookupComplete_ = true;
-              fulfill(remoteInstance);
-            }).catch((e) => {
-              console.error('Uncaught error in RemoteInstance.create: ' + e);
-              reject(remoteInstance);
-            });
-      });
-    }
->>>>>>> eae6a34d
-
     /**
      * Construct a Remote Instance as the result of receiving an instance
      * handshake, or loadig from storage. Typically, instances are initialized
@@ -204,92 +152,12 @@
      */
     public handleSignal = (type:uProxy.MessageType,
                            signalFromRemote:Object) => {
-<<<<<<< HEAD
       if (uProxy.MessageType.SIGNAL_FROM_CLIENT_PEER === type) {
         // If the remote peer sent signal as the client, we act as server.
         if (!this.consent.localGrantsAccessToRemote) {
           console.warn('Remote side attempted access without permission');
           return;
         }
-=======
-      switch (type) {
-        case uProxy.MessageType.SIGNAL_FROM_CLIENT_PEER:
-          // If the remote peer sent signal as the client, we act as server.
-          if (!this.consent.localGrantsAccessToRemote) {
-            console.warn('Remote side attempted access without permission');
-            return;
-          }
-
-          // Create a new rtcToNet object everytime there is an OFFER signal
-          if(signalFromRemote['type'] == WebRtc.SignalType.OFFER) {
-            // TODO: make this into a separate function
-            var rtcNetProxyConfig :RtcToNet.ProxyConfig = {
-              allowNonUnicast: core.globalSettings.allowNonUnicast
-            };
-            this.rtcToNet_ = new RtcToNet.RtcToNet(
-                this.rtcNetPcConfig, rtcNetProxyConfig);
-            this.rtcToNet_.onceClosed.then(() => {
-              console.log('rtcToNet_.onceClosed called');
-              this.localSharingWithRemote = SharingState.NONE;
-              ui.update(uProxy.Update.STOP_GIVING_TO_FRIEND, this.instanceId);
-              this.rtcToNet_ = null;
-              this.bytesSent = 0;
-              this.bytesReceived = 0;
-              this.user.notifyUI();
-              // TODO: give each notification a real data structure and id,
-              // and allow the user select what notifications they get.
-              ui.showNotification(this.user.name + ' stopped proxying through you');
-            });
-            this.rtcToNet_.signalsForPeer.setSyncHandler((signal) => {
-              this.send({
-                type: uProxy.MessageType.SIGNAL_FROM_SERVER_PEER,
-                data: signal
-              });
-            });
-            // When bytes are sent to or received from the client, notify the
-            // UI about the increase in data exchanged. Increment the bytes
-            // sent/received variables in real time, but use a timer to control
-            // when notifyUI() is called.
-            this.rtcToNet_.bytesReceivedFromPeer
-                .setSyncHandler((numBytes:number) => {
-              this.bytesReceived += numBytes;
-              this.updateBytesInUI();
-            });
-            this.rtcToNet_.bytesSentToPeer
-                .setSyncHandler((numBytes:number) => {
-              this.bytesSent += numBytes;
-              this.updateBytesInUI();
-            });
-            this.rtcToNet_.onceReady.then(() => {
-              this.localSharingWithRemote = SharingState.SHARING_ACCESS;
-              ui.update(uProxy.Update.START_GIVING_TO_FRIEND, this.instanceId);
-              this.user.notifyUI();
-            }).catch((e) => {
-              console.error('error start rtcToNet: ', e);
-              this.rtcToNet_ = null;
-            });
-          }
-          if (!this.rtcToNet_) {
-            // rtcToNet_ should be created when we receive an OFFER message
-            console.warn('Received SIGNAL_FROM_CLIENT_PEER without OFFER',
-                signalFromRemote);
-            return;
-          }
-          this.rtcToNet_.handleSignalFromPeer(
-              <WebRtc.SignallingMessage>signalFromRemote);
-          break;
-
-        case uProxy.MessageType.SIGNAL_FROM_SERVER_PEER:
-          if (!this.socksToRtc_) {
-            console.error('Race condition! Received signal from server but ' +
-                'local SocksToRtc does not exist.');
-            return;
-          }
-          // If the remote peer sent signal as the server, we act as client.
-          this.socksToRtc_.handleSignalFromPeer(
-              <WebRtc.SignallingMessage>signalFromRemote);
-          break;
->>>>>>> eae6a34d
 
         // Create a new rtcToNet object everytime there is an OFFER signal
         if(signalFromRemote['type'] == WebRtc.SignalType.OFFER) {
