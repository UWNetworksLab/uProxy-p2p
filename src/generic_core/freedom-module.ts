/**
 * core.ts
 *
 * This is the primary uproxy code. It maintains in-memory state,
 * checkpoints information to local storage, and synchronizes state with the
 * front-end.
 *
 * In-memory state includes:
 *  - Roster, which is a list of contacts, always synced with XMPP friend lists.
 *  - Instances, which is a list of active uProxy installs.
 */

/// <reference path='../../../third_party/typings/freedom/freedom.d.ts' />

import logging = require('../../../third_party/uproxy-lib/logging/logging');
import uproxy_core_api = require('../interfaces/uproxy_core_api');
import social = require('../interfaces/social');
import social_network = require('./social');
import version = require('../version/version');
import browser_connector = require('../interfaces/browser_connector');
import ui = require('./ui_connector');
import uproxy_core = require('./uproxy_core');
import logging_types = require('../../../third_party/uproxy-lib/loggingprovider/loggingprovider.types');
import rtc_to_net = require('../../../third_party/uproxy-lib/rtc-to-net/rtc-to-net');
import socks_to_rtc = require('../../../third_party/uproxy-lib/socks-to-rtc/socks-to-rtc');
import globals = require('./globals');
import metrics_module = require('./metrics');

import ui_connector = ui.connector;


// Prepare all the social providers from the manifest.
social_network.initializeNetworks();

// --------------------------------------------------------------------------
// Register Core responses to UI commands.
// --------------------------------------------------------------------------
var core = new uproxy_core.uProxyCore();

// These are exported for debugging from the browser console.
var exported = {
  core: core,
  moduleName: 'uProxy Core Freedom Module',
  social_network: social_network,
  version: version,
  browser_connector: browser_connector,
  ui_connector: ui_connector,
  loggingController: uproxy_core.loggingController,
  logging_types: logging_types,
  socks_to_rtc: socks_to_rtc,
  rtc_to_net: rtc_to_net,
  globals: globals
};
export = exported;

ui_connector.onPromiseCommand(
    uproxy_core_api.Command.LOGIN,
    core.login);

ui_connector.onPromiseCommand(
    uproxy_core_api.Command.LOGOUT,
    core.logout);

ui_connector.onCommand(uproxy_core_api.Command.MODIFY_CONSENT,
    core.modifyConsent);

ui_connector.onPromiseCommand(
    uproxy_core_api.Command.START_PROXYING_COPYPASTE_GET,
    core.startCopyPasteGet);

ui_connector.onPromiseCommand(
    uproxy_core_api.Command.STOP_PROXYING_COPYPASTE_GET,
    core.stopCopyPasteGet);

ui_connector.onCommand(
    uproxy_core_api.Command.START_PROXYING_COPYPASTE_SHARE,
    core.startCopyPasteShare);

ui_connector.onPromiseCommand(
    uproxy_core_api.Command.STOP_PROXYING_COPYPASTE_SHARE,
    core.stopCopyPasteShare);

ui_connector.onCommand(
    uproxy_core_api.Command.COPYPASTE_SIGNALLING_MESSAGE,
    core.sendCopyPasteSignal);

ui_connector.onPromiseCommand(
    uproxy_core_api.Command.START_PROXYING,
    core.start);

<<<<<<< HEAD
ui_connector.onCommand(
  uproxy_core_api.Command.ADD_USER,
  core.addUser);
=======
ui_connector.onPromiseCommand(
    uproxy_core_api.Command.ADD_USER,
    core.addUser);

ui_connector.onPromiseCommand(
    uproxy_core_api.Command.GET_INVITE_URL,
    core.getInviteUrl);

ui_connector.onCommand(uproxy_core_api.Command.SEND_EMAIL,
    core.sendEmail);
>>>>>>> 815d18e8

ui_connector.onCommand(uproxy_core_api.Command.STOP_PROXYING,
    core.stop);

ui_connector.onCommand(
    uproxy_core_api.Command.HANDLE_MANUAL_NETWORK_INBOUND_MESSAGE,
    core.handleManualNetworkInboundMessage);

ui_connector.onCommand(
    uproxy_core_api.Command.UPDATE_GLOBAL_SETTINGS,
    core.updateGlobalSettings);

ui_connector.onPromiseCommand(
    uproxy_core_api.Command.GET_LOGS,
    core.getLogsAndNetworkInfo);

ui_connector.onPromiseCommand(
    uproxy_core_api.Command.GET_NAT_TYPE,
    core.getNatType);

ui_connector.onPromiseCommand(
    uproxy_core_api.Command.REFRESH_PORT_CONTROL,
    core.refreshPortControlSupport);

ui_connector.onPromiseCommand(
    uproxy_core_api.Command.GET_FULL_STATE,
    core.getFullState);

ui_connector.onCommand(uproxy_core_api.Command.HANDLE_CORE_UPDATE,
    core.handleUpdate);

ui_connector.onPromiseCommand(uproxy_core_api.Command.GET_VERSION,
    core.getVersion);

var dailyMetricsReporter = new metrics_module.DailyMetricsReporter(
    globals.metrics, globals.storage, core.getNetworkInfoObj,
    (payload :any) => {
      if (globals.settings.statsReportingEnabled) {
        ui_connector.update(
            uproxy_core_api.Update.POST_TO_CLOUDFRONT,
            {payload: payload, cloudfrontPath: 'submit-rappor-stats'});
      }
    });

ui_connector.onPromiseCommand(
    uproxy_core_api.Command.PING_UNTIL_ONLINE,
    core.pingUntilOnline);

ui_connector.onCommand(
    uproxy_core_api.Command.ACCEPT_INVITATION,
    (userPath :social.UserPath) => {
      var network = social_network.getNetwork(userPath.network.name,
                                              userPath.network.userId);
      network.acceptInvitation(userPath.userId);
    });
<|MERGE_RESOLUTION|>--- conflicted
+++ resolved
@@ -88,11 +88,6 @@
     uproxy_core_api.Command.START_PROXYING,
     core.start);
 
-<<<<<<< HEAD
-ui_connector.onCommand(
-  uproxy_core_api.Command.ADD_USER,
-  core.addUser);
-=======
 ui_connector.onPromiseCommand(
     uproxy_core_api.Command.ADD_USER,
     core.addUser);
@@ -103,7 +98,6 @@
 
 ui_connector.onCommand(uproxy_core_api.Command.SEND_EMAIL,
     core.sendEmail);
->>>>>>> 815d18e8
 
 ui_connector.onCommand(uproxy_core_api.Command.STOP_PROXYING,
     core.stop);
