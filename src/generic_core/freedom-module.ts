--- conflicted
+++ resolved
@@ -53,17 +53,12 @@
 export = exported;
 
 ui_connector.onCommand(
-<<<<<<< HEAD
-    uproxy_core_api.Command.GET_INITIAL_STATE,
-    core.sendInitialState);
-=======
     uproxy_core_api.Command.GET_INITIAL_STATE_DEPRECATED_0_8_10,
     () => {
       core.getFullState().then((state :uproxy_core_api.InitialState) => {
         ui_connector.update(uproxy_core_api.Update.INITIAL_STATE_DEPRECATED_0_8_10, state);
       });
     });
->>>>>>> 60bc0d3c
 
 ui_connector.onPromiseCommand(
     uproxy_core_api.Command.LOGIN,
