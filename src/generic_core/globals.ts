--- conflicted
+++ resolved
@@ -26,12 +26,7 @@
   hasSeenMetrics: false,
   allowNonUnicast: false,
   mode: user_interface.Mode.GET,
-<<<<<<< HEAD
   version: constants.STORAGE_VERSION,
-  splashState: 0,
-=======
-  version: STORAGE_VERSION,
->>>>>>> fed81af7
   statsReportingEnabled: false,
   consoleFilter: loggingprovider.Level.warn,
   language: null,  // sentinel indicating lang should be calculated from browser settings
