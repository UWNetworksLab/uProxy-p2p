--- conflicted
+++ resolved
@@ -33,13 +33,9 @@
   allowNonUnicast: false,
   mode: user_interface.Mode.GET,
   version: STORAGE_VERSION,
-<<<<<<< HEAD
   splashState: 0,
-  statsReportingEnabled: false
-=======
   statsReportingEnabled: false,
   consoleFilter: loggingTypes.Level.warn
->>>>>>> 677d461a
 };
 
 export var natType :string = '';
