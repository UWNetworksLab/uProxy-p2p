/// <reference path='../../../third_party/freedom-typings/pgp.d.ts' />

import local_storage = require('./storage');
import logging = require('../../../third_party/uproxy-lib/logging/logging');
import loggingTypes = require('../../../third_party/uproxy-lib/loggingprovider/loggingprovider.types');
import metrics_module = require('./metrics');
import uproxy_core_api = require('../interfaces/uproxy_core_api');
import user_interface = require('../interfaces/ui');
import _ = require('lodash');

var log :logging.Log = new logging.Log('globals');

export var storage = new local_storage.Storage();

export var STORAGE_VERSION = 1;

// 1: initial release
// 2: uproxy-lib v27, move to bridge but no obfuscation yet
// 3: offer basicObfuscation
// 4: holographic ICE
export var MESSAGE_VERSION = 5;

export var DEFAULT_STUN_SERVERS = [
  {urls: ['stun:stun.l.google.com:19302']},
  {urls: ['stun:stun.services.mozilla.com']},
  {urls: ['stun:stun.stunprotocol.org']}
];

  // Initially, the STUN servers are a copy of the default.
  // We need to use slice to copy the values, otherwise modifying this
  // variable can modify DEFAULT_STUN_SERVERS as well.
export var settings :uproxy_core_api.GlobalSettings = {
  description: '',
  stunServers: DEFAULT_STUN_SERVERS.slice(0),
  hasSeenSharingEnabledScreen: false,
  hasSeenWelcome: false,
  allowNonUnicast: false,
  mode: user_interface.Mode.GET,
  version: STORAGE_VERSION,
  splashState: 0,
  statsReportingEnabled: false,
  consoleFilter: loggingTypes.Level.warn,
  language: 'en',
  force_message_version: 0 // zero means "don't override"
};

export var natType :string = '';

export var loadSettings :Promise<void> =
  storage.load<uproxy_core_api.GlobalSettings>('globalSettings')
    .then((settingsFromStorage :uproxy_core_api.GlobalSettings) => {
      log.info('Loaded global settings', settingsFromStorage);

      // Use the setting values loaded from storage unless the value was not
      // set in storage in which case we should use the default value (set
      // above)
      _.merge(settings, settingsFromStorage, (a :Object, b :Object) => {
        if (_.isArray(a) && _.isArray(b)) {
          // arrays should be replaced instead of combined
          return b;
        }

        if (_.isNull(b)) {
          // treat null the same as undefined to make sure support does not break
          return a;
        }

        // this causes us to fall back to the default merge behaviour
        return undefined;
      });
    }).catch((e) => {
      log.info('No global settings loaded', e.message);
    });

// Client version to run as, which is globals.MESSAGE_VERSION unless
// overridden in advanced settings.
export var effectiveMessageVersion = () : number => {
  return settings.force_message_version || MESSAGE_VERSION;
}

export var metrics = new metrics_module.Metrics(storage);

<<<<<<< HEAD
export var portControl = freedom['portControl']();
=======
export var publicKey :string;
export var pgp :PgpProvider = freedom['pgp']();

pgp.setup('', '<uproxy>').then(() => {
  pgp.exportKey().then((key :PublicKey) => {
    publicKey = key.key;
  });
}).catch((e) => {
  log.error('Error setting up pgp ', e);
});

>>>>>>> 7308bf0e
<|MERGE_RESOLUTION|>--- conflicted
+++ resolved
@@ -80,9 +80,6 @@
 
 export var metrics = new metrics_module.Metrics(storage);
 
-<<<<<<< HEAD
-export var portControl = freedom['portControl']();
-=======
 export var publicKey :string;
 export var pgp :PgpProvider = freedom['pgp']();
 
@@ -94,4 +91,4 @@
   log.error('Error setting up pgp ', e);
 });
 
->>>>>>> 7308bf0e
+export var portControl = freedom['portControl']();