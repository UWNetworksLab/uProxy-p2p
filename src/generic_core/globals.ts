--- conflicted
+++ resolved
@@ -39,11 +39,7 @@
   version: STORAGE_VERSION,
   splashState: 0,
   statsReportingEnabled: false,
-<<<<<<< HEAD
-  consoleFilter: loggingTypes.Level.debug,
-=======
-  consoleFilter: loggingprovider.Level.warn,
->>>>>>> e26aa0d8
+  consoleFilter: loggingprovider.Level.debug,
   language: 'en',
   force_message_version: 0, // zero means "don't override"
   // TODO: remove this in November 2015, to allow 1 month for existing users to
