--- conflicted
+++ resolved
@@ -51,17 +51,11 @@
  */
 function initUI() : UI.UserInterface {
 
-<<<<<<< HEAD
-  core = new ChromeCoreConnector({ name: 'uproxy-extension-to-app-port' });
-  core.connect();
-  var browserAction = new ChromeBrowserAction();
-=======
   chromeConnector = new ChromeConnector({ name: 'uproxy-extension-to-app-port' });
   chromeConnector.connect();
 
   core = new CoreConnector(chromeConnector);
-  var notifications = new ChromeNotifications();
->>>>>>> 610c22df
+  var browserAction = new ChromeBrowserAction();
 
   return new UI.UserInterface(core, browserAction);
 }
