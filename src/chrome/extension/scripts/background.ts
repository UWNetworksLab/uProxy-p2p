--- conflicted
+++ resolved
@@ -83,81 +83,20 @@
   });
 }
 
-<<<<<<< HEAD
 chromeBrowserApi = new ChromeBrowserApi();
 // TODO (lucyhe): Make sure that the "install" event isn't missed if we
 // are adding the listener after the event is fired.
 chrome.runtime.onInstalled.addListener(() => {
   chrome.tabs.query({currentWindow: true, active: true}, function(tabs){
-      // Do not open the extension when it's installed if the user is
-      // going through the inline install flow.
-      if ((tabs[0].url.indexOf("uproxysite.appspot.com/chrome-install") == -1) &&
-          (tabs[0].url.indexOf("uproxy.org/chrome-install") == -1)) {
-        chromeBrowserApi.bringUproxyToFront();
-=======
-/**
- * Primary initialization of the Chrome Extension. Installs hooks so that
- * updates from the Chrome App side propogate to the UI.
- */
-function initUI() : UI.UserInterface {
-  chromeBrowserApi = new ChromeBrowserApi();
-  // TODO (lucyhe): Make sure that the "install" event isn't missed if we
-  // are adding the listener after the event is fired.
-  chrome.runtime.onInstalled.addListener(() => {
-    chrome.tabs.query({currentWindow: true, active: true}, function(tabs){
-        // Do not open the extension when it's installed if the user is
-        // going through the inline install flow.
-        if ((tabs[0].url.indexOf("uproxysite.appspot.com/chrome-install") == -1) &&
-            (tabs[0].url.indexOf("uproxy.org/chrome-install") == -1)) {
-          chromeBrowserApi.bringUproxyToFront();
-        }
-    });
-  });
-  chrome.browserAction.onClicked.addListener((tab) => {
-    // When the extension icon is clicked, open uProxy.
-    mainWindowId = tab.windowId;
-    chromeBrowserApi.bringUproxyToFront();
-  });
-
-  chromeCoreConnector = new ChromeCoreConnector({ name: 'uproxy-extension-to-app-port' });
-  chromeCoreConnector.onUpdate(uProxy.Update.LAUNCH_UPROXY,
-                           chromeBrowserApi.bringUproxyToFront);
-  chromeCoreConnector.connect();
-
-  core = new CoreConnector(chromeCoreConnector);
-  var oAuth = new ChromeTabAuth();
-  chromeCoreConnector.onUpdate(uProxy.Update.GET_CREDENTIALS,
-                           oAuth.login.bind(oAuth));
-
-  // used for de-duplicating urls caught by the listeners
-  var lastUrl = '';
-  var lastUrlTime = 0;
-
-  chrome.webRequest.onBeforeRequest.addListener(
-    function() {
-      return {cancel: true};
-    },
-    {urls: ['https://www.uproxy.org/oauth-redirect-uri*']},
-    ['blocking']
-  );
-
-  chrome.webRequest.onBeforeRequest.addListener(
-    function(details) {
-      var url = details.url;
-
-      // Chome seems to sometimes send the same url to us twice, we never
-      // should be receiving the exact same data twice so de-dupe any url
-      // with the last one we received before processing it.  We also want
-      // to allow a url to be pasted twice if there has been at least a second
-      // delay in order to allow users to try connecting again.
-      if (lastUrl !== url || Date.now() - lastUrlTime > 1000) {
-        ui.handleUrlData(url);
-      } else {
-        console.warn('Received duplicate url events', url);
->>>>>>> 70c2dd4d
-      }
+    // Do not open the extension when it's installed if the user is
+    // going through the inline install flow.
+    if ((tabs[0].url.indexOf("uproxysite.appspot.com/chrome-install") == -1) &&
+        (tabs[0].url.indexOf("uproxy.org/chrome-install") == -1)) {
+      chromeBrowserApi.bringUproxyToFront();
+    }
   });
 });
+
 chrome.browserAction.onClicked.addListener((tab) => {
   // When the extension icon is clicked, open uProxy.
   mainWindowId = tab.windowId;
