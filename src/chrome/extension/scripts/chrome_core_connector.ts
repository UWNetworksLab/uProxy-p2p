--- conflicted
+++ resolved
@@ -99,10 +99,7 @@
         console.log('Connecting listener for', JSON.stringify(payload));
         this.send(payload);
       }
-<<<<<<< HEAD
-=======
-
->>>>>>> 60bc0d3c
+
       this.emit('core_connect');
     });
   }
