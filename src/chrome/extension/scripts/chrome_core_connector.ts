--- conflicted
+++ resolved
@@ -133,11 +133,7 @@
         this.appPort_.onMessage.removeListener(ackResponse);
         this.appPort_.onMessage.addListener(this.receive_);
         this.status.connected = true;
-<<<<<<< HEAD
-        // Once connected, the extension popup should show it's start page.
-=======
         // Once connected, the extension popup should show its start page.
->>>>>>> 89205078
         chrome.browserAction.setIcon({
           path: {
             "19": "icons/19_" + Constants.LOGGED_OUT_ICON,
@@ -167,11 +163,7 @@
                 this.status.connected);
     // When disconnected from the app, we should show the browser specific page
     // that shows the "app missing" message.
-<<<<<<< HEAD
-    //ui.view = UI.View.BROWSER_ERROR;
-=======
-    ui.view = uProxy.View.BROWSER_ERROR;
->>>>>>> 89205078
+    //ui.view = uProxy.View.BROWSER_ERROR;
 
 
     if (this.status.connected) {
