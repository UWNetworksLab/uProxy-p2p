/// <reference path='../../../generic_ui/scripts/core_connector.ts'/>
/// <reference path='../../../interfaces/authentication-manager.d.ts' />
/// <reference path='../../../third_party/typings/chrome/chrome.d.ts'/>
/// <reference path='../../../uproxy.ts' />

declare var core :CoreConnector;

// TODO: write a similar class for Firefox that will implement a common
// interface as Chrome

// Abstract base class for chrome tab based authentication
// Sub-classes are expected to set:
// - getOauthUrl(redirectUrl): returns the Oauth URL
// - extractCode(url): returns a promise that fulfills with credentials on
//   success.
class ChromeTabAuth {

  constructor() {
  }

<<<<<<< HEAD
  public login = () : void => {
    this.launchAuthTab_();
=======
  public login = (oauthInfo :OAuthInfo) : void => {
    if (this.tabId_ === -1) {
      this.launchAuthTab_(oauthInfo.url, oauthInfo.redirect);
    } else {
      chrome.tabs.update(this.tabId_, {active:true});
    }
>>>>>>> a669ec4d
  }


<<<<<<< HEAD
  public onTabChange = (tabId, changeInfo, tab) => {
    if (tab.url.indexOf(REDIRECT_URL) === 0) {
      chrome.tabs.onUpdated.removeListener(this.onTabChange);
      chrome.tabs.remove(tabId);
      this.extractCode(tab.url).then((credentials :any) => {
        this.sendCredentials_(credentials);
      }).catch((e) => {
        this.onError_(e.toString());
      });
    }
  };

  private launchAuthTab_ = () : void => {
    chrome.tabs.create({url: this.getOauthUrl(REDIRECT_URL)},
                        function(tab: chrome.tabs.Tab) {
      chrome.tabs.onUpdated.addListener(this.onTabChange);
=======
  private launchAuthTab_ = (url :string, redirectUrl :string) : void => {
    var onTabChange = (tabId, changeInfo, tab) => {
      if (tab.id === this.tabId_ && tab.url.indexOf(redirectUrl) === 0) {
        chrome.tabs.onUpdated.removeListener(onTabChange);
        chrome.tabs.onRemoved.removeListener(onTabClose);
        this.tabId_ = -1;
        chrome.tabs.remove(tabId);
        this.sendCredentials_(tab.url);
      }
    };

    // Cleanup state and return error if the tab is closed before the tab
    // is redirected to REDIRECT_URL
    var onTabClose = function(tabId, removeInfo) {
        if (tabId == this.tabId_) {
          chrome.tabs.onUpdated.removeListener(onTabChange);
          chrome.tabs.onRemoved.removeListener(onTabClose);
          this.tabId_ = -1;
          this.onError_('Login abandoned.');
        }
    }.bind(this);


    chrome.tabs.create({url: url},
                       function(tab: chrome.tabs.Tab) {
      chrome.windows.update(tab.windowId, {focused: true});
      this.tabId_ = tab.id;
      chrome.tabs.onRemoved.addListener(onTabClose);
      chrome.tabs.onUpdated.addListener(onTabChange);
>>>>>>> a669ec4d
    }.bind(this));
  }

  private onError_ = (errorText :string) : void => {
    core.sendCommand(uProxy.Command.SEND_CREDENTIALS, errorText);
  }

  private sendCredentials_ = (url :string) : void => {
    core.sendCommand(uProxy.Command.SEND_CREDENTIALS, url);
  }
}<|MERGE_RESOLUTION|>--- conflicted
+++ resolved
@@ -18,68 +18,24 @@
   constructor() {
   }
 
-<<<<<<< HEAD
-  public login = () : void => {
-    this.launchAuthTab_();
-=======
   public login = (oauthInfo :OAuthInfo) : void => {
-    if (this.tabId_ === -1) {
-      this.launchAuthTab_(oauthInfo.url, oauthInfo.redirect);
-    } else {
-      chrome.tabs.update(this.tabId_, {active:true});
-    }
->>>>>>> a669ec4d
+    this.launchAuthTab_(oauthInfo.url, oauthInfo.redirect);
   }
 
 
-<<<<<<< HEAD
-  public onTabChange = (tabId, changeInfo, tab) => {
-    if (tab.url.indexOf(REDIRECT_URL) === 0) {
-      chrome.tabs.onUpdated.removeListener(this.onTabChange);
-      chrome.tabs.remove(tabId);
-      this.extractCode(tab.url).then((credentials :any) => {
-        this.sendCredentials_(credentials);
-      }).catch((e) => {
-        this.onError_(e.toString());
-      });
-    }
-  };
-
-  private launchAuthTab_ = () : void => {
-    chrome.tabs.create({url: this.getOauthUrl(REDIRECT_URL)},
-                        function(tab: chrome.tabs.Tab) {
-      chrome.tabs.onUpdated.addListener(this.onTabChange);
-=======
   private launchAuthTab_ = (url :string, redirectUrl :string) : void => {
     var onTabChange = (tabId, changeInfo, tab) => {
-      if (tab.id === this.tabId_ && tab.url.indexOf(redirectUrl) === 0) {
+      if (tab.url.indexOf(redirectUrl) === 0) {
         chrome.tabs.onUpdated.removeListener(onTabChange);
-        chrome.tabs.onRemoved.removeListener(onTabClose);
-        this.tabId_ = -1;
         chrome.tabs.remove(tabId);
         this.sendCredentials_(tab.url);
       }
     };
 
-    // Cleanup state and return error if the tab is closed before the tab
-    // is redirected to REDIRECT_URL
-    var onTabClose = function(tabId, removeInfo) {
-        if (tabId == this.tabId_) {
-          chrome.tabs.onUpdated.removeListener(onTabChange);
-          chrome.tabs.onRemoved.removeListener(onTabClose);
-          this.tabId_ = -1;
-          this.onError_('Login abandoned.');
-        }
-    }.bind(this);
-
-
     chrome.tabs.create({url: url},
                        function(tab: chrome.tabs.Tab) {
       chrome.windows.update(tab.windowId, {focused: true});
-      this.tabId_ = tab.id;
-      chrome.tabs.onRemoved.addListener(onTabClose);
       chrome.tabs.onUpdated.addListener(onTabChange);
->>>>>>> a669ec4d
     }.bind(this));
   }
 
