{
  "name": "__MSG_extName__",
  "version": "0.8.4",
  "manifest_version": 2,
  "description": "__MSG_extDescription__",
  "minimum_chrome_version": "41.0.2272.63",
  "icons": {
    "128": "icons/128_online.png"
  },
  "default_locale": "en",
  "background": {
    "persistent": true,
    "scripts": [
<<<<<<< HEAD
      "scripts/uproxy.js",
      "scripts/constants.js",
      "scripts/chrome_browser_api.js",
      "scripts/core_connector.js",
      "scripts/chrome_tab_auth.js",
      "scripts/chrome_core_connector.js",
      "scripts/background.js",
      "scripts/version.js"
=======
      "scripts/background.static.js"
>>>>>>> f46ae52d
    ]
  },
  "browser_action": {
    "default_icon": {
      "19": "icons/19_offline.gif",
      "38": "icons/19_offline.gif"
    },
    "default_title": "__MSG_extTitle__"
  },
  "permissions": [
    "tabs",
    "proxy",
    "notifications",
    "https://www.uproxy.org/oauth-redirect-uri*",
    "webRequest",
    "https://uproxy.org/request/*",
    "https://uproxy.org/offer/*",
    "https://a0.awsstatic.com/",
    "webRequestBlocking"
  ],
  "web_accessible_resources": [
    "copypaste.html"
  ],
  "externally_connectable": {
    "ids" : ["fmdppkkepalnkeommjadgbhiohihdhii"],
    "matches" : ["*://*.uproxy.org/*", "*://uproxysite.appspot.com/*", "*://test-dot-uproxysite.appspot.com/*", "*://beta-dot-uproxysite.appspot.com/*"]
  },
  "key": "MIIBIjANBgkqhkiG9w0BAQEFAAOCAQ8AMIIBCgKCAQEArOOsgNK52HYy9483rhgsofyHTp/NbmXkpHNLoarN027kqKVPS3U36/L2XyPJOAtvy+DDR+kCro1JmdFWBwPAk5AqvSKvfLzuXkO+98T/3ZhqfAl4KIqc0C+PsWIYsANTAbKkXlP4bATEK6O5Mq0aItAHGLSmKoNrAAVrtxmETXaumcrq78amOpAZz7XrPdJVhrHd6uQbR90WeFEe8LBOqdnA4iKeuMI9IQdDLKGSizhYFZP78HKSk0ZY2uYeJFpya0iXAvbcuHRGY9/c7pP5UDo+FExdyrgJnIt7H1W5LWfy/mAMnR77dvCSfGX1vCD7faWntYvzZO4FlISh+h21+QIDAQAB"
}<|MERGE_RESOLUTION|>--- conflicted
+++ resolved
@@ -11,18 +11,7 @@
   "background": {
     "persistent": true,
     "scripts": [
-<<<<<<< HEAD
-      "scripts/uproxy.js",
-      "scripts/constants.js",
-      "scripts/chrome_browser_api.js",
-      "scripts/core_connector.js",
-      "scripts/chrome_tab_auth.js",
-      "scripts/chrome_core_connector.js",
-      "scripts/background.js",
-      "scripts/version.js"
-=======
       "scripts/background.static.js"
->>>>>>> f46ae52d
     ]
   },
   "browser_action": {
