/**
 * plumbing.ts
 *
 * This file must be included *after* the freedom script and manifest are
 * loaded.
 */
/// <reference path='../../../uproxy.ts' />
/// <reference path='../../../freedom/typings/freedom.d.ts' />
/// <reference path='../../util/chrome_glue.ts' />
/// <reference path='../../../third_party/typings/chrome/chrome-app.d.ts'/>

var UPROXY_CHROME_EXTENSION_ID = 'pjpcdnccaekokkkeheolmpkfifcbibnj';

// Remember which handlers freedom has installed.
var installedFreedomHooks = [];
<<<<<<< HEAD
var uProxyAppChannel;
var Chrome_oauth;
var connector :ChromeUIConnector;
=======
var uProxyAppChannel : OnAndEmit<any,any>;
>>>>>>> a3b43fd5

// See the ChromeCoreConnector, which communicates to this class.
// TODO: Finish this class with tests and pull into its own file.

class ChromeUIConnector {

  private extPort_:chrome.runtime.Port;    // The port that the extension connects to.
  private onCredentials_ :(Object) => void;
  private INSTALL_INCOMPLETE_PAGE_ :string = '../install-incomplete.html';

  // Launch a popup instructing the user to install the extension.
  private launchInstallIncompletePage_ = () => {
    var installIncompletePopup = chrome.app.window.get('install-incomplete');
    if (!installIncompletePopup) {
      chrome.app.window.create(this.INSTALL_INCOMPLETE_PAGE_,
          { id: 'install-extension',
            innerBounds: {
            height: 600,
            width: 371
          }});
    } else {
      installIncompletePopup.focus();
    }
  }

  // If we are connected to the extension, launch uproxy.
  private launchUproxy_ = () => {
    this.extPort_.postMessage({
        cmd: 'fired',
        type: uProxy.Update.LAUNCH_UPROXY,
        data: ''
    });
  }

  constructor() {
    this.extPort_ = null;
    chrome.runtime.onConnectExternal.addListener(this.onConnect_);
    // Until the extension is connected, we assume uProxy installation is
    // incomplete.
    chrome.app.runtime.onLaunched.addListener(this.launchInstallIncompletePage_);
  }

  // Handler for when the uProxy Chrome Extension connects to this uProxy App.
  private onConnect_ = (port :chrome.runtime.Port) => {
    // Security: only allow the official uproxy extension to control the backend.
    // We don't want another extension secretly making you proxy others, or
    // trying to do something even worse.
    if (UPROXY_CHROME_EXTENSION_ID !== port.sender.id ||
        port.name !== 'uproxy-extension-to-app-port') {
      console.warn('Got connect from an unexpected extension id: ' +
          port.sender.id);
      return;
    }
    console.log('Connected to extension ' + UPROXY_CHROME_EXTENSION_ID);
    this.extPort_ = port;  // Update to the current port.

    // Because there is no callback when you call runtime.connect and it
    // sucessfully connects, the extension depends on a message received from
    // this app, so it knows the connection was successful.
    this.extPort_.postMessage(ChromeGlue.ACK);
    this.extPort_.onMessage.addListener(this.onExtMsg_);

    // Once the extension is connected, we know that installation of uProxy
    // is complete.
    chrome.app.runtime.onLaunched.removeListener(this.launchInstallIncompletePage_);
    chrome.app.runtime.onLaunched.addListener(this.launchUproxy_);
    this.extPort_.onDisconnect.addListener(function(){
      // If the extension disconnects, we should show an error
      // page.
      chrome.app.runtime.onLaunched.removeListener(this.launchUproxy_);
      chrome.app.runtime.onLaunched.addListener(this.launchInstallIncompletePage_);
    }.bind(this));
  }

  // Receive a message from the extension.
  // This usually installs freedom handlers.
  private onExtMsg_ = (msg :uProxy.Payload) => {
    console.log('extension message: ', msg);
    var msgType = '' + msg.type;
    // Pass 'emit's from the UI to Core. These are uProxy.Commands.
    if ('emit' == msg.cmd) {
      if (msg.type == uProxy.Command.SEND_CREDENTIALS) {
        this.onCredentials_(msg.data);
      }
      uProxyAppChannel.emit(msgType,
                            <uProxy.PromiseCommand>{data: msg.data, promiseId: msg.promiseId});

    // Install onUpdate handlers by request from the UI.
    } else if ('on' == msg.cmd) {
      if (installedFreedomHooks.indexOf(msg.type) >= 0) {
        console.log('freedom already has a hook for ' + msg.type);
        return;
      }
      installedFreedomHooks.push(msg.type);
      // When it fires, send data back over Chrome App -> Extension port.
      uProxyAppChannel.on(msgType, (ret :string) => {
        this.sendToUI(msg.type, ret);
      });
    }
  }

  public sendToUI = (type :uProxy.Update, data ?:any) => {
    this.extPort_.postMessage({
        cmd: 'fired',
        type: type,
        data: data
    });
  }

  public setOnCredentials = (onCredentials :(Object) => void) => {
    this.onCredentials_ = onCredentials;
  }
}
var uproxyModule = new freedom('scripts/freedom-module.json', {
  oauth: [Chrome_oauth]
<<<<<<< HEAD
}).then(function(UProxy:any) {
  uProxyAppChannel = new UProxy();
=======
}).then(function(interface : () => OnAndEmit<any,any>) {
  uProxyAppChannel = interface();
>>>>>>> a3b43fd5
  connector = new ChromeUIConnector();
  console.log('Starting uProxy app...');
});<|MERGE_RESOLUTION|>--- conflicted
+++ resolved
@@ -13,13 +13,8 @@
 
 // Remember which handlers freedom has installed.
 var installedFreedomHooks = [];
-<<<<<<< HEAD
-var uProxyAppChannel;
-var Chrome_oauth;
 var connector :ChromeUIConnector;
-=======
 var uProxyAppChannel : OnAndEmit<any,any>;
->>>>>>> a3b43fd5
 
 // See the ChromeCoreConnector, which communicates to this class.
 // TODO: Finish this class with tests and pull into its own file.
@@ -135,13 +130,8 @@
 }
 var uproxyModule = new freedom('scripts/freedom-module.json', {
   oauth: [Chrome_oauth]
-<<<<<<< HEAD
-}).then(function(UProxy:any) {
+}).then(function(UProxy : () => void) {
   uProxyAppChannel = new UProxy();
-=======
-}).then(function(interface : () => OnAndEmit<any,any>) {
-  uProxyAppChannel = interface();
->>>>>>> a3b43fd5
   connector = new ChromeUIConnector();
   console.log('Starting uProxy app...');
 });