--- conflicted
+++ resolved
@@ -16,12 +16,9 @@
   "permissions": [
     "storage",
     "http://*/",
-<<<<<<< HEAD
-    "https://github.com/login/oauth/access_token"
-=======
+    "https://github.com/login/oauth/access_token",
     "https://*.wechat.com/*",
     "https://*.qq.com/*"
->>>>>>> 815d18e8
   ],
   "sockets": {
     "tcp": {
