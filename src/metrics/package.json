{
  "name": "uproxy-metrics",
<<<<<<< HEAD
  "version": "1.0.0-beta",
  "author": "uProxy",
  "description": "Metrics systems for uProxy",
=======
  "version": "1.0.0",
  "description": "Metrics server for uProxy",
  "main": "metrics_server/server.js",
  "dependencies": {
    "body-parser": "^1.15.2",
    "csv-parse": "^1.1.7",
    "express": "^4.14.0",
    "gcloud": "^0.37.0"
  },
>>>>>>> 07964d62
  "devDependencies": {
    "jasmine": "^2.4.1",
    "typescript": "^1.8.10",
    "typings": "^1.3.2"
  },
  "__comments": [
    "TODO: Remove node_modules_hack once AppEngine stops stripping node_modules/"
  ],
  "scripts": {
    "install": "npm install adaptors/ metrics_server/ model/ tools/ && typings install",

    "build-server": "npm run build-clean && npm run ts-compile && cp -R node_modules/@uproxy-metrics/metrics_server/node_modules/ metrics_server/production/* build",
    "build-tools": "npm run build-clean && npm run ts-compile && cp -R node_modules/@uproxy-metrics/tools/node_modules/ build",
    "ts-compile": "tsc",
    "build-clean": "rm -rf ./build",

    "test": "npm run ts-compile && JASMINE_CONFIG_PATH=jasmine.json jasmine",
    "test-use-repository": "DATASTORE_EMULATOR_HOST=127.0.0.1:8081 node build/adaptors/datastore_use_events_repository_test.js",

    "clean": "npm run build-clean && npm run clean-install",
    "clean-install": "rm -rf ./node_modules ./typings",

    "env": "env",

    "datastore-start": "gcloud beta emulators datastore start --project=uproxy-metrics --no-legacy --no-store-on-disk --host-port=localhost:8081",
    "datastore-load": "DATASTORE_EMULATOR_HOST=127.0.0.1:8081 node build/tools/datastore_load_sample.js",
    "datastore-report": "DATASTORE_EMULATOR_HOST=127.0.0.1:8081 node build/tools/generate_report.js",

    "start": "DATASTORE_EMULATOR_HOST=127.0.0.1:8081 PORT=8080 node build/metrics_server/server.js",
    "monitor": "DATASTORE_EMULATOR_HOST=127.0.0.1:8081 PORT=8080 nodemon build/metrics_server/server.js",
    "deploy": "cd build && cp -R node_modules node_modules_hack && gcloud --project=uproxy-metrics app deploy"
  }
}<|MERGE_RESOLUTION|>--- conflicted
+++ resolved
@@ -1,20 +1,7 @@
 {
   "name": "uproxy-metrics",
-<<<<<<< HEAD
   "version": "1.0.0-beta",
   "author": "uProxy",
-  "description": "Metrics systems for uProxy",
-=======
-  "version": "1.0.0",
-  "description": "Metrics server for uProxy",
-  "main": "metrics_server/server.js",
-  "dependencies": {
-    "body-parser": "^1.15.2",
-    "csv-parse": "^1.1.7",
-    "express": "^4.14.0",
-    "gcloud": "^0.37.0"
-  },
->>>>>>> 07964d62
   "devDependencies": {
     "jasmine": "^2.4.1",
     "typescript": "^1.8.10",
