// Server which handles SOCKS connections over WebRTC datachannels and send them
// out to the internet and sending back over WebRTC the responses.

/// <reference path='../../../third_party/typings/index.d.ts' />

import arraybuffers = require('../arraybuffers/arraybuffers');
import handler = require('../handler/queue');
import ipaddr = require('ipaddr.js');
import logging = require('../logging/logging');
import net = require('../net/net.types');
import peerconnection = require('../webrtc/peerconnection');
import socks_headers = require('../socks/headers');
import tcp = require('../net/tcp');

import Pool = require('../pool/pool');
import ProxyConfig = require('./proxyconfig');
import BandwidthConfig = require('./bandwidth-config');

// module RtcToNet {

  var log :logging.Log = new logging.Log('RtcToNet');

  export interface SessionSnapshot {
    name :string;
    // Time in seconds, with fractional parts, of when the snapshot
    // was taken.  Epoch is start of this web-worker.  This is the
    // result of calling performance.now() -
    // https://developer.mozilla.org/en-US/docs/Web/API/Performance/now
    timestamp: number;
    channel_sent: number;
    channel_received: number;
    channel_buffered: number;
    channel_js_buffered: number;
    channel_queue_size: number;
    channel_queue_handling: boolean;
    socket_sent: number;
    socket_received: number;
    socket_queue_size: number;
    socket_queue_handling: boolean;
  }

  export interface RtcToNetSnapshot {
    sessions :SessionSnapshot[];
  }

  // TODO Decide if this should be encoded as an enum with many updates, or an
  // object with updates stored as fields.
  export enum Status {
    REPROXY_ERROR,
    REPROXY_WORKING
  }

  // The |RtcToNet| class holds a peer-connection and all its associated
  // proxied connections.
  // TODO: Extract common code for this and SocksToRtc:
  //         https://github.com/uProxy/uproxy/issues/977
  export class RtcToNet {
    // Time between outputting snapshots.
    private static SNAPSHOTTING_INTERVAL_MS = 5000;

    // Limit the number of live sessions that each user can have.
    // Public for tests.
    public static SESSION_LIMIT = 10000;

    // The length of each interval used to calculate bandwidth, in milliseconds.
    // This value should not be too small, because pausing/resuming is a fraction
    // of this value; if the connection is paused and resumed too quickly, the bandwidth
    // is not accurately limited. In other words, even though the connection is paused,
    // the consequence of a very short pause is that many bits are transferred in the
    // time it takes to call the method again, which increases the bandwidth.
    private static BANDWIDTH_MONITOR_INTERVAL = 5000;

    // Number of live sessions by user, if greater than zero.
    private static numSessions_ : { [userId:string] :number } = {};

    private stopBandwidthCalc: boolean = false;
    private prevBytes: number = 0;
    private static limitBandwidth: boolean = true;
    private static bandwidthLimit: number = 1000000;

    // Returns true if the addition was successful.
    private static addUserSession_ = (userId:string) : boolean => {
      if (!userId) {
        return true;
      }

      if (!(userId in RtcToNet.numSessions_)) {
        RtcToNet.numSessions_[userId] = 1;
        return true;
      }

      if (RtcToNet.numSessions_[userId] < RtcToNet.SESSION_LIMIT) {
        ++RtcToNet.numSessions_[userId];
        return true;
      }

      return false;
    }

    private static removeUserSession_ = (userId:string) : void => {
      if (!userId) {
        return;
      }

      --RtcToNet.numSessions_[userId];
      if (RtcToNet.numSessions_[userId] === 0) {
        delete RtcToNet.numSessions_[userId];
      }
    }

    // Configuration for the proxy endpoint. Note: all sessions share the same
    // (externally provided) proxyconfig.
    public proxyConfig :ProxyConfig;

    // Message handler queues to/from the peer. Accessing this before
    // calling start() will result in an error.
    // TODO: public fields bad!
    public signalsForPeer :handler.QueueHandler<Object, void>;

    // The two Queues below only count bytes transferred between the SOCKS
    // client and the remote host(s) the client wants to connect to. WebRTC
    // overhead (DTLS headers, ICE initiation, etc.) is not included (because
    // WebRTC does not provide easy access to that data) nor is SOCKS
    // protocol-related data (because it's sent via string messages).
    // All Sessions created in one instance of RtcToNet will share and
    // push numbers to the same queues (belonging to that instance of RtcToNet).
    // Queue of the number of bytes received from the peer. Handler is typically
    // defined in the class that creates an instance of RtcToNet.
    public bytesReceivedFromPeer :handler.Queue<number, void> =
        new handler.Queue<number, void>();

    // Queue of the number of bytes sent to the peer. Handler is typically
    // defined in the class that creates an instance of RtcToNet.
    public bytesSentToPeer :handler.Queue<number, void> =
        new handler.Queue<number, void>();

    // Queue of status updates of type Status used to signal different status
    // updates to generic core. All Sessions created in RtcToNet share a single
    // status queue. Handler is typically defined in the class that creates an
    // instance of RtcToNet.
    public statusUpdates :handler.Queue<Status, void> =
        new handler.Queue<Status, void>();

    // Fulfills once the module is ready to allocate sockets.
    // Rejects if a peerconnection could not be made for any reason.
    public onceReady :Promise<void>;

    // Call this to initiate shutdown.
    private fulfillStopping_ :() => void;
    private onceStopping_ = new Promise((F, R) => {
      this.fulfillStopping_ = F;
    });

    // Fulfills once the module has terminated and the peerconnection has
    // been shutdown.
    // This can happen in response to:
    //  - startup failure
    //  - peerconnection termination
    //  - manual invocation of stop()
    // Should never reject.
    public onceStopped :Promise<void>;

    // The connection to the peer that is acting as a proxy client. Once
    // assigned, is never un-assigned. Use in this class to tell if started.
    private peerConnection_ :peerconnection.PeerConnection<Object>;

    // This pool manages the data channels for the PeerConnection.
    private pool_ :Pool;

    // The |sessions_| map goes from WebRTC data-channel labels to the Session.
    // Most of the wiring to manage this relationship happens via promises. We
    // need this only for data being received from a peer-connection data
    // channel get raised with data channel label. TODO:
    // https://github.com/uProxy/uproxy/issues/315 when closed allows
    // DataChannel and PeerConnection to be used directly and not via a freedom
    // interface. Then all work can be done by promise binding and this can be
    // removed.
    private sessions_ :{ [channelLabel:string] : Session } = {};

    // |userId_| is used to enforce user-wide resource limits.
    public constructor(private userId_?:string) {}

    // Starts with the supplied peerconnection.
    // Returns this.onceReady.
    public start = (
        proxyConfig:ProxyConfig,
        peerconnection:peerconnection.PeerConnection<Object>)
        : Promise<void> => {
      if (this.peerConnection_) {
        throw new Error('already configured');
      }
      this.stopBandwidthCalc = false;
      this.peerConnection_ = peerconnection;
      this.pool_ = new Pool(peerconnection, 'RtcToNet');
      this.proxyConfig = proxyConfig;

      this.signalsForPeer = this.peerConnection_.signalForPeerQueue;
      this.pool_.peerOpenedChannelQueue.setSyncHandler(
          this.onPeerOpenedChannel_);

      // TODO: this.onceReady should reject if |this.onceStopping_|
      // fulfills first.  https://github.com/uProxy/uproxy/issues/760
      this.onceReady = this.peerConnection_.onceConnected.then(() => {});
      this.onceReady.catch(this.fulfillStopping_);
      this.calculateBandwidth();
      this.peerConnection_.onceClosed
        .then(() => {
          log.debug('peerconnection terminated');
        }, (e:Error) => {
          log.error('peerconnection terminated with error: %1', [e.message]);
        })
        .then(this.fulfillStopping_, this.fulfillStopping_);
      this.onceStopped = this.onceStopping_.then(this.stopResources_);

      // Uncomment this to see instrumentation data in the console.
      //this.onceReady.then(this.initiateSnapshotting);

      return this.onceReady;
    }

    public static updateBandwidthSettings = (
      bandwidthConfig: BandwidthConfig) => {
      RtcToNet.limitBandwidth = bandwidthConfig.settings.enabled;
      RtcToNet.bandwidthLimit = bandwidthConfig.settings.limit;
    }

    // Loops until onceStopped fulfills.
    public initiateSnapshotting = () => {
      var loop = true;
      this.onceStopped.then(() => {
        loop = false;
      });
      var writeSnapshot = () => {
        this.getSnapshot().then((snapshot:RtcToNetSnapshot) => {
          log.info('snapshot: %1', JSON.stringify(snapshot));
        });
        if (loop) {
          setTimeout(writeSnapshot, RtcToNet.SNAPSHOTTING_INTERVAL_MS);
        }
      };
      writeSnapshot();
    }

    // Snapshots the state of this RtcToNet instance.
    private getSnapshot = () : Promise<RtcToNetSnapshot> => {
      var promises :Promise<SessionSnapshot>[] = [];
      Object.keys(this.sessions_).forEach((key:string) => {
        promises.push(this.sessions_[key].getSnapshot())
      });
      return Promise.all(promises).then((sessionSnapshots:SessionSnapshot[]) => {
        return {
          sessions: sessionSnapshots
        };
      });
    }

    private onPeerOpenedChannel_ = (channel:peerconnection.DataChannel) => {
      var channelLabel = channel.getLabel();
      log.info('associating session %1 with new datachannel', [channelLabel]);

      if (!RtcToNet.addUserSession_(this.userId_)) {
        log.warn('User %1 hit overload; closing channel %2',
            this.userId_, channelLabel);
        channel.close();
        return;
      }

      var session = new Session(
          channel,
          this.proxyConfig,
          this.bytesReceivedFromPeer,
          this.bytesSentToPeer,
          this.statusUpdates,
          this.userId_
      );
      this.sessions_[channelLabel] = session;
      session.start().catch((e:Error) => {
        log.warn('session %1 failed to connect to remote endpoint: %2', [
            channelLabel, e.message]);
      });

      var discard = () => {
        delete this.sessions_[channelLabel];
        RtcToNet.removeUserSession_(this.userId_);
        log.info('discarded session %1 (%2 remaining)', [
            channelLabel, Object.keys(this.sessions_).length]);
        };
      session.onceStopped().then(discard, (e:Error) => {
        log.error('session %1 terminated with error: %2', [
            channelLabel, e.message]);
        discard();
      });
    }

    // Initiates shutdown of the peerconnection.
    // Returns onceStopped.
    public stop = () : Promise<void> => {
      log.debug('stop requested');
      this.fulfillStopping_();
      return this.onceStopped;
    }

    // Shuts down the peerconnection, fulfilling once it has terminated.
    // Since its close() method should never throw, this should never reject.
    // TODO: close all sessions before fulfilling
    private stopResources_ = () : Promise<void> => {
      // TODO(ldixon): explore why not not just return
      // this.peerConnection_.close(); call the PeerConnection's close and
      // return synchronously.
      this.stopBandwidthCalc = true;
      return new Promise<void>((F, R) => {
        this.peerConnection_.close();
        F();
      });
    }

    public handleSignalFromPeer = (message:Object) :void => {
      return this.peerConnection_.handleSignalMessage(message);
    }

    private calculateBandwidth = (): void => {
      if (!this.stopBandwidthCalc) {
        var totalBandwidth = 0;
        var bufferBandwidth = 0;
        var sessionsOverLimit = 0;
        var numSessions = Object.keys(this.sessions_).length;

        if (numSessions == 0) {
          setTimeout(this.calculateBandwidth, RtcToNet.BANDWIDTH_MONITOR_INTERVAL);
          return;
        }
        var perSessionBandwidthLimit = RtcToNet.bandwidthLimit / numSessions;
        log.debug('Number of sessions: %1; bandwidth limit for each: %2', numSessions, perSessionBandwidthLimit);

        for (var label in this.sessions_) {
          // Bandwidth is measured in bps.
          if (this.sessions_[label].prevBytes_ == null) {
            var bitsInterval = this.sessions_[label].currBytes_ * 8;
            var currTime = new Date().getTime();
            var timeDifference = currTime - this.sessions_[label].startTime;
            log.debug('It has been %1 milliseconds since the session %2 was started', timeDifference, this.sessions_[label].channelLabel());
            var bandwidthSession = bitsInterval / (timeDifference / 1000);
          } else {
            var bitsInterval = (this.sessions_[label].currBytes_ - this.sessions_[label].prevBytes_) * 8;
            var bandwidthSession = bitsInterval / (RtcToNet.BANDWIDTH_MONITOR_INTERVAL / 1000);
          }
          log.debug('%1: This session current bw: %2', this.sessions_[label].channelLabel(), bandwidthSession);
          totalBandwidth += bandwidthSession;
          // If the bandwidth of this session is less than the allowed limit per session, add leftover bw to extra bw pool.
          if (bandwidthSession < perSessionBandwidthLimit) {
            bufferBandwidth += (perSessionBandwidthLimit - bandwidthSession);
          }
          // If the bandwidth of this session is more than the allowed limit per session, add to sessionsOverLimit.
          else if (bandwidthSession > perSessionBandwidthLimit) {
            sessionsOverLimit++;
          }
          // Update prevBytes_ of this session.
          this.sessions_[label].prevBytes_ = this.sessions_[label].currBytes_;
          this.sessions_[label].currBandwidth = bandwidthSession;
        }
        log.debug('Total bandwidth for this interval: %1', totalBandwidth);
        log.debug('Buffer bandwidth for this interval: %1', bufferBandwidth);
        // We only need to pause sessions if the total bandwidth is over the limit, even if some individual sessions
        // went over their alloted limit.
        if (RtcToNet.limitBandwidth) {
          if (totalBandwidth > RtcToNet.bandwidthLimit) {
            // If there is any buffer bandwidth, split that evenly among sessions that went over the limit.
            // If the total went over the limit, sessionsOverLimit has to have at least 1 session in it.
            perSessionBandwidthLimit += bufferBandwidth / (sessionsOverLimit);
            log.debug('Updated perSessionBandwidthLimit: %1', perSessionBandwidthLimit);
            // Go through all the sessions that went over the limit, and pause each one.
            for (var label in this.sessions_) {
              // After redistributing buffer bandwidth, the session may no longer need to be paused.
              if (this.sessions_[label].currBandwidth > perSessionBandwidthLimit) {
                var notPausedFracSession = perSessionBandwidthLimit / this.sessions_[label].currBandwidth;
                var timeToPause = RtcToNet.BANDWIDTH_MONITOR_INTERVAL * (1 - notPausedFracSession);
                log.debug('%1 is pausing (total experimenting) for %2; total bytes sent/rec: %3', this.sessions_[label].channelLabel(), timeToPause, this.sessions_[label].currBytes_);
                this.sessions_[label].pauseForBandwidthOverflow(timeToPause);
              }
            }
          }
        }
        setTimeout(this.calculateBandwidth, RtcToNet.BANDWIDTH_MONITOR_INTERVAL);
      }
    }

    public toString = () : string => {
      var ret :string;
      var sessionsAsStrings :string[] = [];
      var label :string;
      for (label in this.sessions_) {
        sessionsAsStrings.push(this.sessions_[label].longId());
      }
      ret = JSON.stringify({ sessions_: sessionsAsStrings });
      return ret;
    }

  }  // class RtcToNet


  // A Tcp connection and its data-channel on the peer connection.
  //
  // CONSIDER: when we have a lightweight webrtc provider, we can use the
  // DataChannel class directly here instead of the awkward pairing of
  // peerConnection with chanelLabel.
  //
  // CONSIDER: this and the socks-rtc session are similar: maybe abstract
  // common parts into a super-class this inherits from?
  export class Session {
    private tcpConnection_ :tcp.Connection;
    private webEndpoint_   :net.Endpoint;

    // Fulfills once a connection has been established with the remote peer.
    // Rejects if a connection cannot be made for any reason.
    public onceReady :Promise<void>;

    // Call this to initiate shutdown.
    private fulfillStopping_ :() => void;
    private onceStopping_ = new Promise((F, R) => {
      this.fulfillStopping_ = F;
    });

    // Fulfills once the session has terminated and the TCP connection
    // and datachannel have been shutdown.
    // This can happen in response to:
    //  - startup failure
    //  - TCP connection or datachannel termination
    //  - manual invocation of close()
    // Should never reject.
    private onceStopped_ :Promise<void>;
    public onceStopped = () :Promise<void> => { return this.onceStopped_; }

    // Getters.
    public channelLabel = () :string => { return this.dataChannel_.getLabel(); }

    private socketSentBytes_ :number = 0;
    private socketReceivedBytes_ :number = 0;
    private channelSentBytes_ :number = 0;
    private channelReceivedBytes_ :number = 0;

<<<<<<< HEAD
    private pausedForBandwidthOverflow_: boolean = false;
    private pausedForChannelOverflow_: boolean = false;

    // Don't pause this session for the entire interval.
    private notPausedFraction_: number = 1;

    public startTime: number = 0;

    // Records the bytes sent to and from peer, for the current time interval.
    public currBytes_: number = 0;
    // Records the bytes sent to and from peer, for the previous time interval.
    public prevBytes_: number = null;
    // The current bandwidth for this session.
    public currBandwidth: number = 0;
=======
    // Flag to keep track of reproxy status and send status updates accordingly
    private reproxyError_ :boolean = false;

    // Used to stop the calculation of bandwidth.
    private stopBandwidthCalc_:boolean = false;
    // Records the bytes sent to and from peer, for the current time interval.
    public currBytes_:number = 0;
    // Records the bytes sent to and from peer, for the previous time interval.
    public prevBytes_:number = 0;
    // The length of each interval used to calculate bandwidth, in milliseconds.
    private static BANDWIDTH_MONITOR_INTERVAL = 5000;
>>>>>>> 18b5ea06

    // The supplied datachannel must already be successfully established.
    constructor(
        private dataChannel_:peerconnection.DataChannel,
        private proxyConfig_:ProxyConfig,
        private bytesReceivedFromPeer_:handler.QueueFeeder<number,void>,
        private bytesSentToPeer_:handler.QueueFeeder<number,void>,
        private statusUpdates_:handler.QueueFeeder<Status, void>,
        private userId_?:string
    ) {}

    // Returns onceReady.
    public start = () : Promise<void> => {
      this.onceReady = this.receiveEndpointFromPeer_()
        .catch((e:Error) => {
          // TODO: Add a unit test for this case.
          this.replyToPeer_(socks_headers.Reply.UNSUPPORTED_COMMAND);
          return Promise.reject(e);
        }).then((webEndpoint :net.Endpoint) :tcp.Connection => {
          this.webEndpoint_ = webEndpoint;
          // Returns socks reply and bound endpoint of connection
          if (!this.isWebEndpointAllowed_(webEndpoint)) {
            this.replyToPeer_(socks_headers.Reply.NOT_ALLOWED);
            throw new Error('tried to connect to disallowed address: ' +
                webEndpoint.address);
          }
          log.debug('%1: Creating tcp connection with reproxy settings: %2',
                    [this.longId(), this.proxyConfig_.reproxy]);

          // Connect to web endpoint directly or through socks proxy
          if (this.proxyConfig_.reproxy && this.proxyConfig_.reproxy.enabled) {
            return this.getTcpConnection_(
                this.proxyConfig_.reproxy.socksEndpoint, false);
          } else {
            return this.getTcpConnection_(webEndpoint, true);  // start paused
          }
        }).then((connection :tcp.Connection) :Promise<tcp.ConnectionInfo> => {
          this.tcpConnection_ = connection;
          return this.tcpConnection_.onceConnected
            .catch((e :freedom.Error) => {
              log.info('%1: failed to connect to remote endpoint',
                       [this.longId()]);
              this.replyToPeer_(this.getReplyFromError_(e));
              if (this.proxyConfig_.reproxy && this.proxyConfig_.reproxy.enabled
                  && !this.reproxyError_) {
                this.reproxyError_ = true;
                this.statusUpdates_.handle(Status.REPROXY_ERROR);
              }
              return Promise.reject(new Error(e.errcode));
            });
        }).then((info :tcp.ConnectionInfo)
            :Promise<[socks_headers.Reply, net.Endpoint]> => {
          // Receive reply from web endpoint directly or through socks proxy
          if (this.proxyConfig_.reproxy && this.proxyConfig_.reproxy.enabled) {
            return this.connectWithSocksAuth_(this.webEndpoint_)
              .catch((e :Error) => {
                log.debug('%1: Failed to complete reproxy socks auth',
                          [this.longId()]);
                this.replyToPeer_(socks_headers.Reply.FAILURE);
                if (!this.reproxyError_) {
                  this.reproxyError_ = true;
                  this.statusUpdates_.handle(Status.REPROXY_ERROR);
                }
                return Promise.reject(e);
              });
          } else {
            return Promise.resolve([this.getReplyFromInfo_(info), info.bound]);
          }
        }).then((reply :[socks_headers.Reply, net.Endpoint]) :Promise<void> => {
          if (this.proxyConfig_.reproxy && this.proxyConfig_.reproxy.enabled
              && this.reproxyError_) {
            // Reproxy working
            this.reproxyError_ = false;
            this.statusUpdates_.handle(Status.REPROXY_WORKING);
          }
          log.info('%1: connected to remote web endpoint', [this.longId()]);
          return this.replyToPeer_(reply[0], reply[1]);
        });

      this.onceReady.then(this.linkSocketAndChannel_, this.fulfillStopping_);
      this.startTime = new Date().getTime();
      // Shutdown once the data channel terminates.
      this.dataChannel_.onceClosed.then(() => {
        if (this.dataChannel_.dataFromPeerQueue.getLength() > 0) {
          log.warn('%1: channel closed with %2 unprocessed incoming messages',
              this.longId(), this.dataChannel_.dataFromPeerQueue.getLength());
        } else {
          log.info('%1: channel closed', this.longId());
        }
        this.fulfillStopping_();
      });

      this.onceStopped_ = this.onceStopping_.then(this.stopResources_);

      return this.onceReady;
    }

    // Initiates shutdown of the TCP connection and peerconnection.
    // Returns onceStopped.
    public stop = () : Promise<void> => {
      log.debug('%1: stop requested', [this.longId()]);
      this.fulfillStopping_();
      return this.onceStopped_;
    }

    // Closes the TCP connection and datachannel if they haven't already
    // closed, fulfilling once both have closed. Since neither object's
    // close() methods should ever reject, this should never reject.
    private stopResources_ = () : Promise<void> => {
      // DataChannel.close() returns void, implying that the shutdown is
      // effectively immediate.  However, we wrap it in a promise to ensure
      // that any exception is sent to the Promise.catch, rather than
      // propagating synchronously up the stack.
      var shutdownPromises :Promise<any>[] = [
        new Promise((F, R) => { this.dataChannel_.close(); F(); })
      ];
      if (this.tcpConnection_) {
        shutdownPromises.push(this.tcpConnection_.close());
      }
      return Promise.all(shutdownPromises).then((discard:any) => {});
    }

    // Fulfills with the endpoint requested by the SOCKS client.
    // Rejects if the received message is not for an endpoint
    // or if the received endpoint cannot be parsed.
    // TODO: needs tests (mocked by several tests)
    private receiveEndpointFromPeer_ = () : Promise<net.Endpoint> => {
      return new Promise((F,R) => {
        this.dataChannel_.dataFromPeerQueue
            .setSyncNextHandler((data:peerconnection.Data) => {
          if (!data.str) {
            R(new Error('received non-string data from peer: ' +
                JSON.stringify(data)));
            return;
          }

          var request :socks_headers.Request;
          try { request = JSON.parse(data.str); }
          catch (e) {
            R(new Error('received malformed message during handshake: ' +
                data.str));
            return;
          }

          if (!socks_headers.isValidRequest(request)) {
            R(new Error('received invalid request from peer: ' +
                JSON.stringify(data.str)));
            return;
          }
          if (request.command != socks_headers.Command.TCP_CONNECT) {
            R(new Error('unexpected type for endpoint message'));
            return;
          }

          // The domain name is very sensitive, so we keep it out of the
          // info-level logs, which may be uploaded.
          log.debug('%1: received endpoint from peer: %2', [
              this.longId(), JSON.stringify(request.endpoint)]);
          F(request.endpoint);
          return;
        });
      });
    }

    // Initiates tcp connection to endpoint
    private getTcpConnection_ = (endpoint:net.Endpoint, paused:boolean)
          :tcp.Connection => {
      // Return TCP connection to endpoint
      return new tcp.Connection({endpoint: endpoint}, paused);
    }

    // Completes socks authentication protocol
    private connectWithSocksAuth_ = (webEndpoint :net.Endpoint)
          :Promise<[socks_headers.Reply, net.Endpoint]> => {
      log.debug('%1: Connecting through socks to: %2',
                [this.longId(), webEndpoint]);
      // Start socks auth handshake
      var authRequest = socks_headers.composeAuthHandshakeBuffer(
          [socks_headers.Auth.USERPASS, socks_headers.Auth.NOAUTH]);
      log.debug('%1: Creating auth negotiation handshake', [this.longId()]);
      this.tcpConnection_.send(authRequest);

      // Wait for auth handshake response
      return this.tcpConnection_.receiveNext()
        .then((buffer:ArrayBuffer) :Promise<void> => {
          var auth:socks_headers.Auth = socks_headers.interpretAuthResponse(buffer);
          log.debug('%1: Received auth handshake negotiation reply: %2',
                    [this.longId(), auth]);
          // Complete socks auth based on auth method negotiated
          if (auth === socks_headers.Auth.NOAUTH) {
            return;
          } else if (auth === socks_headers.Auth.USERPASS) {
            // Create username password auth request
            var userpass :socks_headers.UserPassRequest = {
              username: this.userId_ || 'user',
              password: ''
            };
            var userpassRequest = socks_headers.composeUserPassRequest(userpass);
            log.debug('%1: Making USERPASS request: %2',
                      [this.longId(), userpass]);
            this.tcpConnection_.send(userpassRequest);
            return this.tcpConnection_.receiveNext()
              .then((buffer:ArrayBuffer) :void => {
                var success :boolean = socks_headers.interpretUserPassResponse(buffer);
                log.debug('%1: Received userpass subnegotiation reply: %2',
                          [this.longId(), success]);
                if (!success) {
                  throw new Error('Socks USERPASS auth subnegotiation failed');
                }
              });
          } else {
            throw new Error('Received unsupported socks auth method: ' + auth);
          }
        }).then(() :Promise<ArrayBuffer> => {
          // Send socks connection request
          var request :socks_headers.Request = {
            command: socks_headers.Command.TCP_CONNECT,
            endpoint: webEndpoint
          };
          log.debug('%1: Making socks request: %2', [this.longId(), request]);
          this.tcpConnection_.send(socks_headers.composeRequestBuffer(request));
          return this.tcpConnection_.receiveNext();
        }).then((buffer:ArrayBuffer) :[socks_headers.Reply, net.Endpoint] => {
          // Wait for socks connection response
          var response = socks_headers.interpretResponseBuffer(buffer);
          log.debug('%1: Received request response: %2',
                    [this.longId(), response]);
          // Return response regardless if response is success or failure
          var nullEndpoint :net.Endpoint = {'address': '0.0.0.0', 'port': 0};
          return [response.reply, nullEndpoint];
        });
    }

    // Fulfills once the connected endpoint has been returned to the SOCKS
    // client. Rejects if the endpoint cannot be sent to the SOCKS client.
    private replyToPeer_ = (reply:socks_headers.Reply, bound?:net.Endpoint)
        : Promise<void> => {
      var response :socks_headers.Response = {
        reply: reply,
        endpoint: bound || undefined
      };
      log.debug('%1: Sending response to Peer: %2', [this.longId(), response]);
      return this.dataChannel_.send({
        str: JSON.stringify(response)
      }).then(() => {
        if (reply != socks_headers.Reply.SUCCEEDED) {
          this.stop();
        }
      });
    }

    private getReplyFromInfo_ = (info:tcp.ConnectionInfo) : socks_headers.Reply => {
      // TODO: This code should really return socks.Reply.NOT_ALLOWED,
      // but due to port-scanning concerns we return a generic error instead.
      // See https://github.com/uProxy/uproxy/issues/809
      return this.isAllowedAddress_(info.remote.address) ?
          socks_headers.Reply.SUCCEEDED : socks_headers.Reply.FAILURE;
    }

    private getReplyFromError_ = (e:freedom.Error) : socks_headers.Reply => {
      var reply :socks_headers.Reply = socks_headers.Reply.FAILURE;
      if (e.errcode == 'TIMED_OUT') {
        reply = socks_headers.Reply.TTL_EXPIRED;
      } else if (e.errcode == 'NETWORK_CHANGED') {
        reply = socks_headers.Reply.NETWORK_UNREACHABLE;
      } else if (e.errcode == 'NAME_NOT_RESOLVED') {
        reply = socks_headers.Reply.HOST_UNREACHABLE;
      } else if (e.errcode == 'CONNECTION_RESET' ||
                 e.errcode == 'CONNECTION_REFUSED') {
        // Due to port-scanning concerns, we return a generic error if the user
        // has blocked local network access and we are not sure if the requested
        // address might be on the local network.
        // See https://github.com/uProxy/uproxy/issues/809
        if (this.proxyConfig_.allowNonUnicast) {
          reply = socks_headers.Reply.CONNECTION_REFUSED;
        }
      }
      // TODO: report ConnectionInfo in cases where a port was bound.
      // Blocked by https://github.com/uProxy/uproxy/issues/803
      return reply;
    }

    // Sends a packet over the data channel.
    // Invoked when a packet is received over the TCP socket.
    private sendOnChannel_ = (data:ArrayBuffer) : void => {
      this.socketReceivedBytes_ += data.byteLength;
      this.dataChannel_.send({buffer: data});
    }

    // Sends a packet over the TCP socket.
    // Invoked when a packet is received over the data channel.
    private sendOnSocket_ = (data:peerconnection.Data) : void => {
      if (!data.buffer) {
        throw new Error('received non-buffer data from datachannel');
      }
      this.bytesReceivedFromPeer_.handle(data.buffer.byteLength);
      this.currBytes_ += data.buffer.byteLength;
      this.channelReceivedBytes_ += data.buffer.byteLength;
      this.tcpConnection_.send(data.buffer);
    }

    // Configures forwarding of data from the TCP socket over the data channel
    // and vice versa. Should only be called once both socket and channel have
    // been successfully established.
    private linkSocketAndChannel_ = () : void => {
      log.debug('%1: linking socket and channel', this.longId());
      var socketReader = (data:ArrayBuffer) => {
        this.sendOnChannel_(data);
        this.bytesSentToPeer_.handle(data.byteLength);
        this.currBytes_ += data.byteLength;
        this.channelSentBytes_ += data.byteLength;
      };
      this.tcpConnection_.dataFromSocketQueue.setSyncHandler(socketReader);

      // Shutdown the session once the TCP connection terminates.
      // This should be safe now because
      // (1) this.tcpConnection_.dataFromPeerQueue has now been emptied into
      // this.dataChannel_.send() and (2) this.dataChannel_.close() should delay
      // closing until all pending messages have been sent.
      this.tcpConnection_.onceClosed.then((kind:tcp.SocketCloseKind) => {
        log.info('%1: socket closed (%2)',
            this.longId(),
            tcp.SocketCloseKind[kind]);
        this.fulfillStopping_();
      });

      var channelReader = (data:peerconnection.Data) : void => {
        this.sendOnSocket_(data);
        this.socketSentBytes_ += data.buffer.byteLength;
      };
      this.dataChannel_.dataFromPeerQueue.setSyncHandler(channelReader);

      // The TCP connection starts in the paused state.  However, in extreme
      // cases, enough data can arrive before the pause takes effect to put
      // the data channel into overflow.  In that case, the socket will
      // eventually be resumed by the overflow listener below.
      if (!this.dataChannel_.isInOverflow()) {
        this.tcpConnection_.resume();
      }

      this.dataChannel_.setOverflowListener((overflow:boolean) => {
        if (this.tcpConnection_.isClosed()) {
          return;
        }
        // Need to pause for overflow.
        if (overflow) {
          // Check if connection is not already paused for bandwidth overflow.
          if (!this.pausedForBandwidthOverflow_) {
            this.tcpConnection_.pause();
            log.debug('%1: Hit overflow, pausing socket', this.longId());
          } else {
            log.debug('%1: Hit overflow, but connection is already paused', this.longId());
          }
        } else {
          // Check if the connection is still paused for bandwidth overflow; do not resume if it is.
          if (!this.pausedForBandwidthOverflow_) {
            this.tcpConnection_.resume();
            log.debug('%1: Exited  overflow, resuming socket', this.longId());
          } else {
            log.debug('%1: Exited overflow, but connection is still paused for bandwidth', this.longId());
          }
        }
        this.pausedForChannelOverflow_ = overflow;
      });
    }

    // Checks validity of web endpoint of getter request
    private isWebEndpointAllowed_ = (endpoint :net.Endpoint) :boolean => {
      if (ipaddr.isValid(endpoint.address) &&
          !this.isAllowedAddress_(endpoint.address)) {
        return false;
      }
      return true;
    }

    public pauseForBandwidthOverflow = (pauseTime: number): void => {
      this.pausedForBandwidthOverflow_ = true;
      // Check if connection is already paused for channel overflow; don't pause again if it is.
      if (!this.pausedForChannelOverflow_){
        this.tcpConnection_.pause();
        log.debug('%1: pausing for %2 ms; current bytes sent/received: %3', this.channelLabel(), pauseTime, this.currBytes_);
      } else {
        log.debug('%1: pausing for %2 ms (connection is already paused); current bytes sent/received: %3', this.channelLabel(), pauseTime, this.currBytes_);
      }
      setTimeout(this.resumeAfterBandwidthOverflow, pauseTime);
    }

    private resumeAfterBandwidthOverflow = (): void => {
      this.pausedForBandwidthOverflow_ = false;
      // Check if connection is still paused due to overflow; don't prematurely resume, and let the overflow handler resume it.
      if (!this.pausedForChannelOverflow_) {
        this.tcpConnection_.resume();
        log.debug('%1: resuming; current bytes sent/received: %2', this.channelLabel(), this.currBytes_);
      } else {
        log.debug('%1: Done pausing for bandwidth overflow, but connection is still paused for channel overflow; current bytes sent/received: %2', this.channelLabel(), this.currBytes_)
      }
    }

    private isAllowedAddress_ = (addressString:string) : boolean => {
      // default is to disallow non-unicast addresses; i.e. only proxy for
      // public internet addresses.
      if (this.proxyConfig_.allowNonUnicast) {
        return true
      }

      // ipaddr.process automatically converts IPv4-mapped IPv6 addresses into
      // IPv4 Address objects.  This ensure that an attacker cannot reach a
      // restricted IPv4 endpoint that is identified by its IPv6-mapped address.
      try {
        var address = ipaddr.process(addressString);
        return address.range() == 'unicast';
      } catch (e) {
        // This likely indicates a malformed IP address, which will be logged by
        // the caller.
        return false;
      }
    }

    public getSnapshot = () : Promise<SessionSnapshot> => {
      return this.dataChannel_.getBrowserBufferedAmount()
          .then((bufferedAmount:number) => {
        var js_buffer = this.dataChannel_.getJavascriptBufferedAmount();
        return {
          name: this.channelLabel(),
          timestamp: performance.now(),
          channel_sent: this.channelSentBytes_,
          channel_received: this.channelReceivedBytes_,
          channel_buffered: bufferedAmount,
          channel_queue_size: this.dataChannel_.dataFromPeerQueue.getLength(),
          channel_queue_handling: this.dataChannel_.dataFromPeerQueue.isHandling(),
          channel_js_buffered: js_buffer,
          socket_sent: this.socketSentBytes_,
          socket_received: this.socketReceivedBytes_,
          socket_queue_size: this.tcpConnection_.dataFromSocketQueue.getLength(),
          socket_queue_handling: this.tcpConnection_.dataFromSocketQueue.isHandling()
        }
      });
    }

    public longId = () : string => {
      var s = 'session ' + this.channelLabel();
      if (this.tcpConnection_) {
        s += ' (tcp-socket: ' + this.tcpConnection_.connectionId + ' ' +
            (this.tcpConnection_.isClosed() ? 'closed' : 'open') + ')';
      }
      return s;
    }

    // For logging/debugging.
    public toString = () : string => {
      var tcpString = 'undefined';
      if (this.tcpConnection_) {
        tcpString = this.tcpConnection_.toString();
      }
      return JSON.stringify({
        channelLabel_: this.channelLabel(),
        tcpConnection: tcpString
      });
    }

    // Runs callback once the current event loop has run to completion.
    // Uses setTimeout in lieu of something like Node's process.nextTick:
    //   https://github.com/uProxy/uproxy/issues/967
    private static nextTick_ = (callback:Function) : void => {
      setTimeout(callback, 0);
    }
  }  // Session

//}  // module RtcToNet
//export = RtcToNet;<|MERGE_RESOLUTION|>--- conflicted
+++ resolved
@@ -438,7 +438,6 @@
     private channelSentBytes_ :number = 0;
     private channelReceivedBytes_ :number = 0;
 
-<<<<<<< HEAD
     private pausedForBandwidthOverflow_: boolean = false;
     private pausedForChannelOverflow_: boolean = false;
 
@@ -453,19 +452,8 @@
     public prevBytes_: number = null;
     // The current bandwidth for this session.
     public currBandwidth: number = 0;
-=======
     // Flag to keep track of reproxy status and send status updates accordingly
     private reproxyError_ :boolean = false;
-
-    // Used to stop the calculation of bandwidth.
-    private stopBandwidthCalc_:boolean = false;
-    // Records the bytes sent to and from peer, for the current time interval.
-    public currBytes_:number = 0;
-    // Records the bytes sent to and from peer, for the previous time interval.
-    public prevBytes_:number = 0;
-    // The length of each interval used to calculate bandwidth, in milliseconds.
-    private static BANDWIDTH_MONITOR_INTERVAL = 5000;
->>>>>>> 18b5ea06
 
     // The supplied datachannel must already be successfully established.
     constructor(
