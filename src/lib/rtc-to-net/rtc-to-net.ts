--- conflicted
+++ resolved
@@ -770,14 +770,6 @@
     // average is still low.
     private calculateBandwidth_ = () : void => {
       if (!this.stopBandwidthCalc_) {
-<<<<<<< HEAD
-        // There are 8 bits in a byte
-        var bitsTransferred_ = (this.currBytes_ - this.prevBytes_) * 8;
-        // Bandwidth is measured in bits/sec.
-
-        var bandwidthSession_  = bitsTransferred_ / (Session.BANDWIDTH_MONITOR_INTERVAL / 1000);
-        log.debug('%1: current bandwidth %2 bits/sec', this.channelLabel(), bandwidthSession_);
-=======
         // There are 8 bits in a byte.
         var bitsTransferred = (this.currBytes_ - this.prevBytes_) * 8;
         // Calculated in milliseconds.
@@ -787,7 +779,6 @@
         log.debug('%1: Bandwidth over non-paused time = %2', this.channelLabel(), bandwidthSession);
         var bandwidthWholeInterval = bitsTransferred / (Session.BANDWIDTH_MONITOR_INTERVAL / 1000);
         log.debug('%1: Bandwidth over whole interval (should be close to limit, or under) = %2', this.channelLabel(), bandwidthWholeInterval);
->>>>>>> ce3d1e5d
         /*
           Bandwidth limiting starts here. If the current bandwidth is over the limit, the fraction of the next interval to pause 
           to normalize the bandwidth is calculated, and the session is paused for that long.
@@ -795,14 +786,6 @@
         if (this.limitBandwidth_) {
           if (bandwidthSession > Session.BANDWIDTH_LIMIT) {
             this.bandwidthOverLimit_ = true;
-<<<<<<< HEAD
-            log.debug('%1: went over the limit', this.channelLabel());
-            var bandwidthDifference_ = this.bandwidthSession_ - Session.BANDWIDTH_LIMIT;
-            // Figures out the time needed to pause to correct bandwidth back to limit-- measured in milliseconds.
-            var timeDifference_ = (bandwidthDifference_ / Session.BANDWIDTH_LIMIT) * 1000;
-            // Pauses to account for timeDifference.
-            this.pauseForBandwidthOverflow(timeDifference_);
-=======
             // Calculate correct fraction of time interval to not pause the session during.
             this.notPausedFraction_ = Session.BANDWIDTH_LIMIT / bandwidthSession;
             // Pause for the correct amount of the interval, in ms.
@@ -812,7 +795,6 @@
           } else {
             // Reset the fraction to not pause during to 1; do not pause during the next interval.
             this.notPausedFraction_ = 1;
->>>>>>> ce3d1e5d
           }
           this.prevBytes_ = this.currBytes_;
           setTimeout(this.calculateBandwidth_, Session.BANDWIDTH_MONITOR_INTERVAL);
