--- conflicted
+++ resolved
@@ -55,12 +55,8 @@
     public static SESSION_LIMIT = 10000;
 
     private static BANDWIDTH_MONITOR_INTERVAL = 5000;
-<<<<<<< HEAD
 
     private static BANDWIDTH_LIMIT = 1000000;
-=======
-    public static LIMIT_BANDWIDTH = false;
->>>>>>> 3b9b23a8
     // Number of live sessions by user, if greater than zero.
     private static numSessions_ : { [userId:string] :number } = {};
 
