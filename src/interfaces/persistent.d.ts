/// <reference path='../freedom/typings/rtcpeerconnection.d.ts' />

declare module Core {

  /**
   * Represents an entity whose state can be captured and restored, such as
   * with storage in a repository and subsequent retrieval.
   *
   * The interface represents state as an object, not as JSON text. JSON
   * serialization, if appropriate, occurs outside of this interface.
   */
  export interface Persistent {

    /**
     * Returns the prefix string for saving / loading the object from storage.
     * Paths are slash-delimited.
     *
     * Expected: This function should return a string that ends with a /, for
     * further path appending.
     *
     * TODO: Why is the string a "prefix"? How is the prefix related to the
     * location at which the entity will be stored? What "appending" might
     * occur, and how is it related to implementations of this interface? Why
     * are persistent entities concerned with where they are stored?
     *
     * TODO: Consider removing this method. The issue of storage paths applies
     * only to saving & loading, but this interface is not involved in saving
     * or loading.
     */
    getStorePath :() => string;

    /**
     * Returns an object that encapsulates the state of the 'this' object.
     * There are no requirements regarding the content of the returned object,
     * except that it must be one that restoreState() is able to consume.
     *
     * Implementations MUST return objects that they will never again mutate.
     * All of the returned object's proeprty values must be of primitive types
     * or be deep copies. The reason is that callers expect the returned value
     * to be an unchanging representation of the state at the time
     * 'currentState' was called. For example, if an implementation simply sets
     * a property "foo" to the instance member 'foo_' of array type, then when
     * 'foo_' is mutated in the future states previously returned from
     * 'currentState' will also change, violating this interface's contract
     * and likely causing subtle breakage.
     */
    currentState :() => Object;

    /**
     * Updates the state of 'this' to match 'state'.
     */
    restoreState :(state :Object) => void;

  }  // interface Core.Persistent

  // Object containing description so it can be saved to storage.
  export interface GlobalSettings {
    description :string;
<<<<<<< HEAD
    stunServers :freedom_RTCPeerConnection.RTCIceServer[];
=======
    stunServers :Core.StunServer[];
    hasSeenSharingEnabledScreen :boolean;
  }

  export interface StunServer {
    url :string;
>>>>>>> 6121b983
  }

}  // module Core<|MERGE_RESOLUTION|>--- conflicted
+++ resolved
@@ -56,16 +56,7 @@
   // Object containing description so it can be saved to storage.
   export interface GlobalSettings {
     description :string;
-<<<<<<< HEAD
     stunServers :freedom_RTCPeerConnection.RTCIceServer[];
-=======
-    stunServers :Core.StunServer[];
     hasSeenSharingEnabledScreen :boolean;
   }
-
-  export interface StunServer {
-    url :string;
->>>>>>> 6121b983
-  }
-
 }  // module Core