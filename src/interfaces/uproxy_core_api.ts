--- conflicted
+++ resolved
@@ -145,11 +145,8 @@
   VERIFY_USER_SAS = 1034,
   GET_PORT_CONTROL_SUPPORT = 1035,
   UPDATE_GLOBAL_SETTING = 1036, // Updates a single global setting
-<<<<<<< HEAD
-  POST_ACTIVITY_REPORT = 1037
-=======
-  CHECK_REPROXY = 1037
->>>>>>> 8990e449
+  POST_ACTIVITY_REPORT = 1037,
+  CHECK_REPROXY = 1038
 }
 
 // Updates are sent from the Core to the UI, to update state that the UI must
@@ -373,10 +370,8 @@
 
   getPortControlSupport(): Promise<PortControlSupport>;
 
-<<<<<<< HEAD
   postActivityReport() :void;
-=======
+
   // Check if socks reproxy exists at input port
   checkReproxy(port :number): Promise<ReproxyCheck>;
->>>>>>> 8990e449
 }