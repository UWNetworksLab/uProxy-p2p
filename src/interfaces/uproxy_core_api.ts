/// <reference path='../../../third_party/typings/browser.d.ts' />

import loggingTypes = require('../lib/loggingprovider/loggingprovider.types');
import net = require('../lib/net/net.types');
import social = require('./social');
import ui = require('./ui');

// --- Core <--> UI Interfaces ---

export interface UserFeedback {
  email        :string;
  error        :string;
  feedback     :string;
  logs         :string;
  browserInfo  ?:string;
  proxyingId   ?:string;
  feedbackType ?:UserFeedbackType;
}

export enum UserFeedbackType {
  USER_INITIATED = 0,
  PROXYING_FAILURE = 1,
  CLOUD_CONNECTIONS_DISCONNECTED = 2,
  CLOUD_SERVER_NO_CONNECT = 3,
<<<<<<< HEAD
  CLOUD_SERVER_NO_START = 4, 
  TROUBLE_SIGNING_IN = 5, 
  NO_FRIENDS = 6, 
  TROUBLE_STARTING_CONNECTION = 7, 
  DISCONNECTED_FROM_FRIEND = 8, 
  OTHER_FEEDBACK = 9
=======
  TROUBLE_SIGNING_IN = 4,
  NO_FRIENDS = 5,
  TROUBLE_STARTING_CONNECTION = 6,
  DISCONNECTED_FROM_FRIEND = 7,
  OTHER_FEEDBACK = 8
>>>>>>> c6021d2a
}

// Object containing description so it can be saved to storage.
export interface GlobalSettings {
  version          :number;
  description      :string;
  stunServers      :freedom.RTCPeerConnection.RTCIceServer[];
  hasSeenSharingEnabledScreen :boolean;
  hasSeenWelcome   :boolean;
  hasSeenMetrics   :boolean;
  allowNonUnicast  :boolean;
  mode             :ui.Mode;
  statsReportingEnabled :boolean;
  consoleFilter    :loggingTypes.Level;
  language         :string;
  force_message_version :number;
  quiverUserName :string;
  showCloud :boolean;
  proxyBypass: string[];
  enforceProxyServerValidity :boolean;
  validProxyServers :ValidProxyServerIdentity[];
  activePromoId: string;
  shouldHijackDO: boolean;
  crypto: boolean;
  reproxy: reproxySettings;
  // A list of strings, each represented as a constant below, with
  // prefix 'FEATURE_'.
  enabledExperiments :string[];
}

export const FEATURE_VERIFY = 'verify';

export interface InitialState {
  networkNames :string[];
  cloudProviderNames :string[];
  globalSettings :GlobalSettings;
  onlineNetworks :social.NetworkState[];
  availableVersion :string;
  copyPasteConnection :ConnectionState;
  portControlSupport :PortControlSupport;
}

export interface ValidProxyServerIdentity {
  [key: string]: string;
}

export interface ManagedPolicyUpdate {
  enforceProxyServerValidity :boolean;
  validProxyServers :ValidProxyServerIdentity[];
}

export interface ConnectionState {
  localGettingFromRemote :social.GettingState;
  localSharingWithRemote :social.SharingState;
  bytesSent :number;
  bytesReceived :number;
  activeEndpoint :net.Endpoint;
}

// Contains settings directing rtc-to-net server to go directly to net or
// reproxy through a socks proxy server (such as local Tor proxy).
export interface reproxySettings {
  enabled       :boolean;      // Reproxy through socks is enabled
  socksEndpoint :net.Endpoint; // Endpoint through which to reproxy
}

//TODO(jpevarnek) remove this interface
export interface CopyPasteState {
  connectionState :ConnectionState;
  endpoint :net.Endpoint;
}

// --- Communications ---

// Commands are sent from the UI to the Core due to a user interaction.
// This fully describes the set of commands that Core must respond to.
//
// Enum value names should be verb phrases that clearly describe the action
// being requested.
//
// TODO: Finalize which of these can be removed, then clean up accordingly.
export enum Command {
  GET_INITIAL_STATE_DEPRECATED_0_8_10 = 1000,
  RESTART = 1001,
  LOGIN = 1002,
  LOGOUT = 1003,
  SEND_INSTANCE_HANDSHAKE_MESSAGE = 1004,
  START_PROXYING = 1005,
  STOP_PROXYING = 1006,
  MODIFY_CONSENT = 1007, // TODO: make this work with the consent piece.
  START_PROXYING_COPYPASTE_GET = 1008,
  STOP_PROXYING_COPYPASTE_GET = 1009,
  START_PROXYING_COPYPASTE_SHARE = 1010,
  STOP_PROXYING_COPYPASTE_SHARE = 1011,
  COPYPASTE_SIGNALLING_MESSAGE = 1012,

  SEND_CREDENTIALS = 1014,
  UPDATE_GLOBAL_SETTINGS = 1015,
  GET_LOGS = 1016,
  GET_NAT_TYPE = 1017,
  PING_UNTIL_ONLINE = 1018,
  GET_FULL_STATE = 1019,
  GET_VERSION = 1020,
  HANDLE_CORE_UPDATE = 1021,
  REFRESH_PORT_CONTROL = 1022,
  CREDENTIALS_ERROR = 1023,
  GET_INVITE_URL = 1025,
  SEND_EMAIL = 1026,
  ACCEPT_INVITATION = 1027,
  INVITE_GITHUB_USER = 1028,
  CLOUD_UPDATE = 1029,
  UPDATE_ORG_POLICY = 1030,
  REMOVE_CONTACT = 1031,
  POST_REPORT = 1032,
  VERIFY_USER = 1033,
  VERIFY_USER_SAS = 1034,
  GET_PORT_CONTROL_SUPPORT = 1035,
}

// Updates are sent from the Core to the UI, to update state that the UI must
// expose to the user.
export enum Update {
  INITIAL_STATE_DEPRECATED_0_8_10 = 2000,
  NETWORK = 2001,      // One particular network.
  USER_SELF = 2002,    // Local / myself on the network.
  USER_FRIEND = 2003,  // Remote friend on the roster.
  COMMAND_FULFILLED = 2005,
  COMMAND_REJECTED = 2006,
  START_GETTING_FROM_FRIEND = 2007,
  STOP_GETTING_FROM_FRIEND = 2008,
  START_GIVING_TO_FRIEND = 2009,
  STOP_GIVING_TO_FRIEND = 2010,
  // TODO: "Get credentials" is a command, not an "update". Consider
  // renaming the "Update" enum.
  GET_CREDENTIALS = 2012,
  LAUNCH_UPROXY = 2013,

  SIGNALLING_MESSAGE = 2014, /* copypaste messages */
  START_GETTING = 2015,
  STOP_GETTING = 2016,
  START_GIVING = 2017,
  STOP_GIVING = 2018,
  STATE = 2019,
  FAILED_TO_GIVE = 2020,
  // 2021 was POST_TO_CLOUDFRONT.  Replaced by Command.POST_REPORT.
  // Legacy one-time connection string. Unused, do not send.
  COPYPASTE_MESSAGE = 2022,
  FAILED_TO_GET = 2023,
  CORE_UPDATE_AVAILABLE = 2024,
  PORT_CONTROL_STATUS = 2025,
  // Payload is a string, obtained from the SignalBatcher in uproxy-lib.
  ONETIME_MESSAGE = 2026,
  CLOUD_INSTALL_STATUS = 2027,
  REMOVE_FRIEND = 2028, // Removed friend from roster.
  // Payload is an integer between 0 and 100.
  CLOUD_INSTALL_PROGRESS = 2029
}

// Action taken by the user. These values are not on the wire. They are passed
// in messages from the UI to the core. They correspond to the different
// buttons that the user may be clicking on.
export enum ConsentUserAction {
  // Actions made by user w.r.t. remote as a proxy
  REQUEST = 5000, CANCEL_REQUEST, IGNORE_OFFER, UNIGNORE_OFFER,
  // Actions made by user w.r.t. remote as a client
  OFFER = 5100, CANCEL_OFFER, IGNORE_REQUEST, UNIGNORE_REQUEST,
}

// Payload of FAILED_TO_GET and FAILED_TO_GIVE messages.
export interface FailedToGetOrGive {
  name: string;
  proxyingId: string;
}

/**
 * ConsentCommands are sent from the UI to the Core, to modify the consent of
 * a :RemoteInstance in the local client. (This is not sent on the wire to
 * the peer). This should only be passed along with a `Command.MODIFY_CONSENT`
 * command.
 */
export interface ConsentCommand {
  path    :social.UserPath;
  action  :ConsentUserAction;
}

export interface CloudfrontPostData {
  payload        :Object;
  cloudfrontPath :string;
}

export enum LoginType {
  INITIAL = 0,
  RECONNECT,
  TEST
}

export interface LoginArgs {
  network :string;
  loginType :LoginType;
  userName ?:string;
}

export interface LoginResult {
  userId     :string;
  instanceId :string;
}

export interface NetworkInfo {
  natType ?:string;
  pmpSupport :boolean;
  pcpSupport :boolean;
  upnpSupport :boolean;
  errorMsg ?:string;
};

export interface EmailData {
  networkInfo: social.SocialNetworkInfo;
  to :string;
  subject :string;
  body :string;
};

// Data needed to accept user invites.
export interface AcceptInvitationData {
  network :social.SocialNetworkInfo;
  tokenObj ?:any;
  userId ?:string;
};

// Data needed to generate an invite URL.
export interface CreateInviteArgs {
  network :social.SocialNetworkInfo;
  isRequesting :boolean;
  isOffering :boolean;
  userId ?:string;  // for GitHub only
};

export enum PortControlSupport {PENDING, TRUE, FALSE};

export enum CloudOperationType {
  CLOUD_INSTALL = 0,
  CLOUD_DESTROY = 1,
  CLOUD_REBOOT = 2
}

// Arguments to cloudUpdate
export interface CloudOperationArgs {
  operation: CloudOperationType;
  // Use this cloud computing provider to access a server.
  providerName :string;
  // Provider-specific region in which to locate a new server.
  region ?:string;
};

// Argument to removeContact
export interface RemoveContactArgs {
  // Name of the network the contact is a part of
  networkName :string,
  // userId of the contact you want to remove
  userId :string
};

export interface PostReportArgs {
  payload: Object;
  path: string;
};

export interface FinishVerifyArgs {
  inst: social.InstancePath,
  sameSAS: boolean
};

/**
 * The primary interface to the uProxy Core.
 *
 * This will be enforced for both the actual core implementation, as well as
 * abstraction layers such as the Chrome Extension, so that all components
 * which speak to the core benefit from this consistency.
 */
// TODO: Rename CoreApi.
export interface CoreApi {
  // Send your own instanceId to target clientId.

  getFullState() :Promise<InitialState>;

  modifyConsent(command :ConsentCommand) :void;

  getLogs() :Promise<string>;

  // Using peer as a proxy.
  start(instancePath :social.InstancePath) : Promise<net.Endpoint>;
  stop (path :social.InstancePath) : void;

  updateGlobalSettings(newSettings :GlobalSettings) :void;
  // TODO: rename toggle-option and/or replace with real configuration system.
  // TODO: Implement this or remove it.
  // changeOption(option :string) : void;

  login(loginArgs :LoginArgs) : Promise<LoginResult>;
  logout(networkInfo :social.SocialNetworkInfo) : Promise<void>;

  // TODO: use Event instead of attaching manual handler. This allows event
  // removal, etc.
  onUpdate(update :Update, handler :Function) :void;

  pingUntilOnline(pingUrl :string) : Promise<void>;
  getVersion() :Promise<{ version :string }>;

  getInviteUrl(data :CreateInviteArgs): Promise<string>;

  // Installs or destroys uProxy on a server. Generally a long-running operation, so
  // callers should expose CLOUD_INSTALL_STATUS updates to the user.
  // This may also invoke an OAuth flow, in order to perform operations
  // with the cloud computing provider on the user's behalf.
  cloudUpdate(args :CloudOperationArgs): Promise<void>;

  // Removes contact from roster, storage, and friend list
  removeContact(args :RemoveContactArgs) : Promise<void>;

  // Make a domain-fronted POST request to the uProxy logs/stats server.
  postReport(args:PostReportArgs) : Promise<void>;

  // Start a ZRTP key-verification session.
  verifyUser(inst :social.InstancePath) :void;

  // Confirm or reject the SAS in a ZRTP key-verification session.
  finishVerifyUser(args:FinishVerifyArgs) :void;

  inviteGitHubUser(data :CreateInviteArgs) : Promise<void>;

  getPortControlSupport(): Promise<PortControlSupport>;
}<|MERGE_RESOLUTION|>--- conflicted
+++ resolved
@@ -22,20 +22,12 @@
   PROXYING_FAILURE = 1,
   CLOUD_CONNECTIONS_DISCONNECTED = 2,
   CLOUD_SERVER_NO_CONNECT = 3,
-<<<<<<< HEAD
   CLOUD_SERVER_NO_START = 4, 
   TROUBLE_SIGNING_IN = 5, 
   NO_FRIENDS = 6, 
   TROUBLE_STARTING_CONNECTION = 7, 
   DISCONNECTED_FROM_FRIEND = 8, 
   OTHER_FEEDBACK = 9
-=======
-  TROUBLE_SIGNING_IN = 4,
-  NO_FRIENDS = 5,
-  TROUBLE_STARTING_CONNECTION = 6,
-  DISCONNECTED_FROM_FRIEND = 7,
-  OTHER_FEEDBACK = 8
->>>>>>> c6021d2a
 }
 
 // Object containing description so it can be saved to storage.
