--- conflicted
+++ resolved
@@ -98,13 +98,10 @@
   GET_FULL_STATE = 1019,
   GET_VERSION = 1020,
   HANDLE_CORE_UPDATE = 1021,
-<<<<<<< HEAD
-  ADD_USER = 1022,
-  GENERATE_INVITE_TOKEN = 1023
-=======
   REFRESH_PORT_CONTROL = 1022,
-  CREDENTIALS_ERROR = 1023
->>>>>>> 69d6ecd5
+  CREDENTIALS_ERROR = 1023,
+  ADD_USER = 1024,
+  GENERATE_INVITE_TOKEN = 1025
 }
 
 // Updates are sent from the Core to the UI, to update state that the UI must
