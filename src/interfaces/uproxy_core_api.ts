/// <reference path='../../third_party/typings/index.d.ts' />

import loggingTypes = require('../lib/loggingprovider/loggingprovider.types');
import net = require('../lib/net/net.types');
import social = require('./social');
import ui = require('./ui');

// --- Core <--> UI Interfaces ---

export interface UserFeedback {
  email        :string;
  error        :string;
  feedback     :string;
  logs         :string;
  browserInfo  ?:string;
  proxyingId   ?:string;
  feedbackType ?:UserFeedbackType;
}

export enum UserFeedbackType {
  USER_INITIATED = 0,
  PROXYING_FAILURE = 1,
  CLOUD_CONNECTIONS_DISCONNECTED = 2,
  CLOUD_SERVER_NO_CONNECT = 3,
  CLOUD_SERVER_NO_START = 4,
  TROUBLE_SIGNING_IN = 5,
  NO_FRIENDS = 6,
  TROUBLE_STARTING_CONNECTION = 7,
  DISCONNECTED_FROM_FRIEND = 8,
  OTHER_FEEDBACK = 9
}

// Object containing an update to apply to another object
export interface UpdateGlobalSettingArgs {
  name: string; // field being updated
  value: Object; // anything that's getting updated
}

// Object containing description so it can be saved to storage.
export interface GlobalSettings {
  version          :number;
  description      :string;
  stunServers      :freedom.RTCPeerConnection.RTCIceServer[];
  hasSeenSharingEnabledScreen :boolean;
  hasSeenWelcome   :boolean;
  hasSeenMetrics   :boolean;
  allowNonUnicast  :boolean;
  mode             :ui.Mode;
  statsReportingEnabled :boolean;
  consoleFilter    :loggingTypes.Level;
  language         :string;
  force_message_version :number;
  quiverUserName :string;
  proxyBypass: string[];
  enforceProxyServerValidity :boolean;
  validProxyServers :ValidProxyServerIdentities;
  activePromoId: string;
  shouldHijackDO: boolean;
  crypto: boolean;
  reproxy: reproxySettings;
  bandwidthSettings: BandwidthSettings;
  // A list of strings, each represented as a constant below, with
  // prefix 'FEATURE_'.
  enabledExperiments :string[];
}

export const FEATURE_VERIFY = 'verify';

export interface InitialState {
  networkNames :string[];
  cloudProviderNames :string[];
  globalSettings :GlobalSettings;
  onlineNetworks :social.NetworkState[];
  availableVersion :string;
  portControlSupport :PortControlSupport;
}

export interface ValidProxyServerIdentities {
  [key: string]: string;
}

export interface ManagedPolicyUpdate {
  enforceProxyServerValidity :boolean;
  validProxyServers :ValidProxyServerIdentities;
}

export interface ConnectionState {
  localGettingFromRemote :social.GettingState;
  localSharingWithRemote :social.SharingState;
  bytesSent :number;
  bytesReceived :number;
  activeEndpoint :net.Endpoint;
}

// Contains settings directing rtc-to-net server to go directly to net or
// reproxy through a socks proxy server (such as local Tor proxy).
export interface reproxySettings {
  enabled       :boolean;      // Reproxy through socks is enabled
  socksEndpoint :net.Endpoint; // Endpoint through which to reproxy
}

<<<<<<< HEAD
export interface BandwidthSettings {
  enabled :boolean;
  limit :number;
}

//TODO(jpevarnek) remove this interface
export interface CopyPasteState {
  connectionState :ConnectionState;
  endpoint :net.Endpoint;
}

=======
>>>>>>> 11cb646d
// --- Communications ---

// Commands are sent from the UI to the Core due to a user interaction.
// This fully describes the set of commands that Core must respond to.
//
// Enum value names should be verb phrases that clearly describe the action
// being requested.
//
// TODO: Finalize which of these can be removed, then clean up accordingly.
export enum Command {
  GET_INITIAL_STATE_DEPRECATED_0_8_10 = 1000,
  RESTART = 1001,
  LOGIN = 1002,
  LOGOUT = 1003,
  SEND_INSTANCE_HANDSHAKE_MESSAGE = 1004,
  START_PROXYING = 1005,
  STOP_PROXYING = 1006,
  MODIFY_CONSENT = 1007, // TODO: make this work with the consent piece.

  SEND_CREDENTIALS = 1014,
  UPDATE_GLOBAL_SETTINGS = 1015, // Fully replaces the uProxy global settings
  GET_LOGS = 1016,
  GET_NAT_TYPE = 1017,
  PING_UNTIL_ONLINE = 1018,
  GET_FULL_STATE = 1019,
  GET_VERSION = 1020,
  HANDLE_CORE_UPDATE = 1021,
  REFRESH_PORT_CONTROL = 1022,
  CREDENTIALS_ERROR = 1023,
  GET_INVITE_URL = 1025,
  SEND_EMAIL = 1026,
  ACCEPT_INVITATION = 1027,
  INVITE_GITHUB_USER = 1028,
  CLOUD_UPDATE = 1029,
  UPDATE_ORG_POLICY = 1030,
  REMOVE_CONTACT = 1031,
  POST_REPORT = 1032,
  VERIFY_USER = 1033,
  VERIFY_USER_SAS = 1034,
  GET_PORT_CONTROL_SUPPORT = 1035,
  UPDATE_GLOBAL_SETTING = 1036, // Updates a single global setting
  CHECK_REPROXY = 1037
}

// Updates are sent from the Core to the UI, to update state that the UI must
// expose to the user.
export enum Update {
  INITIAL_STATE_DEPRECATED_0_8_10 = 2000,
  NETWORK = 2001,      // One particular network.
  USER_SELF = 2002,    // Local / myself on the network.
  USER_FRIEND = 2003,  // Remote friend on the roster.
  COMMAND_FULFILLED = 2005,
  COMMAND_REJECTED = 2006,
  START_GETTING_FROM_FRIEND = 2007,
  STOP_GETTING_FROM_FRIEND = 2008,
  START_GIVING_TO_FRIEND = 2009,
  STOP_GIVING_TO_FRIEND = 2010,
  // TODO: "Get credentials" is a command, not an "update". Consider
  // renaming the "Update" enum.
  GET_CREDENTIALS = 2012,
  LAUNCH_UPROXY = 2013,

  SIGNALLING_MESSAGE = 2014, /* copypaste messages */
  START_GETTING = 2015,
  STOP_GETTING = 2016,
  START_GIVING = 2017,
  STOP_GIVING = 2018,
  STATE = 2019,
  FAILED_TO_GIVE = 2020,
  FAILED_TO_GET = 2023,
  CORE_UPDATE_AVAILABLE = 2024,
  PORT_CONTROL_STATUS = 2025,
  // Payload is a string, obtained from the SignalBatcher in uproxy-lib.
  ONETIME_MESSAGE = 2026,
  CLOUD_INSTALL_STATUS = 2027,
  REMOVE_FRIEND = 2028, // Removed friend from roster.
  // Payload is an integer between 0 and 100.
  CLOUD_INSTALL_PROGRESS = 2029,
  REFRESH_GLOBAL_SETTINGS = 2030, // Sends UI new canonical version of global settings
  REPROXY_ERROR = 2031,  // Controls reproxy error bar notification to sharer
  REPROXY_WORKING = 2032
}

// Action taken by the user. These values are not on the wire. They are passed
// in messages from the UI to the core. They correspond to the different
// buttons that the user may be clicking on.
export enum ConsentUserAction {
  // Actions made by user w.r.t. remote as a proxy
  REQUEST = 5000, CANCEL_REQUEST, IGNORE_OFFER, UNIGNORE_OFFER,
  // Actions made by user w.r.t. remote as a client
  OFFER = 5100, CANCEL_OFFER, IGNORE_REQUEST, UNIGNORE_REQUEST,
}

// Payload of FAILED_TO_GET and FAILED_TO_GIVE messages.
export interface FailedToGetOrGive {
  name: string;
  proxyingId: string;
}

/**
 * ConsentCommands are sent from the UI to the Core, to modify the consent of
 * a :RemoteInstance in the local client. (This is not sent on the wire to
 * the peer). This should only be passed along with a `Command.MODIFY_CONSENT`
 * command.
 */
export interface ConsentCommand {
  path    :social.UserPath;
  action  :ConsentUserAction;
}

export interface CloudfrontPostData {
  payload        :Object;
  cloudfrontPath :string;
}

export enum LoginType {
  INITIAL = 0,
  RECONNECT,
  TEST
}

export interface LoginArgs {
  network :string;
  loginType :LoginType;
  userName ?:string;
}

export interface LoginResult {
  userId     :string;
  instanceId :string;
}

export interface NetworkInfo {
  natType ?:string;
  pmpSupport :boolean;
  pcpSupport :boolean;
  upnpSupport :boolean;
  errorMsg ?:string;
};

export interface EmailData {
  networkInfo: social.SocialNetworkInfo;
  to :string;
  subject :string;
  body :string;
};

// Data needed to accept user invites.
export interface AcceptInvitationData {
  network :social.SocialNetworkInfo;
  tokenObj ?:any;
  userId ?:string;
};

// Data needed to generate an invite URL.
export interface CreateInviteArgs {
  network :social.SocialNetworkInfo;
  isRequesting :boolean;
  isOffering :boolean;
  userId ?:string;  // for GitHub only
};

export enum PortControlSupport {PENDING, TRUE, FALSE};

export enum ReproxyCheck {PENDING, TRUE, FALSE, UNCHECKED};

export enum CloudOperationType {
  CLOUD_INSTALL = 0,
  CLOUD_DESTROY = 1,
  CLOUD_REBOOT = 2,
  CLOUD_HAS_OAUTH = 3
}

// Arguments to cloudUpdate
export interface CloudOperationArgs {
  operation: CloudOperationType;
  // Use this cloud computing provider to access a server.
  providerName :string;
  // Provider-specific region in which to locate a new server.
  region ?:string;
};

// Result of cloudUpdate
export interface CloudOperationResult {
  hasOAuth? :boolean;
};

// Argument to removeContact
export interface RemoveContactArgs {
  // Name of the network the contact is a part of
  networkName :string,
  // userId of the contact you want to remove
  userId :string
};

export interface PostReportArgs {
  payload: Object;
  path: string;
};

export interface FinishVerifyArgs {
  inst: social.InstancePath,
  sameSAS: boolean
};

/**
 * The primary interface to the uProxy Core.
 *
 * This will be enforced for both the actual core implementation, as well as
 * abstraction layers such as the Chrome Extension, so that all components
 * which speak to the core benefit from this consistency.
 */
// TODO: Rename CoreApi.
export interface CoreApi {
  // Send your own instanceId to target clientId.

  getFullState() :Promise<InitialState>;

  modifyConsent(command :ConsentCommand) :void;

  getLogs() :Promise<string>;

  // Using peer as a proxy.
  start(instancePath :social.InstancePath) : Promise<net.Endpoint>;
  stop (path :social.InstancePath) : void;

  updateGlobalSettings(newSettings :GlobalSettings) :void;
  updateGlobalSetting(change: UpdateGlobalSettingArgs): void;

  login(loginArgs :LoginArgs) : Promise<LoginResult>;
  logout(networkInfo :social.SocialNetworkInfo) : Promise<void>;

  // TODO: use Event instead of attaching manual handler. This allows event
  // removal, etc.
  onUpdate(update :Update, handler :Function) :void;

  pingUntilOnline(pingUrl :string) : Promise<void>;
  getVersion() :Promise<{ version :string }>;

  getInviteUrl(data :CreateInviteArgs): Promise<string>;

  // Installs or destroys uProxy on a server. Generally a long-running operation, so
  // callers should expose CLOUD_INSTALL_STATUS updates to the user.
  // This may also invoke an OAuth flow, in order to perform operations
  // with the cloud computing provider on the user's behalf.
  // Update: This is also now used for CloudOperationType.CLOUD_HAS_OAUTH,
  // which is neither long-running nor potentially triggers an OAuth flow.
  cloudUpdate(args :CloudOperationArgs): Promise<CloudOperationResult>;

  // Removes contact from roster, storage, and friend list
  removeContact(args :RemoveContactArgs) : Promise<void>;

  // Make a domain-fronted POST request to the uProxy logs/stats server.
  postReport(args:PostReportArgs) : Promise<void>;

  // Start a ZRTP key-verification session.
  verifyUser(inst :social.InstancePath) :void;

  // Confirm or reject the SAS in a ZRTP key-verification session.
  finishVerifyUser(args:FinishVerifyArgs) :void;

  inviteGitHubUser(data :CreateInviteArgs) : Promise<void>;

  getPortControlSupport(): Promise<PortControlSupport>;

  // Check if socks reproxy exists at input port
  checkReproxy(port :number): Promise<ReproxyCheck>;
}<|MERGE_RESOLUTION|>--- conflicted
+++ resolved
@@ -99,7 +99,6 @@
   socksEndpoint :net.Endpoint; // Endpoint through which to reproxy
 }
 
-<<<<<<< HEAD
 export interface BandwidthSettings {
   enabled :boolean;
   limit :number;
@@ -111,8 +110,7 @@
   endpoint :net.Endpoint;
 }
 
-=======
->>>>>>> 11cb646d
+
 // --- Communications ---
 
 // Commands are sent from the UI to the Core due to a user interaction.
