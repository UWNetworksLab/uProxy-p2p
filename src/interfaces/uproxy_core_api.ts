/// <reference path='../../../third_party/freedom-typings/rtcpeerconnection.d.ts' />

import loggingTypes = require('../../../third_party/uproxy-lib/loggingprovider/loggingprovider.types');
import net = require('../../../third_party/uproxy-lib/net/net.types');
import social = require('./social');
import ui = require('./ui');

// --- Core <--> UI Interfaces ---

export interface UserFeedback {
  email     :string;
  feedback  :string;
  logs      :boolean;
  browserInfo :string;
}

// Object containing description so it can be saved to storage.
export interface GlobalSettings {
  version          :number;
  description      :string;
  stunServers      :freedom_RTCPeerConnection.RTCIceServer[];
  hasSeenSharingEnabledScreen :boolean;
  hasSeenWelcome   :boolean;
  allowNonUnicast  :boolean;
  mode             :ui.Mode;
  statsReportingEnabled :boolean;
  splashState : number;
  consoleFilter    :loggingTypes.Level;
  language         :string;
}
export interface InitialState {
  networkNames :string[];
  globalSettings :GlobalSettings;
<<<<<<< HEAD
  onlineNetwork: social.NetworkState;
  copyPasteState: ConnectionState;
  copyPastePendingEndpoint :net.Endpoint;
  copyPasteGettingMessage :string;
  copyPasteSharingMessage :string;
=======
  onlineNetworks: social.NetworkState[];
>>>>>>> 60bc0d3c
}

export interface ConnectionState {
  localGettingFromRemote :social.GettingState;
  localSharingWithRemote :social.SharingState;
  bytesSent :number;
  bytesReceived :number;
}

// --- Communications ---

// Commands are sent from the UI to the Core due to a user interaction.
// This fully describes the set of commands that Core must respond to.
//
// Enum value names should be verb phrases that clearly describe the action
// being requested.
//
// TODO: Finalize which of these can be removed, then clean up accordingly.
export enum Command {
  GET_INITIAL_STATE_DEPRECATED_0_8_10 = 1000,
  RESTART = 1001,
  LOGIN = 1002,
  LOGOUT = 1003,
  SEND_INSTANCE_HANDSHAKE_MESSAGE = 1004,
  START_PROXYING = 1005,
  STOP_PROXYING = 1006,
  MODIFY_CONSENT = 1007, // TODO: make this work with the consent piece.
  START_PROXYING_COPYPASTE_GET = 1008,
  STOP_PROXYING_COPYPASTE_GET = 1009,
  START_PROXYING_COPYPASTE_SHARE = 1010,
  STOP_PROXYING_COPYPASTE_SHARE = 1011,
  COPYPASTE_SIGNALLING_MESSAGE = 1012,

  // Payload should be a HandleManualNetworkInboundMessageCommand.
  HANDLE_MANUAL_NETWORK_INBOUND_MESSAGE = 1013,
  SEND_CREDENTIALS = 1014,
  UPDATE_GLOBAL_SETTINGS = 1015,
  GET_LOGS = 1016,
  GET_NAT_TYPE = 1017,
  PING_UNTIL_ONLINE = 1018,
  GET_FULL_STATE = 1019
}

// Updates are sent from the Core to the UI, to update state that the UI must
// expose to the user.
export enum Update {
  INITIAL_STATE_DEPRECATED_0_8_10 = 2000,
  NETWORK = 2001,      // One particular network.
  USER_SELF = 2002,    // Local / myself on the network.
  USER_FRIEND = 2003,  // Remote friend on the roster.
  COMMAND_FULFILLED = 2005,
  COMMAND_REJECTED = 2006,
  START_GETTING_FROM_FRIEND = 2007,
  STOP_GETTING_FROM_FRIEND = 2008,
  START_GIVING_TO_FRIEND = 2009,
  STOP_GIVING_TO_FRIEND = 2010,
  // Payload should be a Message.
  MANUAL_NETWORK_OUTBOUND_MESSAGE = 2011,
  // TODO: "Get credentials" is a command, not an "update". Consider
  // renaming the "Update" enum.
  GET_CREDENTIALS = 2012,
  LAUNCH_UPROXY = 2013,

  SIGNALLING_MESSAGE = 2014, /* copypaste messages */
  START_GETTING = 2015,
  STOP_GETTING = 2016,
  START_GIVING = 2017,
  STOP_GIVING = 2018,
  STATE = 2019,
  FRIEND_FAILED_TO_GET = 2020,
  POST_TO_CLOUDFRONT = 2021
}

// Action taken by the user. These values are not on the wire. They are passed
// in messages from the UI to the core. They correspond to the different
// buttons that the user may be clicking on.
export enum ConsentUserAction {
  // Actions made by user w.r.t. remote as a proxy
  REQUEST = 5000, CANCEL_REQUEST, IGNORE_OFFER, UNIGNORE_OFFER,
  // Actions made by user w.r.t. remote as a client
  OFFER = 5100, CANCEL_OFFER, IGNORE_REQUEST, UNIGNORE_REQUEST,
}

/**
 * ConsentCommands are sent from the UI to the Core, to modify the consent of
 * a :RemoteInstance in the local client. (This is not sent on the wire to
 * the peer). This should only be passed along with a `Command.MODIFY_CONSENT`
 * command.
 */
export interface ConsentCommand {
  path    :social.UserPath;
  action  :ConsentUserAction;
}

export interface CloudfrontPostData {
  payload        :Object;
  cloudfrontPath :string;
}

export interface LoginArgs {
  network :string;
  reconnect :boolean;
}

/**
 * The primary interface to the uProxy Core.
 *
 * This will be enforced for both the actual core implementation, as well as
 * abstraction layers such as the Chrome Extension, so that all components
 * which speak to the core benefit from this consistency.
 */
// TODO: Rename CoreApi.
export interface CoreApi {
  // Send your own instanceId to target clientId.

  getFullState() :Promise<InitialState>;

  modifyConsent(command :ConsentCommand) :void;

  getLogs() :Promise<string>;

  // CopyPaste interactions

  /*
   * The promise fulfills with an endpoint that can be used to proxy through
   * if sucessfully started or rejects otherwise
   */
  startCopyPasteGet() :Promise<net.Endpoint>;

  /*
   * The promise fulfills when the connection is fully closed and state has
   * been cleaned up
   */
  stopCopyPasteGet() :Promise<void>;

  startCopyPasteShare() :void;

  /*
   * The promise fulfills when the connection is fully closed and state has
   * been cleaned up
   */
  stopCopyPasteShare() :Promise<void>;

  sendCopyPasteSignal(signal :social.PeerMessage) :void;

  // Using peer as a proxy.
  start(instancePath :social.InstancePath) : Promise<net.Endpoint>;
  stop () : void;

  updateGlobalSettings(newSettings :GlobalSettings) :void;
  // TODO: rename toggle-option and/or replace with real configuration system.
  // TODO: Implement this or remove it.
  // changeOption(option :string) : void;

  login(loginArgs :LoginArgs) : Promise<void>;
  logout(networkInfo :social.SocialNetworkInfo) : Promise<void>;

  // TODO: use Event instead of attaching manual handler. This allows event
  // removal, etc.
  onUpdate(update :Update, handler :Function) :void;

  pingUntilOnline(pingUrl :string) : Promise<void>;
}
<|MERGE_RESOLUTION|>--- conflicted
+++ resolved
@@ -31,15 +31,11 @@
 export interface InitialState {
   networkNames :string[];
   globalSettings :GlobalSettings;
-<<<<<<< HEAD
-  onlineNetwork: social.NetworkState;
+  onlineNetworks: social.NetworkState[];
   copyPasteState: ConnectionState;
   copyPastePendingEndpoint :net.Endpoint;
   copyPasteGettingMessage :string;
   copyPasteSharingMessage :string;
-=======
-  onlineNetworks: social.NetworkState[];
->>>>>>> 60bc0d3c
 }
 
 export interface ConnectionState {
