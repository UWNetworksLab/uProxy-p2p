--- conflicted
+++ resolved
@@ -101,14 +101,10 @@
   GET_INVITE_URL = 1025,
   SEND_EMAIL = 1026,
   ACCEPT_INVITATION = 1027,
-<<<<<<< HEAD
-  INVITE_GITHUB_USER = 1028
-=======
-  SEND_INVITATION = 1028,
+  INVITE_GITHUB_USER = 1028,
   CLOUD_UPDATE = 1029,
   UPDATE_ORG_POLICY = 1030,
   REMOVE_CONTACT = 1031
->>>>>>> 94d6fa8e
 }
 
 // Updates are sent from the Core to the UI, to update state that the UI must
@@ -316,12 +312,8 @@
   pingUntilOnline(pingUrl :string) : Promise<void>;
   getVersion() :Promise<{ version :string }>;
 
-<<<<<<< HEAD
   getInviteUrl(data :CreateInviteArgs): Promise<string>;
 
-  inviteGitHubUser(data :CreateInviteArgs) : Promise<void>;
-}
-=======
   // Installs or destroys uProxy on a server. Generally a long-running operation, so
   // callers should expose CLOUD_INSTALL_STATUS updates to the user.
   // This may also invoke an OAuth flow, in order to perform operations
@@ -330,5 +322,6 @@
 
   // Removes contact from roster, storage, and friend list
   removeContact(args :RemoveContactArgs) : Promise<void>;
-}
->>>>>>> 94d6fa8e
+
+  inviteGitHubUser(data :CreateInviteArgs) : Promise<void>;
+}