/// <reference path='../../../third_party/typings/freedom/freedom.d.ts' />

import loggingTypes = require('../../../third_party/uproxy-lib/loggingprovider/loggingprovider.types');
import net = require('../../../third_party/uproxy-lib/net/net.types');
import social = require('./social');
import ui = require('./ui');

// --- Core <--> UI Interfaces ---

export interface UserFeedback {
  email        :string;
  feedback     :string;
  logs         :string;
  browserInfo  ?:string;
  proxyingId   ?:string;
  feedbackType ?:UserFeedbackType;
}

export enum UserFeedbackType {
  USER_INITIATED = 0,
  PROXYING_FAILURE = 1
}

// Object containing description so it can be saved to storage.
export interface GlobalSettings {
  version          :number;
  description      :string;
  stunServers      :freedom.RTCPeerConnection.RTCIceServer[];
  hasSeenSharingEnabledScreen :boolean;
  hasSeenWelcome   :boolean;
  allowNonUnicast  :boolean;
  mode             :ui.Mode;
  statsReportingEnabled :boolean;
  splashState : number;
  consoleFilter    :loggingTypes.Level;
  language         :string;
  force_message_version :number;
  hasSeenGoogleAndFacebookChangedNotification :boolean;
  quiverUserName :string;
}
export interface InitialState {
  networkNames :string[];
  globalSettings :GlobalSettings;
  onlineNetworks :social.NetworkState[];
  availableVersion :string;
  copyPasteState :CopyPasteState; //TODO(jpevarnek): remove this property
  copyPasteConnection :ConnectionState;
  portControlSupport :PortControlSupport;
}

export interface ConnectionState {
  localGettingFromRemote :social.GettingState;
  localSharingWithRemote :social.SharingState;
  bytesSent :number;
  bytesReceived :number;
  activeEndpoint :net.Endpoint;
}

//TODO(jpevarnek) remove this interface
export interface CopyPasteState {
  connectionState :ConnectionState;
  endpoint :net.Endpoint;
}

// --- Communications ---

// Commands are sent from the UI to the Core due to a user interaction.
// This fully describes the set of commands that Core must respond to.
//
// Enum value names should be verb phrases that clearly describe the action
// being requested.
//
// TODO: Finalize which of these can be removed, then clean up accordingly.
export enum Command {
  GET_INITIAL_STATE_DEPRECATED_0_8_10 = 1000,
  RESTART = 1001,
  LOGIN = 1002,
  LOGOUT = 1003,
  SEND_INSTANCE_HANDSHAKE_MESSAGE = 1004,
  START_PROXYING = 1005,
  STOP_PROXYING = 1006,
  MODIFY_CONSENT = 1007, // TODO: make this work with the consent piece.
  START_PROXYING_COPYPASTE_GET = 1008,
  STOP_PROXYING_COPYPASTE_GET = 1009,
  START_PROXYING_COPYPASTE_SHARE = 1010,
  STOP_PROXYING_COPYPASTE_SHARE = 1011,
  COPYPASTE_SIGNALLING_MESSAGE = 1012,

  // Payload should be a HandleManualNetworkInboundMessageCommand.
  HANDLE_MANUAL_NETWORK_INBOUND_MESSAGE = 1013,
  SEND_CREDENTIALS = 1014,
  UPDATE_GLOBAL_SETTINGS = 1015,
  GET_LOGS = 1016,
  GET_NAT_TYPE = 1017,
  PING_UNTIL_ONLINE = 1018,
  GET_FULL_STATE = 1019,
  GET_VERSION = 1020,
  HANDLE_CORE_UPDATE = 1021,
  REFRESH_PORT_CONTROL = 1022,
  CREDENTIALS_ERROR = 1023,
<<<<<<< HEAD
  /* ADD_USER = 1024, */ /* Deprecated as of 0.8.23 */
=======
>>>>>>> d9d11453
  GET_INVITE_URL = 1025,
  SEND_EMAIL = 1026,
  ACCEPT_INVITATION = 1027,
  SEND_INVITATION = 1028
}

// Updates are sent from the Core to the UI, to update state that the UI must
// expose to the user.
export enum Update {
  INITIAL_STATE_DEPRECATED_0_8_10 = 2000,
  NETWORK = 2001,      // One particular network.
  USER_SELF = 2002,    // Local / myself on the network.
  USER_FRIEND = 2003,  // Remote friend on the roster.
  COMMAND_FULFILLED = 2005,
  COMMAND_REJECTED = 2006,
  START_GETTING_FROM_FRIEND = 2007,
  STOP_GETTING_FROM_FRIEND = 2008,
  START_GIVING_TO_FRIEND = 2009,
  STOP_GIVING_TO_FRIEND = 2010,
  // Payload should be a Message.
  MANUAL_NETWORK_OUTBOUND_MESSAGE = 2011,
  // TODO: "Get credentials" is a command, not an "update". Consider
  // renaming the "Update" enum.
  GET_CREDENTIALS = 2012,
  LAUNCH_UPROXY = 2013,

  SIGNALLING_MESSAGE = 2014, /* copypaste messages */
  START_GETTING = 2015,
  STOP_GETTING = 2016,
  START_GIVING = 2017,
  STOP_GIVING = 2018,
  STATE = 2019,
  FAILED_TO_GIVE = 2020,
  POST_TO_CLOUDFRONT = 2021,
  // Legacy one-time connection string. Unused, do not send.
  COPYPASTE_MESSAGE = 2022,
  FAILED_TO_GET = 2023,
  CORE_UPDATE_AVAILABLE = 2024,
  PORT_CONTROL_STATUS = 2025,
  // Payload is a string, obtained from the SignalBatcher in uproxy-lib.
  ONETIME_MESSAGE = 2026
}

// Action taken by the user. These values are not on the wire. They are passed
// in messages from the UI to the core. They correspond to the different
// buttons that the user may be clicking on.
export enum ConsentUserAction {
  // Actions made by user w.r.t. remote as a proxy
  REQUEST = 5000, CANCEL_REQUEST, IGNORE_OFFER, UNIGNORE_OFFER,
  // Actions made by user w.r.t. remote as a client
  OFFER = 5100, CANCEL_OFFER, IGNORE_REQUEST, UNIGNORE_REQUEST,
}

// Payload of FAILED_TO_GET and FAILED_TO_GIVE messages.
export interface FailedToGetOrGive {
  name: string;
  proxyingId: string;
}

/**
 * ConsentCommands are sent from the UI to the Core, to modify the consent of
 * a :RemoteInstance in the local client. (This is not sent on the wire to
 * the peer). This should only be passed along with a `Command.MODIFY_CONSENT`
 * command.
 */
export interface ConsentCommand {
  path    :social.UserPath;
  action  :ConsentUserAction;
}

export interface CloudfrontPostData {
  payload        :Object;
  cloudfrontPath :string;
}

export interface LoginArgs {
  network :string;
  reconnect :boolean;
  userName ?:string;
}

export interface NetworkInfo {
  natType ?:string;
  pmpSupport :boolean;
  pcpSupport :boolean;
  upnpSupport :boolean;
  errorMsg ?:string;
};

export interface EmailData {
  networkInfo: social.SocialNetworkInfo;
  to :string;
  subject :string;
  body :string;
};

export interface AcceptInvitationData {
  network :social.SocialNetworkInfo;
  token ?:string;
  userId ?:string;
};

export enum PortControlSupport {PENDING, TRUE, FALSE};

/**
 * The primary interface to the uProxy Core.
 *
 * This will be enforced for both the actual core implementation, as well as
 * abstraction layers such as the Chrome Extension, so that all components
 * which speak to the core benefit from this consistency.
 */
// TODO: Rename CoreApi.
export interface CoreApi {
  // Send your own instanceId to target clientId.

  getFullState() :Promise<InitialState>;

  modifyConsent(command :ConsentCommand) :void;

  getLogs() :Promise<string>;

  // CopyPaste interactions

  /*
   * The promise fulfills with an endpoint that can be used to proxy through
   * if sucessfully started or rejects otherwise
   */
  startCopyPasteGet() :Promise<net.Endpoint>;

  /*
   * The promise fulfills when the connection is fully closed and state has
   * been cleaned up
   */
  stopCopyPasteGet() :Promise<void>;

  startCopyPasteShare() :void;

  /*
   * The promise fulfills when the connection is fully closed and state has
   * been cleaned up
   */
  stopCopyPasteShare() :Promise<void>;

  // Decodes an encoded batch of signalling messages and forwards each signal
  // to the RemoteConnection.
  sendCopyPasteSignal(signal:string) :void;

  // Using peer as a proxy.
  start(instancePath :social.InstancePath) : Promise<net.Endpoint>;
  stop (path :social.InstancePath) : void;

  updateGlobalSettings(newSettings :GlobalSettings) :void;
  // TODO: rename toggle-option and/or replace with real configuration system.
  // TODO: Implement this or remove it.
  // changeOption(option :string) : void;

  login(loginArgs :LoginArgs) : Promise<void>;
  logout(networkInfo :social.SocialNetworkInfo) : Promise<void>;

  // TODO: use Event instead of attaching manual handler. This allows event
  // removal, etc.
  onUpdate(update :Update, handler :Function) :void;

  pingUntilOnline(pingUrl :string) : Promise<void>;
  getVersion() :Promise<{ version :string }>;

}
<|MERGE_RESOLUTION|>--- conflicted
+++ resolved
@@ -98,10 +98,7 @@
   HANDLE_CORE_UPDATE = 1021,
   REFRESH_PORT_CONTROL = 1022,
   CREDENTIALS_ERROR = 1023,
-<<<<<<< HEAD
-  /* ADD_USER = 1024, */ /* Deprecated as of 0.8.23 */
-=======
->>>>>>> d9d11453
+  /* ADD_USER = 1024 Deprecated as of 0.8.23 */
   GET_INVITE_URL = 1025,
   SEND_EMAIL = 1026,
   ACCEPT_INVITATION = 1027,
