/**
 * The 'User' type is used both in uProxy's core and UI, so there will be a base
 * interface to be extended as classes specific to particular components.
 */

import net = require('../../../third_party/uproxy-lib/net/net.types');
import uproxy_core_api = require('./uproxy_core_api');

export interface UserPath {
  network :SocialNetworkInfo;
  userId :string;
}

export interface SocialNetworkInfo {
  name :string;
  userId :string;
}

export interface InstancePath extends UserPath {
  instanceId :string;
}

//
export interface BaseUser {
  userId :string;
  name :string;
}

export interface StopProxyInfo {
  instanceId :string;
  error      :boolean;
}

export interface LocalInstanceState {
  instanceId  :string;
  userId      :string;
  userName    :string;
  imageData   :string;
}

export interface NetworkMessage {
  name        :string;
  displayName :string;
  online      :boolean;
  userId      :string;
  userName    :string;
  imageData   :string
}

export interface UserProfileMessage {
  imageData    ?:string; // Image URI (e.g. data:image/png;base64,adkwe329...)
  name         ?:string;
  url          ?:string;
  userId       :string;
}

export interface ConsentState {
  ignoringRemoteUserOffer :boolean;
  ignoringRemoteUserRequest :boolean;
  localGrantsAccessToRemote :boolean;
  localRequestsAccessFromRemote :boolean;
  remoteRequestsAccessFromLocal :boolean;
}

export interface InstanceData {
  bytesReceived          :number;
  bytesSent              :number;
  description            :string;
  instanceId             :string;
  isOnline               :boolean;
  localGettingFromRemote :GettingState;
  localSharingWithRemote :SharingState;
}

export interface UserData {
  allInstanceIds      ?:string[];
  consent             :ConsentState;
  isOnline            :boolean;
  network             :string;
  offeringInstances   ?:InstanceData[];
  instancesSharingWithLocal  :string[];
  user                :UserProfileMessage;
}

export interface NetworkState {
  name         :string;
  displayName  :string;
  profile      :UserProfileMessage;
  // TODO: bad smell: UI data should not be
  roster       :{[userId :string] :UserData };
}

export interface NetworkOptions {
  isFirebase :boolean;
  enableMonitoring :boolean;
  areAllContactsUproxy :boolean;
  displayName ?:string;
}

/**
 * Messages are sent from Core to a remote Core - they are peer communications
 * between uProxy users. This enum describes the possible Message types.
 */
// TODO: move into generic_core.
// TODO: rename to PeerMessageType & PeerMessage.
// TODO: consider every message having every field, and that MessageType is
// no longer needed. This would use fewer larger messages.
export enum PeerMessageType {
  INSTANCE = 3000,  // Instance messages notify the user about instances.
  // These are for the signalling-channel. The payloads are arbitrary, and
  // could be specified from uProxy, or could also be SDP headers forwarded
  // from socks-rtc's RTCPeerConnection.
  SIGNAL_FROM_CLIENT_PEER,
  SIGNAL_FROM_SERVER_PEER,
  // Request that an instance message be sent back from a peer.
  INSTANCE_REQUEST
}

export interface PeerMessage {
  type :PeerMessageType;
  // TODO: Add a comment to explain the types that data can take and their
  // relationship to MessageType.
  data: Object;
}

// Actual type sent over the wire; version is added immediately before
// JSON-ification.
export interface VersionedPeerMessage extends PeerMessage {
  // Client version of the peer, viz. MESSAGE_VERSION.
  version: number;
}

// The payload of a HANDLE_MANUAL_NETWORK_INBOUND_MESSAGE command. There is a
// client ID for the sender but no user ID because in the manual network
// there is no concept of a single user having multiple clients; in the
// manual network the client ID uniquely identifies the user.
export interface HandleManualNetworkInboundMessageCommand {
  message         :VersionedPeerMessage;
  senderClientId  :string;
}

// The different states that uProxy consent can be in w.r.t. a peer. These
// are the values that get sent or received on the wire.
export interface ConsentWireState {
  isRequesting :boolean;
  isOffering   :boolean;
}

/**
 * Instance Handshakes are sent between uProxy installations to notify each
 * other about existence.
 */
export interface InstanceHandshake {
  instanceId  :string;
  publicKey   :string;
  consent     :ConsentWireState;
  description ?:string;
  name        :string;
  userId      :string;
}

// Describing whether or not a remote instance is currently accessing or not,
// assuming consent is GRANTED for that particular pathway.
export enum GettingState {
  NONE = 100,
  TRYING_TO_GET_ACCESS,
  GETTING_ACCESS
}

export enum SharingState {
  NONE = 200,
  TRYING_TO_SHARE_ACCESS,
  SHARING_ACCESS
}

// We use this to map Freedom's untyped social network structures into a real
// type-script enum & interface.

// Status of a client; used for both this client (in which case it will be
// either ONLINE or OFFLINE)
export enum ClientStatus {
  OFFLINE,
  // This client runs the same freedom.js app as you and is online
  ONLINE,
  // This client is online, but not with the same application/agent type
  // (i.e. can be useful to invite others to your freedom.js app)
  ONLINE_WITH_OTHER_APP,
}

export enum UserStatus {
  FRIEND,
  INVITED_BY_USER,
  USER_INVITED
}

// Status of a client connected to a social network.
export interface ClientState {
  userId    :string;
  clientId  :string;
  status    :ClientStatus;
  timestamp :number;
}


export interface UserState {
  name        :string;
  imageData   :string;
  url         :string;
  // Only save and load the instanceIDs. The actual RemoteInstances will
  // be saved and loaded separately.
  instanceIds :string[];
  consent     :ConsentState;
  status      :UserStatus
}


export interface RemoteUserInstance {
  start() :Promise<net.Endpoint>;
  stop() :Promise<void>;
}

// Payload for SIGNAL_FROM_CLIENT_PEER and SIGNAL_FROM_SERVER_PEER messages.
// Other payload types exist, e.g. bridging peerconnection signals.
export interface SignallingMetadata {
  // Random ID associated with this proxying attempt.
  // Used for logging purposes and implicitly delimits proxying attempts.
  proxyingId ?:string;
}

/**
 *
 */
export interface RemoteUser {
  modifyConsent(action:uproxy_core_api.ConsentUserAction) : Promise<void>;
  getInstance(instanceId:string) :RemoteUserInstance;
}

/**
 * The |Network| class represents a single network and the local uProxy client's
 * interaction as a user on the network.
 *
 * NOTE: All JSON stringify / parse happens automatically through the
 * network's communication methods. The rest of the code should deal purely
 * with the data objects.
 *
 * Furthermore, at the Social.Network level, all communications deal directly
 * with the clientIds. This is because instanceIds occur at the User level, as
 * the User manages the instance <--> client mappings (see 'user.ts').
 */
export interface Network {
  name       :string;
  // TODO: Review visibility of these attributes and the interface.
  roster     :{[userId:string]:RemoteUser};
  // TODO: Make this private. Have other objects use getLocalInstance
  // instead.
  myInstance :LocalInstanceState;

  /**
   * Logs in to the network. Updates the local client information, as
   * appropriate, and sends an update to the UI upon success. Does nothing if
   * already logged in.
   */
  login :(reconnect :boolean) => Promise<void>;

  getStorePath :() => string;

  /**
   * Does nothing if already logged out.
   */
  logout :() => Promise<void>;

  /**
   * Returns true iff a login is pending (e.g. waiting on user's password).
   */
  getLocalInstanceId :() => string;

  /**
   * Returns the User corresponding to |userId|.
   */
  getUser :(userId :string) => RemoteUser;

  /**
   * Ask the social network to add the user.
   */
<<<<<<< HEAD
  addUserRequest: (userId: string) => void;
    
  acceptInvitation: (userId: string) => void;
=======
  addUserRequest: (networkData :string) => Promise<void>;

  /**
   * Generates an invite token
   */
  getInviteUrl: () => Promise<string>;

  /**
   * Generates an invite token
   */
  sendEmail: (to :string, subject :string, body :string) => void;
>>>>>>> 815d18e8

  /**
    * Resends the instance handeshake to all uProxy instances.
    */
  resendInstanceHandshakes :() => void;

  /**
   * Sends a message to a remote client.
   *
   * Assumes that |clientId| is valid. Implementations of Social.Network do
   * not manually manage lists of clients or instances. (That is handled in
   * user.ts, which calls Network.send after doing the validation checks
   * itself.)
   *
   * Still, it is expected that if there is a problem, such as the clientId
   * being invalid / offline, the promise returned from the social provider
   * will reject.
   */
  send :(user :BaseUser, clientId:string, msg:PeerMessage)
      => Promise<void>;

  getNetworkState : () => NetworkState;

  areAllContactsUproxy : () => boolean;
}
<|MERGE_RESOLUTION|>--- conflicted
+++ resolved
@@ -48,6 +48,7 @@
 }
 
 export interface UserProfileMessage {
+  status?: UserStatus;
   imageData    ?:string; // Image URI (e.g. data:image/png;base64,adkwe329...)
   name         ?:string;
   url          ?:string;
@@ -282,11 +283,8 @@
   /**
    * Ask the social network to add the user.
    */
-<<<<<<< HEAD
-  addUserRequest: (userId: string) => void;
-    
   acceptInvitation: (userId: string) => void;
-=======
+
   addUserRequest: (networkData :string) => Promise<void>;
 
   /**
@@ -298,7 +296,6 @@
    * Generates an invite token
    */
   sendEmail: (to :string, subject :string, body :string) => void;
->>>>>>> 815d18e8
 
   /**
     * Resends the instance handeshake to all uProxy instances.
