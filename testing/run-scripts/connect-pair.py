#!/usr/bin/python

# Connects two SOCKS adventure instances running on localhost.
# TODO: add host/port args.

import select
import socket

getter = socket.socket(socket.AF_INET, socket.SOCK_STREAM)
<<<<<<< HEAD
getter.connect(("localhost", 9000))
getter_sock = getter.makefile()

giver = socket.socket(socket.AF_INET, socket.SOCK_STREAM)
giver.connect(("localhost", 9010))
giver_sock = giver.makefile()

print "connecting to getter"
getter_sock.write("GET\n")
getter_sock.flush()
time.sleep(3.0)
offer_sdp = getter_sock.readline().rstrip()
print "connecting to giver, sending " + offer_sdp
giver_sock.write("GIVE " + offer_sdp + "\n")
giver_sock.flush()
time.sleep(3.0)
answer_sdp = giver_sock.readline().rstrip()
print "from giver, got " + answer_sdp
getter_sock.write(answer_sdp)
print "sent to getter"
=======
getter.connect_ex(('localhost', 9000))
getter.setblocking(False)

giver = socket.socket(socket.AF_INET, socket.SOCK_STREAM)
giver.connect(('localhost', 9010))
giver.setblocking(False)

getter.sendall('get\n')
giver.sendall('give\n')

getterOpen = True
giverOpen = True
while getterOpen and giverOpen:
  inready, outready, exceptready = select.select([getter, giver], [], [])
  for s in inready:
    raw = s.recv(16384)
    if len(raw) < 1:
      if s == getter:
        getterOpen = False
      else:
        giverOpen = False
    else:
      for signal in raw.splitlines():
        if s == getter:
          giver.sendall(signal + '\n')
        else:
          getter.sendall(signal + '\n')
>>>>>>> 939580e2
<|MERGE_RESOLUTION|>--- conflicted
+++ resolved
@@ -7,28 +7,6 @@
 import socket
 
 getter = socket.socket(socket.AF_INET, socket.SOCK_STREAM)
-<<<<<<< HEAD
-getter.connect(("localhost", 9000))
-getter_sock = getter.makefile()
-
-giver = socket.socket(socket.AF_INET, socket.SOCK_STREAM)
-giver.connect(("localhost", 9010))
-giver_sock = giver.makefile()
-
-print "connecting to getter"
-getter_sock.write("GET\n")
-getter_sock.flush()
-time.sleep(3.0)
-offer_sdp = getter_sock.readline().rstrip()
-print "connecting to giver, sending " + offer_sdp
-giver_sock.write("GIVE " + offer_sdp + "\n")
-giver_sock.flush()
-time.sleep(3.0)
-answer_sdp = giver_sock.readline().rstrip()
-print "from giver, got " + answer_sdp
-getter_sock.write(answer_sdp)
-print "sent to getter"
-=======
 getter.connect_ex(('localhost', 9000))
 getter.setblocking(False)
 
@@ -55,5 +33,4 @@
         if s == getter:
           giver.sendall(signal + '\n')
         else:
-          getter.sendall(signal + '\n')
->>>>>>> 939580e2
+          getter.sendall(signal + '\n')