/**
 * UProxy Grunt Build System
 * Support commands:
 * grunt
 *  build - Builds Chrome and Firefox extensions
 *  setup - Installs local dependencies and sets up environment
 *  xpi - Generates an .xpi for installation to Firefox.
 *  test - Run unit tests
 *  watch - Watch for changes in 'common' and copy as necessary
 *  clean - Cleans up
 *  copy:chrome_app - Copy 'common' files into the Chrome App
 *  copy:chrome_ext - Copy 'common' files into the Chrome Extension
 *  copy:firefox - Copy 'common' files into Firefox
 *  concat:firefox - collect popup.html and options.html dependencies into
                     a single file.
 *  everything - 'setup', 'test', then 'build'
 **/

var path = require("path");
var minimatch = require("minimatch");

//List of all files for each distribution
//NOTE: This is ultimately what gets copied, so keep this precise
//NOTE: Keep all exclusion paths ('!' prefix) at the end of the array
var chrome_app_files = [
  'common/ui/icons/**',
  'common/freedom/freedom.js',
  'common/backend/**', 
  '!common/backend/spec/**', 
  '!common/backend/identity/xmpp/node-xmpp/**',
  // scraps is a palce for throwing example code for demonstrating stuff to each other.
  'common/scraps/**'
];
var chrome_ext_files = [
  // scraps is a palce for throwing example code for demonstrating stuff to each other.
  'common/scraps/**',
  'common/ui/*.html',
  'common/ui/icons/**',
  'common/ui/scripts/**',
  'common/ui/styles/**',
  'common/ui/bower_components/angular/angular.js',
  'common/ui/bower_components/angular-animate/angular-animate.js',
  'common/ui/bower_components/angular-lodash/angular-lodash.js',
  'common/ui/bower_components/angular-mocks/angular-mocks.js',
  'common/ui/bower_components/angular-scenario/*.js',
  'common/ui/bower_components/jquery/jquery.js',
  'common/ui/bower_components/jsonpatch/lib/jsonpatch.js',
  'common/ui/bower_components/lodash/dist/lodash.js'
];
var firefox_files = [
  'common/backend/**',
  '!common/backend/spec/**',
  '!common/backend/identity/xmpp/node-xmpp/**',
  'common/freedom/freedom.js',
  'common/ui/*.html',
  'common/ui/icons/**',
  'common/ui/scripts/**',
  'common/ui/styles/**',
  'common/ui/bower_components/angular/angular.js',
  'common/ui/bower_components/angular-lodash/angular-lodash.js',
  'common/ui/bower_components/angular-mocks/angular-mocks.js',
  'common/ui/bower_components/angular-scenario/*.js',
  'common/ui/bower_components/jquery/jquery.js',
  'common/ui/bower_components/jsonpatch/lib/jsonpatch.js',
  'common/ui/bower_components/lodash/dist/lodash.js'
];

// Firefox concat files
var firefox_concat_src = [
  'firefox/data/scripts/event_on_emit_shim.js',
  'firefox/data/scripts/freedom_shim_content.js',
  'firefox/data/scripts/injector.js'
];

//Testing
//TODO fix
var sources = ['common/backend/util.js'];
var testSources = sources.slice(0);

module.exports = function(grunt) {
  grunt.initConfig({
    pkg: grunt.file.readJSON('package.json'),
    copy: {
      chrome_app: {files: [{src: chrome_app_files, dest: 'chrome/app/'}]},
      chrome_ext: {files: [{src: chrome_ext_files, dest: 'chrome/extension/src/'}]},
      firefox: {files: [{src: firefox_files, dest: 'firefox/data/'}]},
      watch: {files: []},
    },
    concat: {
      firefox: {
        src: firefox_concat_src,
        dest: 'firefox/data/scripts/dependencies.js'
      }
    },
<<<<<<< HEAD
    watch: {
=======
    watch: {  
>>>>>>> 41af21d4
      common: {//Watch everything
        //TODO this doesn't work as expected on VMsw
        files: ['common/**/*',
                // bower components should only change when grunt is
                // already being run
                '!**/bower_components/**'],
        tasks: ['copy:watch'],
        options: {spawn: false}
      },
      firefox_dep: {
        files: firefox_concat_src,
        tasks: ['concat:firefox'],
        options: {spawn: false}
      }
    },
    shell: {
      git_submodule: {
        command: ['git submodule init', 'git submodule update'].join(';'),
        options: {stdout: true}
      },
      bower_install: {
        command: 'bower install',
        options: {stdout: true, execOptions: {cwd: 'common/ui'}}
      },
      setup_freedom: {
        command: 'npm install',
        options: {stdout: true, execOptions: {cwd: 'common/freedom'}}
      },
      freedom: {
        command: 'grunt',
        options: {stdout: true, execOptions: {cwd: 'common/freedom'}}
      },
    },
    clean: ['chrome/app/common/**',
            'chrome/extension/src/common/**',
            'firefox/data/common/**',
            'tmp',
            'uproxy.xpi'],
    jasmine: {
      common: {
        src: testSources,
        options: {
          specs: 'common/backend/spec/*Spec.js'
        }
      }
    },
    jshint: {
      all: sources,
      options: {
        '-W069': true
      }
    },
    'mozilla-addon-sdk': {
      download: {
        options: {
          revision: "firefox24"
        }
      },
      xpi: {
        options: {
          extension_dir: "firefox",
          dist_dir: "."
        }
      }
    }
  });

  grunt.loadNpmTasks('grunt-contrib-copy');
  grunt.loadNpmTasks('grunt-contrib-concat');
  grunt.loadNpmTasks('grunt-contrib-clean');
  grunt.loadNpmTasks('grunt-contrib-jasmine');
  grunt.loadNpmTasks('grunt-contrib-jshint');
  grunt.loadNpmTasks('grunt-contrib-watch');
  grunt.loadNpmTasks('grunt-mozilla-addon-sdk');
  grunt.loadNpmTasks('grunt-shell');

  //On file change, see which distribution it affects and
  //update the copy:watch task to copy only those files
  grunt.event.on('watch', function(action, filepath, target) {
    grunt.log.writeln(target + ': ' + filepath + ' has ' + action);
    var files = [];
    if (minimatchArray(filepath, chrome_app_files)) {
      grunt.log.writeln(filepath + ' - watch copying to Chrome app');
      files.push({src: filepath, dest: 'chrome/app/'});
    }
    if (minimatchArray(filepath, chrome_ext_files)) {
      grunt.log.writeln(filepath + ' - watch copying to Chrome ext');
      files.push({src: filepath, dest: 'chrome/extension/src/'});
    }
    if (minimatchArray(filepath, firefox_files)) {
      grunt.log.writeln(filepath + ' - watch copying to Firefox');
      files.push({src: filepath, dest: 'firefox/data/'});
    }
    grunt.config(['copy', 'watch', 'files'], files);
    grunt.log.writeln("copy:watch is now: " + JSON.stringify(grunt.config(['copy', 'watch'])));
  });

  //Setup task
  grunt.registerTask('setup', [
    'shell:git_submodule',
    'shell:bower_install',
    'shell:setup_freedom',
    'shell:freedom'
  ]);
  //Test task
  grunt.registerTask('test', [
    'jshint:all',
    'jasmine'
  ]);
  //Build task
  grunt.registerTask('build_chrome', [
    'copy:chrome_app',
    'copy:chrome_ext'
  ]);
  grunt.registerTask('build_firefox', [
    'concat:firefox',
    'copy:firefox'
  ]);
  grunt.registerTask('xpi', [
    'build',
    'mozilla-addon-sdk:download',
    'mozilla-addon-sdk:xpi'
  ]);
<<<<<<< HEAD
  grunt.registerTask('everything' ['setup', 'test', 'build']);
  // Default task(s).
  grunt.registerTask('default', ['build']);

=======
  grunt.registerTask('build', [
    'build_chrome',
    'build_firefox'
  ]);
  grunt.registerTask('everything' ['setup', 'test', 'build']);
  // Default task(s).
  grunt.registerTask('default', ['build']);
>>>>>>> 41af21d4
};


/**
 * UTILITIES
 **/

//minimatchArray will see if 'file' matches the set of patterns
//described by 'arr'
//NOTE: all exclusion strings ("!" prefix) must be at the end
//of the array arr
function minimatchArray(file, arr) {
  var result = false;
  for (var i = 0; i < arr.length; i++) {
    if (arr[i].substr(0, 1) == "!") {
      result &= minimatch(file, arr[i]);
    } else {
      result |= minimatch(file, arr[i]);
    }
  }
  return result;
};
<|MERGE_RESOLUTION|>--- conflicted
+++ resolved
@@ -25,8 +25,8 @@
 var chrome_app_files = [
   'common/ui/icons/**',
   'common/freedom/freedom.js',
-  'common/backend/**', 
-  '!common/backend/spec/**', 
+  'common/backend/**',
+  '!common/backend/spec/**',
   '!common/backend/identity/xmpp/node-xmpp/**',
   // scraps is a palce for throwing example code for demonstrating stuff to each other.
   'common/scraps/**'
@@ -92,11 +92,7 @@
         dest: 'firefox/data/scripts/dependencies.js'
       }
     },
-<<<<<<< HEAD
     watch: {
-=======
-    watch: {  
->>>>>>> 41af21d4
       common: {//Watch everything
         //TODO this doesn't work as expected on VMsw
         files: ['common/**/*',
@@ -220,20 +216,13 @@
     'mozilla-addon-sdk:download',
     'mozilla-addon-sdk:xpi'
   ]);
-<<<<<<< HEAD
+  grunt.registerTask('build', [
+    'build_chrome',
+    'build_firefox'
+  ]);
   grunt.registerTask('everything' ['setup', 'test', 'build']);
   // Default task(s).
   grunt.registerTask('default', ['build']);
-
-=======
-  grunt.registerTask('build', [
-    'build_chrome',
-    'build_firefox'
-  ]);
-  grunt.registerTask('everything' ['setup', 'test', 'build']);
-  // Default task(s).
-  grunt.registerTask('default', ['build']);
->>>>>>> 41af21d4
 };
 
 
