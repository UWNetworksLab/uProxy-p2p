--- conflicted
+++ resolved
@@ -217,15 +217,9 @@
 
     // Create commands to run in different directories.
     ccaPlatformAndroidCmd: '<%= ccaJsPath %> platform add android',
-<<<<<<< HEAD
-    ccaAddPluginsCmd: '<%= ccaJsPath %> plugin add https://github.com/bemasc/cordova-plugin-themeablebrowser.git https://github.com/bemasc/cordova-plugin-splashscreen cordova-custom-config https://github.com/Initsogar/cordova-webintent.git https://github.com/uProxy/cordova-plugin-tun2socks.git cordova-plugin-backbutton',
-
-=======
     // Here's why we pin the cordova-custom-config version:
     //   https://github.com/uProxy/uproxy/issues/2835
     ccaAddPluginsCmd: '<%= ccaJsPath %> plugin add https://github.com/bemasc/cordova-plugin-themeablebrowser.git https://github.com/bemasc/cordova-plugin-splashscreen cordova-custom-config@3.0.14 https://github.com/Initsogar/cordova-webintent.git https://github.com/uProxy/cordova-plugin-tun2socks.git cordova-plugin-backbutton',
-    
->>>>>>> 3c15a284
     exec: {
       makeChromeWebStoreZips: {
         command: 'tools/makechromezips.sh'
