/* jshint node: true */
/* jshint esversion: 6 */

module.exports = function(grunt) {
  'use strict';

  require('time-grunt')(grunt);
  const _ = require('lodash');
  const fs = require('fs');
  const rules = require('./build/tools/common-grunt-rules');
  const path = require('path');

//-------------------------------------------------------------------------

  // Location of where src is copied into and compiled
  const devBuildPath = 'build/src';
  const distBuildPath = 'build/dist';
  // Location of where to copy/build third_party source/libs.
  const thirdPartyBuildPath = 'build/third_party';

  // Setup our build rules/tools
  const Rule = new rules.Rule({
    // The path where code in this repository should be built in.
    devBuildPath: devBuildPath,
    // The path from where third party libraries should be copied. e.g. as used by
    // sample apps.
    thirdPartyBuildPath: thirdPartyBuildPath
  });

//-------------------------------------------------------------------------
  const chromeExtDevPath = path.join(devBuildPath, 'chrome/extension/');
  const chromeAppDevPath = path.join(devBuildPath, 'chrome/app/');
  const firefoxDevPath = path.join(devBuildPath, 'firefox/');
  const ccaDevPath = path.join(devBuildPath, 'cca/');
  const androidDevPath = path.join(devBuildPath, 'android/');
  const genericPath = path.join(devBuildPath, 'generic/');

  const ccaDistPath = path.join(distBuildPath, 'cca/');
  const androidDistPath = path.join(distBuildPath, 'android/');

//-------------------------------------------------------------------------
  function browserifyIntegrationTest(path) {
    return Rule.browserifySpec(path, {
      browserifyOptions: {
        standalone: 'browserified_exports'
      }
    });
  }

//-------------------------------------------------------------------------
  const basePath = process.cwd();
  const ccaPath = path.join(basePath, 'node_modules/cca/');
  const freedomForChromePath = path.dirname(require.resolve('freedom-for-chrome/package.json'));

//-------------------------------------------------------------------------
// TODO: Move more file lists here.
  const FILES = {
    jasmine_helpers: [
      // Help Jasmine's PhantomJS understand promises.
      'node_modules/es6-promise/dist/promise-*.js',
      '!node_modules/es6-promise/dist/promise-*amd.js',
      '!node_modules/es6-promise/dist/promise-*.min.js'
    ],
    // Files which are required at run-time everywhere
    uproxy_common: [
      'generic/network-options.js',
      'generic/version.js'
    ],
    thirdPartyUi: [
      'platform/platform.js',
      'polymer/polymer.html',
      'polymer/polymer.js',
      'webcomponentsjs/**.min.js'
    ]
  };

//-------------------------------------------------------------------------
  function finishVulcanized(basePath, baseFilename) {
    return {
      files: [{
        src: path.join(basePath, baseFilename + '.html'),
        dest: path.join(basePath, baseFilename + '.html')
      }],
      options: {
        replacements: [
          {
            pattern: baseFilename + '.js',
            replacement: baseFilename + '.static.js'
          }, {
            pattern: /<script src=\"[a-zA-Z_.\/]+third_party\/bower\/([^"]+)"><\/script>/,
            replacement: '<script src="../lib/$1"></script>'
          }
        ]
      }
    };
  }

  function readJSONFile(file) {
    return JSON.parse(fs.readFileSync(file, 'utf8'));
  }

  function getWithBasePath(files, base) {
    base = base || '';
    return files.map((file) => {
      if (file[0] === '!') {
        return '!' + path.join(base, file.slice(1));
      } else {
        return path.join(base, file);
      }
    });
  }

  const backendThirdPartyBuildPaths = ['bower', 'sha1'];

  const backendFreedomModulePaths = [
    'lib/loggingprovider',
    'lib/churn-pipe',
    'lib/cloud/social'
  ];

  const uiDistFiles = [
    'generic_ui/*.html',
    'generic_ui/style/*.css',
    'generic_ui/polymer/vulcanized*.{html,js}',
    'generic_ui/fonts/*',
    'generic_ui/icons/*',
    'generic_ui/scripts/get_logs.js',
    'generic_ui/scripts/content_digitalocean.js'
  ];

  const coreDistFiles = [
    'fonts/*',
    '*.html',  // technically does not exist in Firefox

    'freedomjs-anonymized-metrics/anonmetrics.json',
    'freedomjs-anonymized-metrics/metric.js',
    'freedom-social-github/social.github.json',
    'freedom-social-github/github-social-provider.js',
    'freedom-social-firebase/social.firebase-facebook.json',
    'freedom-social-firebase/social.firebase-google.json',
    'freedom-social-firebase/firebase-shims.js',
    'freedom-social-firebase/firebase.js',
    'freedom-social-firebase/firebase-social-provider.js',
    'freedom-social-firebase/facebook-social-provider.js',
    'freedom-social-firebase/google-social-provider.js',
    'freedom-social-firebase/google-auth.js',
    'freedom-social-quiver/socketio.quiver.json',
    'freedom-social-quiver/socketio.quiver.js',
    'freedom-port-control/port-control.js',
    'freedom-port-control/port-control.json',
    'freedom-pgp-e2e/end-to-end.compiled.js',
    'freedom-pgp-e2e/googstorage.js',
    'freedom-pgp-e2e/hex2words.js',
    'freedom-pgp-e2e/e2e.js',
    'freedom-pgp-e2e/pgpapi.json',

    'forge-min/forge.min.js',  // For cloud social provider

    '**/freedom-module.json',
    '**/*.static.js'
  ];

  // This should always be added to arrays of files to copy last
  const universalDistFiles = [
    'icons/**/*',
    'bower/webcomponentsjs/webcomponents.min.js',
    'bower/polymer/polymer.js',
    '!generic_core/freedom-module.json',
    '!generic_ui/polymer/vulcanized*inline.html',
    '!generic_ui/polymer/vulcanized.js',
    '!**/*spec*'
  ];

  const extraFilesForCoreBuilds = [
    'freedomjs-anonymized-metrics',
    'freedom-social-firebase',
    'freedom-social-github',
    'freedom-social-wechat',
    'freedom-social-quiver',
    'freedom-pgp-e2e',
    'freedom-port-control'
  ];

  function getExtraFilesForCoreBuild(basePath) {
    return extraFilesForCoreBuilds.map((spec) => {
      return {
        expand: true,
        cwd: path.join('node_modules', spec, 'dist'),
        src: ['**'],
        dest: path.join(basePath, spec)
      };
    });
  }


  grunt.initConfig({
    pkg: readJSONFile('package.json'),
    pkgs: {
      freedom: readJSONFile('node_modules/freedom/package.json'),
      freedomchrome: readJSONFile('node_modules/freedom-for-chrome/package.json'),
      freedomfirefox: readJSONFile('node_modules/freedom-for-firefox/package.json'),
      freedomfirebase: readJSONFile('node_modules/freedom-social-firebase/package.json'),
      freedomGitHub: readJSONFile('node_modules/freedom-social-github/package.json'),
      freedomwechat: readJSONFile('node_modules/freedom-social-wechat/package.json'),
      freedomquiver: readJSONFile('node_modules/freedom-social-quiver/package.json')
    },

    clean: [devBuildPath, distBuildPath, '.tscache'],

    //-------------------------------------------------------------------------
    // Import global names into config name space.
    ccaJsPath: path.join(ccaPath, 'src/cca.js'),
    androidDevPath: androidDevPath,
    ccaDevPath: ccaDevPath,
    androidDistPath: androidDistPath,
    ccaDistPath: ccaDistPath,

    // Create commands to run in different directories.
    ccaPlatformAndroidCmd: '<%= ccaJsPath %> platform add android',
    // Here's why we pin the cordova-custom-config version:
    //   https://github.com/uProxy/uproxy/issues/2835
    ccaAddPluginsCmd: '<%= ccaJsPath %> plugin add https://github.com/bemasc/cordova-plugin-themeablebrowser.git https://github.com/bemasc/cordova-plugin-splashscreen cordova-custom-config@3.0.14 https://github.com/Initsogar/cordova-webintent.git https://github.com/uProxy/cordova-plugin-tun2socks.git cordova-plugin-backbutton',
    exec: {
      makeChromeWebStoreZips: {
        command: 'tools/makechromezips.sh'
      },
      // Pipe 'no' into any CCA command which asks on first run whether to send usage stats.
      // It's slightly annoying on your workstation, potentially fatal on Docker and Travis.
      ccaCreateDev: {
        command: 'echo no | <%= ccaJsPath %> create <%= androidDevPath %> org.uproxy.uProxy "uProxy" --link-to=<%= ccaDevPath %>'
      },
      ccaCreateDist: {
        command: 'echo no | <%= ccaJsPath %> create <%= androidDistPath %> org.uproxy.uProxy "uProxy" --link-to=<%= ccaDistPath %>'
      },
      ccaPlatformAndroidDev: {
        cwd: '<%= androidDevPath %>',
        command: '<%= ccaPlatformAndroidCmd %>'
      },
      ccaPlatformAndroidDist: {
        cwd: '<%= androidDistPath %>',
        command: '<%= ccaPlatformAndroidCmd %>'
      },
      ccaAddPluginsAndroidDev: {
        cwd: '<%= androidDevPath %>',
        command: '<%= ccaAddPluginsCmd %>'
      },
      ccaAddPluginsAndroidDist: {
        cwd: '<%= androidDistPath %>',
        command: '<%= ccaAddPluginsCmd %>'
      },
      // Note: The fixed crosswalk version here is pinned in order to maintain
      // compatibility with the modified libxwalkcore.so that provides obfuscated WebRTC.
      ccaBuildAndroid: {
        cwd: '<%= androidDevPath %>',
        command: 'echo no | <%= ccaJsPath %> build android --debug --webview=crosswalk@org.xwalk:xwalk_core_library_beta:22.52.561.2'
      },
      ccaReleaseAndroid: {
        cwd: '<%= androidDistPath %>',
        command: '<%= ccaJsPath %> build android --release --webview=crosswalk@org.xwalk:xwalk_core_library_beta:22.52.561.2'
      },
      ccaEmulateAndroid: {
        cwd: '<%= androidDevPath %>',
        command: '<%= ccaJsPath %> run android --emulator'
      },
      cleanAndroid: {
        command: 'rm -rf <%= androidDevPath %>; rm -rf <%= androidDistPath %>'
      },
      androidReplaceXwalkDev: {
        command: './replace_xwalk_in_apk.sh debug'
      },
      androidReplaceXwalkDist: {
        command: './replace_xwalk_in_apk.sh release'
      },
      installFreedomForNodeForZork: {
        // This allows our Docker containers, which do not have access to the
        // git repo's "top-level" node_modules/ folder find freedom-for-node.
        cwd: 'build/src/lib/samples/zork-node',
        command: 'yarn add freedom-for-node'
      }
    },
    copy: {
      // Copy releveant non-typescript src files to dev build.
      resources: {
        files: [
          {
            nonull: true,
            expand: true,
            cwd: 'src/',
            src: ['**/*', '!**/*.ts', '!generic_core/dist_build/*', '!generic_core/dev_build/*'],
            dest: devBuildPath,
            onlyIf: 'modified'
          }
        ]
      },
      i18nMessages: {
        files: [{
          nonull: false, expand: true,
          cwd: 'src',
          src: ['generic_ui/locales/**/*.json'],
          dest: devBuildPath
        }]
      },
      devGenericCore: {
        files: [
          {
            nonull: true,
            src: 'src/generic_core/dev_build/freedom-module.json',
            dest: devBuildPath + '/generic_core/freedom-module.json',
            onlyIf: 'modified'
          }
        ]
      },
      // Copy releveant files for distribution.
      dist: {
        files: [
          {  // Chrome extension
            expand: true,
            cwd: chromeExtDevPath,
            src: [
              'manifest.json',
              '_locales/**',
              'generic_ui/scripts/copypaste.js',
              'scripts/context.static.js',
              'scripts/background.static.js'
            ].concat(uiDistFiles, universalDistFiles),
            dest: 'build/dist/chrome/extension'
          },
          {  // Chrome app
            expand: true,
            cwd: chromeAppDevPath,
            src: [
              'manifest.json',
              'managed_policy_schema.json',
              '_locales/**',
              'polymer/vulcanized.{html,js}',
              'freedom-for-chrome/freedom-for-chrome.js'
            ].concat(coreDistFiles, universalDistFiles),
            dest: 'build/dist/chrome/app'
          },
          {  // Chrome app freedom-module
            expand: true,
            cwd: 'src/generic_core/dist_build/',
            src: ['*'],
            dest: 'build/dist/chrome/app/generic_core'
          },
          {  // Firefox
            expand: true,
            cwd: firefoxDevPath,
            src: [
              'package.json',
              // Addon sdk scripts
              'lib/**/*.js',
              'data/scripts/content-proxy.js',
              'data/freedom-for-firefox/freedom-for-firefox.jsm'
            ].concat(
              getWithBasePath(uiDistFiles, 'data'),
              getWithBasePath(coreDistFiles, 'data'),
              getWithBasePath(universalDistFiles, 'data')),
            dest: 'build/dist/firefox'
          },
          {  // Firefox freedom-module
            expand: true,
            cwd: 'src/generic_core/dist_build/',
            src: ['*'],
            dest: 'build/dist/firefox/data/generic_core/'
          },
          {  // CCA app
            expand: true,
            cwd: ccaDevPath,
            src: [
              'manifest.json',
              'config.xml',
              'assets/**',
              'bower_components/**',
              'freedom-for-chrome/freedom-for-chrome.js'
            ].concat(uiDistFiles, coreDistFiles, universalDistFiles),
            dest: ccaDistPath
          },
          {  // CCA dist freedom-module.json
            expand: true,
            cwd: 'src/generic_core/cca_dist_build/',
            src: ['*'],
            dest: path.join(ccaDistPath, 'generic_core')
          }
        ]
      },
      cca_splash_dev: {
        files: [
          {
            expand: true,
            cwd: 'src/cca',
            src: ['splashscreen.png'],
            dest: path.join(androidDevPath, 'platforms/android/res/drawable-port-xhdpi')
          }
        ]
      },
      cca_splash_dist: {
        files: [
          {
            expand: true,
            cwd: 'src/cca',
            src: ['splashscreen.png'],
            dest: path.join(androidDistPath, 'platforms/android/res/drawable-port-xhdpi')
          }
        ]
      },
      integration: {
        files: [{
          // Copy compiled Chrome App code, required for integration tests.
          expand: true,
          cwd: chromeAppDevPath,
          src: ['**', '!**/spec', '!**/*.md', '!**/*.ts'],
          dest: devBuildPath + '/integration'
        }]
      },

      // uproxy-lib sample apps.
      libsForZorkChromeApp: Rule.copyLibs({
        npmLibNames: ['freedom-for-chrome'],
        pathsFromDevBuild: ['lib/churn-pipe', 'lib/loggingprovider', 'lib/zork'],
        pathsFromThirdPartyBuild: ['freedom-port-control'],
        localDestPath: 'lib/samples/zork-chromeapp/'
      }),
      libsForZorkFirefoxApp: Rule.copyLibs({
        npmLibNames: ['freedom-for-firefox'],
        pathsFromDevBuild: ['lib/churn-pipe', 'lib/loggingprovider', 'lib/zork'],
        pathsFromThirdPartyBuild: ['freedom-port-control'],
        localDestPath: 'lib/samples/zork-firefoxapp/data/'
      }),
      libsForZorkNode: Rule.copyLibs({
        pathsFromDevBuild: ['lib/churn-pipe', 'lib/loggingprovider', 'lib/zork'],
        pathsFromThirdPartyBuild: ['freedom-port-control'],
        localDestPath: 'lib/samples/zork-node/'
      }),

      libsForEchoServerChromeApp: Rule.copyLibs({
        npmLibNames: ['freedom-for-chrome'],
        pathsFromDevBuild: ['lib/echo', 'lib/loggingprovider'],
        localDestPath: 'lib/samples/echo-server-chromeapp/'
      }),
      libsForEchoServerFirefoxApp: Rule.copyLibs({
        npmLibNames: ['freedom-for-firefox'],
        pathsFromDevBuild: ['lib/echo', 'lib/loggingprovider'],
        localDestPath: 'lib/samples/echo-server-firefoxapp/data/'
      }),
      libsForEchoServerNode: Rule.copyLibs({
        npmLibNames: ['freedom-for-node'],
        pathsFromDevBuild: ['lib/echo', 'lib/loggingprovider'],
        localDestPath: 'lib/samples/echo-server-node/'
      }),

      libsForCopypasteChatChromeApp: Rule.copyLibs({
        npmLibNames: ['freedom-for-chrome'],
        pathsFromDevBuild: ['lib/copypaste-chat', 'lib/churn-pipe', 'lib/loggingprovider'],
        pathsFromThirdPartyBuild: ['freedom-port-control'],
        localDestPath: 'lib/samples/copypaste-chat-chromeapp/'
      }),
      libsForCopypasteChatFirefoxApp: Rule.copyLibs({
        npmLibNames: ['freedom-for-firefox'],
        pathsFromDevBuild: ['lib/copypaste-chat', 'lib/churn-pipe', 'lib/loggingprovider'],
        pathsFromThirdPartyBuild: ['freedom-port-control'],
        localDestPath: 'lib/samples/copypaste-chat-firefoxapp/data'
      }),
      libsForCopypasteChatWebApp: Rule.copyLibs({
        npmLibNames: ['freedom'],
        pathsFromDevBuild: ['lib/copypaste-chat', 'lib/churn-pipe', 'lib/loggingprovider'],
        pathsFromThirdPartyBuild: ['freedom-port-control'],
        localDestPath: 'lib/samples/copypaste-chat-webapp/'
      }),

      libsForCopyPasteSocksChromeApp: Rule.copyLibs({
        npmLibNames: ['freedom-for-chrome'],
        pathsFromDevBuild: ['lib/copypaste-socks', 'lib/churn-pipe', 'lib/loggingprovider'],
        pathsFromThirdPartyBuild: ['i18n', 'bower/polymer', 'freedom-pgp-e2e', 'freedom-port-control'],
        localDestPath: 'lib/samples/copypaste-socks-chromeapp/'
      }),
      libsForCopyPasteSocksFirefoxApp: Rule.copyLibs({
        npmLibNames: ['freedom-for-firefox'],
        pathsFromDevBuild: ['lib/copypaste-socks', 'lib/churn-pipe', 'lib/loggingprovider'],
        pathsFromThirdPartyBuild: ['i18n', 'bower', 'freedom-pgp-e2e', 'freedom-port-control'],
        localDestPath: 'lib/samples/copypaste-socks-firefoxapp/data'
      }),

      libsForSimpleSocksChromeApp: Rule.copyLibs({
        npmLibNames: ['freedom-for-chrome'],
        pathsFromDevBuild: ['lib/simple-socks', 'lib/churn-pipe', 'lib/loggingprovider'],
        pathsFromThirdPartyBuild: ['freedom-port-control'],
        localDestPath: 'lib/samples/simple-socks-chromeapp/'
      }),
      libsForSimpleSocksFirefoxApp: Rule.copyLibs({
        npmLibNames: ['freedom-for-firefox'],
        pathsFromDevBuild: ['lib/simple-socks', 'lib/churn-pipe', 'lib/loggingprovider'],
        pathsFromThirdPartyBuild: ['freedom-port-control'],
        localDestPath: 'lib/samples/simple-socks-firefoxapp/data/'
      }),
      libsForSimpleSocksNode: Rule.copyLibs({
        npmLibNames: ['freedom-for-node'],
        pathsFromDevBuild: ['lib/simple-socks', 'lib/churn-pipe', 'lib/loggingprovider'],
        pathsFromThirdPartyBuild: ['uproxy-obfuscators', 'freedom-port-control'],
        localDestPath: 'lib/samples/simple-socks-node/'
      }),

      libsForSimpleChatChromeApp: Rule.copyLibs({
        npmLibNames: ['freedom-for-chrome'],
        pathsFromDevBuild: ['lib/simple-chat', 'lib/churn-pipe', 'lib/loggingprovider'],
        pathsFromThirdPartyBuild: ['freedom-port-control'],
        localDestPath: 'lib/samples/simple-chat-chromeapp/'
      }),
      libsForSimpleChatFirefoxApp: Rule.copyLibs({
        npmLibNames: ['freedom-for-firefox'],
        pathsFromDevBuild: ['lib/simple-chat', 'lib/churn-pipe', 'lib/loggingprovider'],
        pathsFromThirdPartyBuild: ['freedom-port-control'],
        localDestPath: 'lib/samples/simple-chat-firefoxapp/data'
      }),
      // While neither churn-pipe nor freedom-port-control can be used in a
      // regular web page environment, they are included so that obfuscation
      // may be easily enabled in the Chrome and Firefox samples.
      libsForSimpleChatWebApp: Rule.copyLibs({
        npmLibNames: ['freedom'],
        pathsFromDevBuild: ['lib/simple-chat', 'lib/churn-pipe', 'lib/loggingprovider'],
        pathsFromThirdPartyBuild: ['freedom-port-control'],
        localDestPath: 'lib/samples/simple-chat-webapp/'
      }),

      libsForUprobeChromeApp: Rule.copyLibs({
        npmLibNames: ['freedom-for-chrome'],
        pathsFromDevBuild: ['lib/uprobe', 'lib/loggingprovider'],
        localDestPath: 'lib/samples/uprobe-chromeapp/'
      }),
      libsForUprobeFirefoxApp: Rule.copyLibs({
        npmLibNames: ['freedom-for-firefox'],
        pathsFromDevBuild: ['lib/uprobe', 'lib/loggingprovider'],
        localDestPath: 'lib/samples/uprobe-firefoxapp/data/'
      }),

      // uproxy-lib integration tests.
      libsForIntegrationTcp: Rule.copyLibs({
        npmLibNames: ['freedom-for-chrome'],
        pathsFromDevBuild: ['lib/loggingprovider'],
        localDestPath: 'lib/integration-tests/tcp'
      }),
      libsForIntegrationSocksEcho: Rule.copyLibs({
        npmLibNames: ['freedom-for-chrome'],
        pathsFromDevBuild: ['lib/churn-pipe', 'lib/loggingprovider'],
        pathsFromThirdPartyBuild: ['freedom-port-control'],
        localDestPath: 'lib/integration-tests/socks-echo'
      })
    },

    symlink: {
      cca_keys: {
        files: [
          {
            expand: true,
            cwd: 'keys',
            src: [
              'android-release-keys.properties',
              'play_store_keys.p12'
            ],
            dest: androidDistPath
          }
        ]
      }
    },

    //-------------------------------------------------------------------------
    'string-replace': {
      version: {
        files: [{
          src: path.join(devBuildPath, 'generic/version.js'),
          dest: path.join(devBuildPath, 'generic/version.js')
        }],
        options: {
          replacements: [{
            pattern: /\"___VERSION_TEMPLATE___\"/g,
            replacement: JSON.stringify({
              version: '<%= pkg.version %>',
              gitcommit: '<%= gitinfo.local.branch.current.SHA %>',
              freedom: '<%= pkgs.freedom.version %>',
              'freedom-for-chrome': '<%= pkgs.freedomchrome.version %>',
              'freedom-for-firefox': '<%= pkgs.freedomfirefox.version %>',
              'freedom-social-firebase': '<%= pkgs.freedomfirebase.version %>',
              'freedom-social-github': '<%= pkgs.freedomGitHub.version %>',
              'freedom-social-wechat': '<%= pkgs.freedomwechat.version %>',
              'freedom-social-quiver': '<%= pkgs.freedomquiver.version %>'
            })
          }]
        }
      }
    },

    ts: {
      default: {
        tsconfig: {
          tsconfig: 'tsconfig.json',
          passThrough: true
        }
      }
    },
    browserify: {
      chromeExtensionCoreConnector: Rule.browserify('chrome/extension/scripts/chrome_core_connector'),
      chromeExtensionCoreConnectorSpec: Rule.browserifySpec('chrome/extension/scripts/chrome_core_connector'),
      genericCoreFirewall: Rule.browserify('generic_core/firewall'),
      genericCoreFreedomModule: Rule.browserify('generic_core/freedom-module'),
      integrationSpec: Rule.browserifySpec('integration/core'),
      integrationFreedomModule: Rule.browserify('integration/test_connection'),

      // uproxy-lib
      loggingProvider: Rule.browserify('lib/loggingprovider/freedom-module'),
      churnPipeFreedomModule: Rule.browserify('lib/churn-pipe/freedom-module'),
      cloudSocialProviderFreedomModule: Rule.browserify('lib/cloud/social/freedom-module'),

      // uproxy-lib sample apps.
      copypasteChatFreedomModule: Rule.browserify('lib/copypaste-chat/freedom-module'),
      copypasteSocksFreedomModule: Rule.browserify('lib/copypaste-socks/freedom-module'),
      echoServerFreedomModule: Rule.browserify('lib/echo/freedom-module'),
      simpleChatFreedomModule: Rule.browserify('lib/simple-chat/freedom-module'),
      simpleSocksFreedomModule: Rule.browserify('lib/simple-socks/freedom-module'),
      uprobeFreedomModule: Rule.browserify('lib/uprobe/freedom-module'),
      zorkFreedomModule: Rule.browserify('lib/zork/freedom-module'),
      // uproxy-lib sample apps (with UI).
      copypasteChatMain: Rule.browserify('lib/copypaste-chat/main.core-env'),
      copypasteSocksMain: Rule.browserify('lib/copypaste-socks/main.core-env'),
      simpleChatMain: Rule.browserify('lib/simple-chat/main.core-env'),

      integrationTcpFreedomModule: Rule.browserify('lib/integration-tests/tcp/freedom-module'),
      integrationTcpSpec: browserifyIntegrationTest('lib/integration-tests/tcp/tcp.core-env'),
      integrationSocksEchoFreedomModule: Rule.browserify('lib/integration-tests/socks-echo/freedom-module'),
      integrationSocksEchoChurnSpec: browserifyIntegrationTest('lib/integration-tests/socks-echo/churn.core-env'),
      integrationSocksEchoNochurnSpec: browserifyIntegrationTest('lib/integration-tests/socks-echo/nochurn.core-env'),
      integrationSocksEchoSlowSpec: browserifyIntegrationTest('lib/integration-tests/socks-echo/slow.core-env')
    },
    tslint: {
      options: {
        configuration: 'src/tslint.json'
      },
      files: {
        src: ['src/**/*.ts']
      }
    },
    jshint: {
      firefox: {
        options: {
          moz: true
        },
        src: ['src/firefox/lib/*.js']
      }
    },
    watch: {
      resources: {
        files: ['src/**/*', '!src/**/*.ts'],
        tasks: ['copy:resources']
      },
      typescript: {
        files: ['src/**/*.ts'],
        tasks: ['compileTypescript']
      },
      browserify: {
        files: ['build/**/*.js', '!build/**/*.static.js'],
        tasks: ['browserify:chromeAppMainCoreEnv', 'browserify:chromeExtBackground']
      },
      chromeExt: {
        files: ['src/**/*'],
        tasks: ['chromeExtRoot']
      }
    },
    //-------------------------------------------------------------------------
    jasmine: {
      chrome_core_connector: Rule.jasmineSpec('chrome/extension/scripts/chrome_core_connector', [
        path.join('build/src/mocks/chrome_mocks.js')
      ])
    },
    jasmine_chromeapp: {
      all: {
        files: [
          {
            cwd: devBuildPath + '/integration/',
            src: ['**/*'],
            dest: './',
            expand: true
          }
        ],
        scripts: [
          'freedom-for-chrome/freedom-for-chrome.js',
          'core.spec.static.js'
        ],
        options: {
          outdir: 'build/src/integration/'
          // Uncomment this for debugging
          // keepRunner: true,
        }
      },
      tcp: {
        files: [
          {
            cwd: devBuildPath + '/lib/integration-tests/tcp/',
            src: ['**/*', '!jasmine_chromeapp/**/*'],
            dest: './',
            expand: true
          }
        ],
        scripts: [
          'freedom-for-chrome/freedom-for-chrome.js',
          'tcp.core-env.spec.static.js'
        ],
        options: {
          outDir: devBuildPath + '/lib/integration-tests/tcp/jasmine_chromeapp/',
          keepRunner: false
        }
      },
      socksEcho: {
        files: [
          {
            cwd: devBuildPath + '/lib/integration-tests/socks-echo/',
            src: ['**/*', '!jasmine_chromeapp*/**'],
            dest: './',
            expand: true
          }
        ],
        scripts: [
          'freedom-for-chrome/freedom-for-chrome.js',
          'churn.core-env.spec.static.js',
          'nochurn.core-env.spec.static.js'
        ],
        options: {
          outDir: devBuildPath + '/lib/integration-tests/socks-echo/jasmine_chromeapp/',
          keepRunner: false
        }
      },
      socksEchoSlow: {
        files: [
          {
            cwd: devBuildPath + '/lib/integration-tests/socks-echo/',
            src: ['**/*', '!jasmine_chromeapp*/**'],
            dest: './',
            expand: true
          }
        ],
        scripts: [
          'freedom-for-chrome/freedom-for-chrome.js',
          'slow.core-env.spec.static.js'
        ],
        options: {
          outDir: devBuildPath + '/lib/integration-tests/socks-echo/jasmine_chromeapp_slow/',
          keepRunner: true
        }
      }
    },
    'jpm': {
      options: {
        src: 'build/dist/firefox/',
        xpi: 'build/dist/',
        debug: true
      }
    },
    vulcanize: {
      copypasteSocks: {
        options: {
          inline: true,
          csp: true
        },
        files: [
          {
            src: path.join(devBuildPath, 'lib/copypaste-socks/polymer-components/root.html'),
            dest: path.join(devBuildPath, 'lib/copypaste-socks/polymer-components/vulcanized.html')
          }
        ]
      }
    }
  });

  //-------------------------------------------------------------------------
  // Helper functions for different components

  function fullyVulcanize(basePath, srcFilename, destFilename, browserify) {
    browserify = !!browserify;
    let tasks = [];

    // this adds the rule to the task to the grunt object as well as
    // adding the text needed to run it in a rule to the list of rules that will be
    // returned
    function addTask(component, task, rule) {
      grunt.config.set(component + '.' + task, rule);
      return tasks.push(component + ':' + task);
    }

    const realBasePath = path.join(devBuildPath, basePath);
    const srcFile = path.join(realBasePath, srcFilename + '.html');
    const destFile = path.join(realBasePath, destFilename + '.html');
    const taskName = path.join(realBasePath, destFilename);

    // The basic vulcanize tasks, we do both steps in order to get all the
    // javascript into a separate file
    addTask('vulcanize', taskName, {
      options: {
        inline: true,
        csp: destFilename + '.js',
        excludes: { scripts: ['polymer.js'] }
      },
      files: [{ src: srcFile, dest: destFile }]
    });

    if (browserify) {
      // If we need to brewserify the file, there also needs to be a step to replace
      // some of the strings in the vulcanized html file to refer to the static version
      const browserifyPath = path.join(basePath, destFilename);
      addTask('string-replace', taskName + 'Vulcanized', finishVulcanized(realBasePath, destFilename));
      addTask('browserify', browserifyPath, Rule.browserify(browserifyPath, {}));
    }
    return tasks;
  }

  // Returns a task name that will run the input task only once if
  // called multiple times.
  function makeRunOnce(taskName) {
    return 'run-once:' + taskName;
  }

  // Register a task, making sure subtasks only run once.
  // Description is optional.
  function registerTask(grunt, taskName, description, subTasks) {
    if (!subTasks) {
      subTasks = description;
      return grunt.registerTask(taskName, subTasks.map(makeRunOnce));
    }
    return grunt.registerTask(taskName, description, subTasks.map(makeRunOnce));
  }

  registerTask(grunt, 'default', ['build']);

  // Builds all code, including the "dist" build, but skips Android as well as
  // ts-linting and testing which can be annoying and slow.
  // We added jshint here because catches hard syntax errors, etc.
  registerTask(grunt, 'build', [
<<<<<<< HEAD
    'build_chrome', 
    'build_firefox', 
    'build_cca', 
    'jshint', 
    'copy:dist', 
    'jpm:xpi',
    'exec:makeChromeWebStoreZips'
=======
    'build_chrome',
    'build_firefox',
    'build_cca',
    'jshint',
    'copy:dist',
    'jpm:xpi'
>>>>>>> 3d8ce137
  ]);

  // This is run prior to releasing uProxy and, in addition to
  // building, tests and lints all code.
  registerTask(grunt, 'dist', [
    'build',
    'test'
  ]);

  registerTask(grunt, 'compileTypescript', 'Compiles all the Typescript code', [
    'copy:i18nMessages', 'ts', 'version_file'
  ]);
  registerTask(grunt, 'version_file', [
    'gitinfo',
    'string-replace:version'
  ]);

  registerTask(grunt, 'base', [
    'copy:resources',
    'copy:devGenericCore',
    'compileTypescript',
    'browserify:genericCoreFreedomModule',
    'browserify:loggingProvider',
    'browserify:churnPipeFreedomModule',
    'browserify:cloudSocialProviderFreedomModule'
  ]);
  registerTask(grunt, 'echoServer', [
    'base',
    'browserify:echoServerFreedomModule',
    'copy:libsForEchoServerChromeApp',
    'copy:libsForEchoServerFirefoxApp',
    'copy:libsForEchoServerNode'
  ]);
  registerTask(grunt, 'copypasteChat', [
    'base',
    'browserify:copypasteChatFreedomModule',
    'browserify:copypasteChatMain',
    'copy:libsForCopypasteChatChromeApp',
    'copy:libsForCopypasteChatFirefoxApp',
    'copy:libsForCopypasteChatWebApp'
  ]);
  registerTask(grunt, 'copypasteSocks', [
    'base',
    'browserify:copypasteSocksFreedomModule',
    'browserify:copypasteSocksMain',
    'vulcanize:copypasteSocks',
    'copy:libsForCopyPasteSocksChromeApp',
    'copy:libsForCopyPasteSocksFirefoxApp'
  ]);
  registerTask(grunt, 'deployer', [
    'base',
    'browserify:deployerFreedomModule',
    'copy:libsForDeployerChromeApp',
    'copy:libsForDeployerFirefoxApp'
  ]);
  registerTask(grunt, 'simpleChat', [
    'base',
    'browserify:simpleChatFreedomModule',
    'browserify:simpleChatMain',
    'copy:libsForSimpleChatChromeApp',
    'copy:libsForSimpleChatFirefoxApp',
    'copy:libsForSimpleChatWebApp'
  ]);
  registerTask(grunt, 'simpleSocks', [
    'base',
    'browserify:simpleSocksFreedomModule',
    'copy:libsForSimpleSocksChromeApp',
    'copy:libsForSimpleSocksFirefoxApp',
    'copy:libsForSimpleSocksNode'
  ]);
  registerTask(grunt, 'uprobe', [
    'base',
    'browserify:uprobeFreedomModule',
    'copy:libsForUprobeChromeApp',
    'copy:libsForUprobeFirefoxApp'
  ]);
  registerTask(grunt, 'zork', [
    'base',
    'browserify:zorkFreedomModule',
    'copy:libsForZorkChromeApp',
    'copy:libsForZorkFirefoxApp',
    'copy:libsForZorkNode',
    'exec:installFreedomForNodeForZork'
  ]);

  // Chrome
  registerTask(grunt, 'build_chrome', [
    'build_chrome_app',
    'build_chrome_ext'
  ]);

  // =========================================================================
  // Chrome App
  // =========================================================================

  registerTask(grunt, 'build_chrome_app', [
    'base',
    'chromeAppMainCoreEnv',
    'chromeAppExtMissing',
    'copy:chromeApp',
  ]);
  registerTask(grunt, 'chromeAppMainCoreEnv',
      'Builds build/dist/chrome/app/scripts/main.core-env.static.js', [
    'compileTypescript',
    'browserify:chromeAppMainCoreEnv'
  ]);
  registerTask(grunt, 'chromeAppExtMissing',
      'Builds build/src/chrome/app/polymer/vulcanized.{html,js}', [
    'compileTypescript',
    'copy:resources',
    'copy:chromeAppBower',
  ].concat(fullyVulcanize('chrome/app/polymer', 'ext-missing', 'vulcanized')));

  grunt.config.merge({
    browserify: {
      chromeAppMainCoreEnv: Rule.browserify('chrome/app/scripts/main.core-env'),
    },
    copy: {
      chromeApp: Rule.copyLibs({
        npmLibNames: ['freedom-for-chrome', 'forge-min'],
        pathsFromDevBuild: [
          'generic_core'
        ].concat(backendFreedomModulePaths),
        pathsFromThirdPartyBuild: backendThirdPartyBuildPaths,
        files: getExtraFilesForCoreBuild(chromeAppDevPath).concat({
          expand: true, cwd: 'src/',
          src: ['icons/128_online.png', 'fonts/*'],
          dest: chromeAppDevPath
        }),
        localDestPath: 'chrome/app/'
      }),
      chromeAppBower: {
        expand: true, cwd: 'third_party',
        src: ['bower/**/*'],
        dest: chromeAppDevPath
      },
    }
  });

  // =========================================================================
  // Chrome Extension
  // =========================================================================

  registerTask(grunt, 'build_chrome_ext', [
    'chromeExtBackground',
    'chromeExtContext',
    'chromeExtRoot',
    'copy:chromeExt',
    'copy:chromeExtAdditional',
  ]);
  registerTask(grunt, 'chromeExtBackground',
      'Builds build/src/chrome/extension/scripts/background.static.js', [
    'compileTypescript',
    'browserify:chromeExtBackground'
  ]);
  registerTask(grunt, 'chromeExtContext',
      'Builds build/src/chrome/extension/scripts/context.static.js', [
    'compileTypescript',
    'browserify:chromeExtContext'
  ]);
  registerTask(grunt, 'chromeExtRoot',
      'Builds build/src/chrome/extension/generic_ui/polymer/vulcanized.{html,static.js}', [
    'compileTypescript',
    'copy:resources',
    'copy:chromeExt',
    'copy:chromeExtAdditional',
  ].concat(fullyVulcanize('chrome/extension/generic_ui/polymer', 'root', 'vulcanized', true)));

  grunt.config.merge({
    browserify: {
      chromeExtBackground: Rule.browserify('chrome/extension/scripts/background', {
        browserifyOptions: {
          standalone: 'ui_context'
        }
      }),
      chromeExtContext: Rule.browserify('chrome/extension/scripts/context', {
        browserifyOptions: {
          standalone: 'ui_context'
        }
      }),
    },
    copy: {
      chromeExt: Rule.copyLibs({
        npmLibNames: [],
        pathsFromDevBuild: ['generic_ui', 'interfaces', 'icons', 'fonts'],
        pathsFromThirdPartyBuild: ['bower'],
        files: [
          {
            expand: true, cwd: devBuildPath, flatten: true,
            src: FILES.uproxy_common,
            dest: chromeExtDevPath + '/generic_ui/scripts'
          }, {
            expand: true, cwd: devBuildPath, flatten: true,
            src: FILES.uproxy_common,
            dest: chromeExtDevPath + '/scripts'
          }, {
            expand: true, cwd: devBuildPath, flatten: true,
            src: FILES.uproxy_common,
            dest: chromeExtDevPath + '/generic'
          }
        ],
        localDestPath: 'chrome/extension'
      }),
      chromeExtAdditional: {
        files: [
          {  // Copy chrome extension panel components from the background
            expand: true,
            cwd: chromeExtDevPath,
            src: ['polymer/*', 'scripts/*', 'icons/*', 'fonts/*', '*.html'],
            dest: chromeExtDevPath + '/generic_ui'
          }
        ]
      }
    },
  });

  // =========================================================================
  // Firefox
  // =========================================================================

  registerTask(grunt, 'build_firefox', [
    'base',
    'firefoxContext',
    'firefoxRoot',
    'copy:firefox',
    'copy:firefox_additional',
  ]);
  registerTask(grunt, 'firefoxContext',
      'Builds build/src/firefox/data/scripts/context.static.js', [
    'compileTypescript',
    'browserify:firefoxContext'
  ])
  registerTask(grunt, 'firefoxRoot',
      'Builds build/src/firefox/data/generic_ui/polymer/vulcanized.{html,static.js}', [
    'compileTypescript',
    'copy:resources',
    'copy:firefox',
    'copy:firefox_additional',
  ].concat(fullyVulcanize('firefox/data/generic_ui/polymer', 'root', 'vulcanized', true)));

  grunt.config.merge({
    browserify: {
      firefoxContext: {
        src: [firefoxDevPath + '/data/scripts/background.js'],
        dest: firefoxDevPath + '/data/scripts/context.static.js',
        options: {
          browserifyOptions: {
            standalone: 'ui_context'
          }
        }
      },
    },
    copy: {
      firefox: Rule.copyLibs({
        npmLibNames: [
          'freedom-for-firefox',
          'forge-min'
        ],
        pathsFromDevBuild: [
          'generic_core',
          'generic_ui',
          'interfaces',
          'icons',
          'fonts'
        ].concat(backendFreedomModulePaths),
        pathsFromThirdPartyBuild: backendThirdPartyBuildPaths,
        files: getExtraFilesForCoreBuild(path.join(firefoxDevPath, 'data')).concat({
          expand: true,
          cwd: devBuildPath,
          src: ['interfaces/*.js'],
          dest: firefoxDevPath + '/lib'
        }),
        localDestPath: 'firefox/data'
      }),
      firefox_additional: {
        files: [
          {  // Copy chrome extension panel components from the background.
            expand: true,
            cwd: firefoxDevPath + '/data',
            src: ['polymer/*', 'scripts/*', 'icons/*', 'fonts/*'],
            dest: firefoxDevPath + '/data/generic_ui'
          },
          {  // Copy generic files used by core and UI.
            expand: true,
            cwd: genericPath,
            src: ['*.js'],
            dest: firefoxDevPath + '/data/generic'
          }
        ]
      },
    },
  });

  // =========================================================================
  // CCA
  // =========================================================================

  registerTask(grunt, 'build_cca', [
    'copy:resources',
    'copy:devGenericCore',
    'compileTypescript',
    'browserify:genericCoreFreedomModule',
    'browserify:loggingProvider',
    'browserify:churnPipeFreedomModule',
    'browserify:cloudSocialProviderFreedomModule',
    //'base',
    'ccaBackground',
    'copy:cca',
    'copy:ccaAdditional',
    'vulcanize:ccaIndex',
  ]);
  registerTask(grunt, 'ccaBackground',
      'Builds build/src/cca/scripts/background.static.js', [
    'compileTypescript',
    'browserify:ccaBackground'
  ]);

  grunt.config.merge({
    browserify: {
     ccaBackground: Rule.browserify('cca/scripts/background', {
        browserifyOptions: {
          standalone: 'ui_context'
        }
      }),
    },
    vulcanize: {
      ccaIndex: {
        options: {
          inline: true,
          csp: true
        },
        files: [
          {
            src: path.join(ccaDevPath, 'index.html'),
            dest: path.join(ccaDevPath, 'index_vulcanized.html')
          }
        ]
      }

    },
    copy: {
      cca: Rule.copyLibs({
        npmLibNames: ['freedom-for-chrome', 'forge-min'],
        pathsFromDevBuild: [
          'generic_core',
          'generic_ui',
          'interfaces',
          'icons',
          'fonts'
        ].concat(backendFreedomModulePaths),
        pathsFromThirdPartyBuild: backendThirdPartyBuildPaths,
        files: getExtraFilesForCoreBuild(ccaDevPath).concat({
          expand: true,
          cwd: 'src/',
          src: ['icons/128_online.png', 'fonts/*'],
          dest: ccaDevPath
        }),
        localDestPath: 'cca/'
      }),
      ccaAdditional: {
        files: [
          {  // Copy chrome extension panel components from the background
            expand: true,
            cwd: ccaDevPath,
            src: ['polymer/*', 'scripts/*', 'icons/*', 'fonts/*', '*.html'],
            dest: ccaDevPath + '/generic_ui'
          },
          {  // Copy generic files used by core and UI.
            expand: true,
            cwd: genericPath,
            src: ['*.js'],
            dest: ccaDevPath + '/generic'
          }
        ]
      },
    },
  });

  // =========================================================================
  // Android
  // =========================================================================

  registerTask(grunt, 'build_android', [
    // Builds Android from scratch by recreating the Cordova environment.
    'exec:cleanAndroid',
    'build_cca',
    'exec:ccaCreateDev',
    'exec:ccaPlatformAndroidDev',
    'exec:ccaAddPluginsAndroidDev',
    'copy:cca_splash_dev',
    'build_android_lite'
  ]);
  registerTask(grunt, 'build_android_lite', [
    // Android build task that does not recreate the Cordova environment.
    // Should only be used for building CCA modules and after running
    // build_android, without cleaning, initially at least once.
    'build_cca',
    'exec:ccaBuildAndroid',
    'exec:androidReplaceXwalkDev'
  ]);
  registerTask(grunt, 'release_android', [
    'build_cca',
    'copy:dist',
    'exec:ccaCreateDist',
    'exec:ccaPlatformAndroidDist',
    'exec:ccaAddPluginsAndroidDist',
    'copy:cca_splash_dist',
    'symlink:cca_keys',
    'exec:ccaReleaseAndroid',
    'exec:androidReplaceXwalkDist'
  ]);

  // Emulate the mobile client for android
  registerTask(grunt, 'emulate_android', [
    'build_android',
    'exec:ccaEmulateAndroid'
  ]);

  // =========================================================================
  // Tests
  // =========================================================================

  registerTask(grunt, 'test_chrome', [
    'build_chrome',
    'browserify:chromeExtensionCoreConnectorSpec',
    'jasmine:chrome_core_connector'
  ]);
  registerTask(grunt, 'tcpIntegrationTestModule', [
    'base',
    'copy:libsForIntegrationTcp',
    'browserify:integrationTcpFreedomModule',
    'browserify:integrationTcpSpec'
  ]);
  registerTask(grunt, 'tcpIntegrationTest', [
    'tcpIntegrationTestModule',
    'jasmine_chromeapp:tcp'
  ]);
  registerTask(grunt, 'socksEchoIntegrationTestModule', [
    'base',
    'copy:libsForIntegrationSocksEcho',
    'browserify:integrationSocksEchoFreedomModule',
    'browserify:integrationSocksEchoChurnSpec',
    'browserify:integrationSocksEchoNochurnSpec',
    'browserify:integrationSocksEchoSlowSpec'
  ]);
  registerTask(grunt, 'socksEchoIntegrationTest', [
    'socksEchoIntegrationTestModule',
    'jasmine_chromeapp:socksEcho'
  ]);
  registerTask(grunt, 'unit_test_nobuild', _.flatten([].concat(
    Rule.getTests('src', 'lib', ['build-tools', 'integration-tests']),
    Rule.getTests('src', 'generic_core'),
    Rule.getTests('src', 'generic_ui/scripts')
  ).map((test) => {
      return Rule.buildAndRunTest(test, grunt);
    })
  ));

  registerTask(grunt, 'unit_test', [
    'base',
    'unit_test_nobuild'
  ]);
  // TODO: add test_chrome once it passes reliably
  registerTask(grunt, 'integration_test', [
    'tcpIntegrationTest',
    'socksEchoIntegrationTest'
  ]);
  registerTask(grunt, 'test', [
    'lint',
    'unit_test',
    'integration_test'
  ]);
  registerTask(grunt, 'lint', ['jshint', 'tslint']);

  grunt.registerTask('printConfig', function() {
    grunt.log.writeln(JSON.stringify(grunt.config.getRaw(), null, 2));
  });

  //-------------------------------------------------------------------------
  grunt.loadNpmTasks('grunt-browserify');
  grunt.loadNpmTasks('grunt-contrib-clean');
  grunt.loadNpmTasks('grunt-contrib-copy');
  grunt.loadNpmTasks('grunt-contrib-jasmine');
  grunt.loadNpmTasks('grunt-contrib-jshint');
  grunt.loadNpmTasks('grunt-contrib-symlink');
  grunt.loadNpmTasks('grunt-contrib-watch');
  grunt.loadNpmTasks('grunt-exec');
  grunt.loadNpmTasks('grunt-gitinfo');
  grunt.loadNpmTasks('grunt-jasmine-chromeapp');
  grunt.loadNpmTasks('grunt-jpm');
  grunt.loadNpmTasks('grunt-run-once');
  grunt.loadNpmTasks('grunt-string-replace');
  grunt.loadNpmTasks('grunt-ts');
  grunt.loadNpmTasks('grunt-tslint');
  grunt.loadNpmTasks('grunt-vulcanize');
};<|MERGE_RESOLUTION|>--- conflicted
+++ resolved
@@ -832,22 +832,13 @@
   // ts-linting and testing which can be annoying and slow.
   // We added jshint here because catches hard syntax errors, etc.
   registerTask(grunt, 'build', [
-<<<<<<< HEAD
-    'build_chrome', 
-    'build_firefox', 
-    'build_cca', 
-    'jshint', 
-    'copy:dist', 
-    'jpm:xpi',
-    'exec:makeChromeWebStoreZips'
-=======
     'build_chrome',
     'build_firefox',
     'build_cca',
     'jshint',
     'copy:dist',
-    'jpm:xpi'
->>>>>>> 3d8ce137
+    'jpm:xpi',
+    'exec:makeChromeWebStoreZips'
   ]);
 
   // This is run prior to releasing uProxy and, in addition to
