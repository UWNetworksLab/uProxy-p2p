/* jshint node: true */
/* jshint esversion: 6 */

module.exports = function(grunt) {
  'use strict';

  require('time-grunt')(grunt);
  const _ = require('lodash');
  const fs = require('fs');
  const rules = require('./build/tools/common-grunt-rules');
  const path = require('path');

//-------------------------------------------------------------------------

  // Location of where src is copied into and compiled
  const devBuildPath = 'build/src';
  const distBuildPath = 'build/dist';
  // Location of where to copy/build third_party source/libs.
  const thirdPartyBuildPath = 'build/third_party';
  // This is used for the copying of uproxy libraries into the target directory.
  const localLibsDestPath = '';

  // Setup our build rules/tools
  const Rule = new rules.Rule({
    // The path where code in this repository should be built in.
    devBuildPath: devBuildPath,
    // The path from where third party libraries should be copied. e.g. as used by
    // sample apps.
    thirdPartyBuildPath: thirdPartyBuildPath,
    // The path to copy modules from this repository into. e.g. as used by sample
    // apps.
    localLibsDestPath: localLibsDestPath
  });

//------------------------------------------------------------------------- 
  const chromeExtDevPath = path.join(devBuildPath, 'chrome/extension/');
  const chromeAppDevPath = path.join(devBuildPath, 'chrome/app/');
  const firefoxDevPath = path.join(devBuildPath, 'firefox/');
  const ccaDevPath = path.join(devBuildPath, 'cca/app/');
  const androidDevPath = path.join(devBuildPath, 'android/');
  const iosDevPath = path.join(devBuildPath, 'ios/');
  const genericPath = path.join(devBuildPath, 'generic/');

  const ccaDistPath = path.join(distBuildPath, 'cca/app/');
  const androidDistPath = path.join(distBuildPath, 'android/');
  const iosDistPath = path.join(distBuildPath, 'ios/');

//-------------------------------------------------------------------------
  function browserifyIntegrationTest(path) {
    return Rule.browserifySpec(path, {
      browserifyOptions: {
        standalone: 'browserified_exports'
      }
    });
  }

//-------------------------------------------------------------------------
  const basePath = process.cwd();
  const ccaPath = path.join(basePath, 'node_modules/cca/');
  const freedomForChromePath = path.dirname(require.resolve('freedom-for-chrome/package.json'));

//-------------------------------------------------------------------------
// TODO: Move more file lists here.
  const FILES = {
    jasmine_helpers: [
      // Help Jasmine's PhantomJS understand promises.
      'node_modules/es6-promise/dist/promise-*.js',
      '!node_modules/es6-promise/dist/promise-*amd.js',
      '!node_modules/es6-promise/dist/promise-*.min.js'
    ],
    // Files which are required at run-time everywhere
    uproxy_common: [
      'generic/network-options.js',
      'generic/version.js'
    ],
    thirdPartyUi: [
      'platform/platform.js',
      'polymer/polymer.html',
      'polymer/polymer.js',
      'webcomponentsjs/**.min.js'
    ]
  };

//-------------------------------------------------------------------------
  function finishVulcanized(basePath, baseFilename) {
    return {
      files: [{
        src: path.join(basePath, baseFilename + '.html'),
        dest: path.join(basePath, baseFilename + '.html')
      }],
      options: {
        replacements: [
          {
            pattern: baseFilename + '.js',
            replacement: baseFilename + '.static.js'
          }, {
            pattern: /<script src=\"[a-zA-Z_.\/]+third_party\/bower\/([^"]+)"><\/script>/,
            replacement: '<script src="../lib/$1"></script>'
          }
        ]
      }
    };
  }

  function doVulcanize(src, dest, inline, csp) {
    return {
      options: {
        inline: inline,
        csp: csp,
        excludes: { scripts: ['polymer.js'] }
      },
      files: [{ src: src, dest: dest }]
    };
  }

  function readJSONFile(file) {
    return JSON.parse(fs.readFileSync(file, 'utf8'));
  }

  function getWithBasePath(files, base) {
    base = base || '';
    return files.map((file) => {
      if (file[0] === '!') {
        return '!' + path.join(base, file.slice(1));
      } else {
        return path.join(base, file);
      }
    });
  }

  const backendThirdPartyBuildPaths = ['bower', 'sha1'];

  const backendFreedomModulePaths = [
    'lib/loggingprovider',
    'lib/churn-pipe',
    'lib/cloud/digitalocean',
    'lib/cloud/install',
    'lib/cloud/social'
  ];

  const uiDistFiles = [
    'generic_ui/*.html',
    'generic_ui/style/*.css',
    'generic_ui/polymer/vulcanized*.{html,js}',
    'generic_ui/fonts/*',
    'generic_ui/icons/*',
    'generic_ui/scripts/get_logs.js',
    'generic_ui/scripts/content_digitalocean.js'
  ];

  const coreDistFiles = [
    'fonts/*',
    '*.html',  // technically does not exist in Firefox

    'freedomjs-anonymized-metrics/anonmetrics.json',
    'freedomjs-anonymized-metrics/metric.js',
    'freedom-social-github/social.github.json',
    'freedom-social-github/github-social-provider.js',
    'freedom-social-firebase/social.firebase-facebook.json',
    'freedom-social-firebase/social.firebase-google.json',
    'freedom-social-firebase/firebase-shims.js',
    'freedom-social-firebase/firebase.js',
    'freedom-social-firebase/firebase-social-provider.js',
    'freedom-social-firebase/facebook-social-provider.js',
    'freedom-social-firebase/google-social-provider.js',
    'freedom-social-firebase/google-auth.js',
    'freedom-social-quiver/socketio.quiver.json',
    'freedom-social-quiver/socketio.quiver.js',
    'freedom-port-control/port-control.js',
    'freedom-port-control/port-control.json',
    'freedom-pgp-e2e/end-to-end.compiled.js',
    'freedom-pgp-e2e/googstorage.js',
    'freedom-pgp-e2e/hex2words.js',
    'freedom-pgp-e2e/e2e.js',
    'freedom-pgp-e2e/pgpapi.json',

    'forge-min/forge.min.js',  // For cloud social provider

    '**/freedom-module.json',
    '**/*.static.js'
  ];

  // This should always be added to arrays of files to copy last
  const universalDistFiles = [
    'icons/**/*',
    'bower/webcomponentsjs/webcomponents.min.js',
    'bower/polymer/polymer.js',
    '!generic_core/freedom-module.json',
    '!generic_ui/polymer/vulcanized*inline.html',
    '!generic_ui/polymer/vulcanized.js',
    '!**/*spec*'
  ];

  const extraFilesForCoreBuilds = [
    'freedomjs-anonymized-metrics',
    'freedom-social-firebase',
    'freedom-social-github',
    'freedom-social-wechat',
    'freedom-social-quiver',
    'freedom-pgp-e2e',
    'freedom-port-control'
  ];

  function getExtraFilesForCoreBuild(basePath) {
    return extraFilesForCoreBuilds.map((spec) => {
      return {
        expand: true,
        cwd: path.join('node_modules', spec, 'dist'),
        src: ['**'],
        dest: path.join(basePath, spec)
      };
    });
  }


  grunt.initConfig({
    pkg: readJSONFile('package.json'),
    pkgs: {
      freedom: readJSONFile('node_modules/freedom/package.json'),
      freedomchrome: readJSONFile('node_modules/freedom-for-chrome/package.json'),
      freedomfirefox: readJSONFile('node_modules/freedom-for-firefox/package.json'),
      freedomfirebase: readJSONFile('node_modules/freedom-social-firebase/package.json'),
      freedomGitHub: readJSONFile('node_modules/freedom-social-github/package.json'),
      freedomwechat: readJSONFile('node_modules/freedom-social-wechat/package.json'),
      freedomquiver: readJSONFile('node_modules/freedom-social-quiver/package.json')
    },

    clean: [devBuildPath, distBuildPath, '.tscache'],

    //-------------------------------------------------------------------------
    // Import global names into config name space.
    ccaJsPath: path.join(ccaPath, 'src/cca.js'),
    androidDevPath: androidDevPath,
    ccaDevPath: ccaDevPath,
    iosDevPath: iosDevPath,
    androidDistPath: androidDistPath,
    ccaDistPath: ccaDistPath,
    iosDistPath: iosDistPath,

    // Create commands to run in different directories.
    ccaPlatformAndroidCmd: '<%= ccaJsPath %> platform add android',
    ccaAddPluginsCmd: '<%= ccaJsPath %> plugin add https://github.com/bemasc/cordova-plugin-themeablebrowser.git https://github.com/bemasc/cordova-plugin-splashscreen cordova-custom-config https://github.com/Initsogar/cordova-webintent.git https://github.com/uProxy/cordova-plugin-tun2socks.git cordova-plugin-backbutton',
    
    // Temporarily remove cordova-plugin-chrome-apps-proxy and add the MobileChromeApps version until the new version is released.
    ccaAddPluginsIosCmd: '<%= ccaJsPath %> plugin remove cordova-plugin-chrome-apps-proxy && <%= ccaJsPath %> plugin add https://github.com/bemasc/cordova-plugin-themeablebrowser.git https://github.com/gitlaura/cordova-plugin-iosrtc.git https://github.com/MobileChromeApps/cordova-plugin-chrome-apps-proxy.git',

    // Hook needed to use 'cca run ios' command. Can only run after cordova-plugin-iosrtc has been added.
    addIosrtcHookCmd: 'cp plugins/cordova-plugin-iosrtc/extra/hooks/iosrtc-swift-support.js hooks/iosrtc-swift-support.js',

    exec: {
      ccaCreateDev: {
        // Pipe 'no' for the first time cca.js asks whether to send usage stats.
        command: 'echo no | <%= ccaJsPath %> create <%= androidDevPath %> org.uproxy.uProxy "uProxy" --link-to=<%= ccaDevPath %>'
      },
<<<<<<< HEAD
      concurrent: {
        base: [
          'browserify:chromeAppMain', 
          'browserify:genericCoreFreedomModule', 
          'browserify:ccaMain', 
          'browserify:loggingProvider', 
          'browserify:churnPipeFreedomModule', 
          'browserify:cloudInstallerFreedomModule', 
          'browserify:cloudSocialProviderFreedomModule', 
          'browserify:digitalOceanFreedomModule'
        ],
        build_chrome: [
          'build_chrome_app',
          'build_chrome_ext'
        ]
      },
      copy: {
        // Copy releveant non-typescript src files to dev build.
        resources: {
          files: [
            {
              nonull: true,
              expand: true,
              cwd: 'src/',
              src: ['**/*', '!**/*.ts', '!generic_core/dist_build/*', '!generic_core/dev_build/*'],
              dest: devBuildPath,
              onlyIf: 'modified'
            }
          ]
        },
        devGenericCore: {
          files: [
            {
              nonull: true,
              src: 'src/generic_core/dev_build/freedom-module.json',
              dest: devBuildPath + '/generic_core/freedom-module.json',
              onlyIf: 'modified'
            }
          ]
        },
        // Copy releveant files for distribution.
        dist: {
          files: [
            {  // Chrome extension
              expand: true,
              cwd: chromeExtDevPath,
              src: ['manifest.json', '_locales/**', 'generic_ui/scripts/copypaste.js', 'scripts/context.static.js', 'scripts/background.static.js'].concat(uiDistFiles, universalDistFiles),
              dest: 'build/dist/chrome/extension'
            },
            {  // Chrome app
              expand: true,
              cwd: chromeAppDevPath,
              src: ['manifest.json', 'managed_policy_schema.json', '_locales/**', 'polymer/vulcanized.{html,js}', 'freedom-for-chrome/freedom-for-chrome.js'].concat(coreDistFiles, universalDistFiles),
              dest: 'build/dist/chrome/app'
            },
            {  // Chrome app freedom-module
              expand: true,
              cwd: 'src/generic_core/dist_build/',
              src: ['*'],
              dest: 'build/dist/chrome/app/generic_core'
            },
            {  // Firefox
              expand: true,
              cwd: firefoxDevPath,
              src: [
                'package.json',
                // Addon sdk scripts
                'lib/**/*.js',
                'data/scripts/content-proxy.js',
                'data/freedom-for-firefox/freedom-for-firefox.jsm'
              ].concat(
                getWithBasePath(uiDistFiles, 'data'),
                getWithBasePath(coreDistFiles, 'data'),
                getWithBasePath(universalDistFiles, 'data')),
              dest: 'build/dist/firefox'
            },
            {  // Firefox freedom-module
              expand: true,
              cwd: 'src/generic_core/dist_build/',
              src: ['*'],
              dest: 'build/dist/firefox/data/generic_core/'
            },
            {  // CCA app
              expand: true,
              cwd: ccaDevPath,
              src: [
                'manifest.json',
                'config.xml',
                // This is not browserified so we use .js instead of .static.js.
                'polymer/vulcanized.{html,js}',
                'freedom-for-chrome/freedom-for-chrome.js'
              ].concat(uiDistFiles, coreDistFiles, universalDistFiles),
              dest: ccaDistPath
            },
            {  // CCA dist freedom-module.json
              expand: true,
              cwd: 'src/generic_core/cca_dist_build/',
              src: ['*'],
              dest: path.join(ccaDistPath, 'generic_core')
            }
          ]
        },
        cca_splash_dev: {
          files: [
            {
              expand: true,
              cwd: 'src/cca',
              src: ['splashscreen.png'],
              dest: path.join(androidDevPath, 'platforms/android/res/drawable-port-xhdpi')
            }
          ]
        },
        cca_splash_dist: {
          files: [
            {
              expand: true,
              cwd: 'src/cca',
              src: ['splashscreen.png'],
              dest: path.join(androidDistPath, 'platforms/android/res/drawable-port-xhdpi')
            }
          ]
        },
        chrome_extension: Rule.copyLibs({
          npmLibNames: [],
          pathsFromDevBuild: ['generic_ui', 'interfaces', 'icons', 'fonts'],
          pathsFromThirdPartyBuild: ['bower'],
          files: [
            {
              expand: true, cwd: devBuildPath, flatten: true,
              src: FILES.uproxy_common,
              dest: chromeExtDevPath + '/generic_ui/scripts'
            }, {
              expand: true, cwd: devBuildPath, flatten: true,
              src: FILES.uproxy_common,
              dest: chromeExtDevPath + '/scripts'
            }, {
              expand: true, cwd: devBuildPath, flatten: true,
              src: FILES.uproxy_common,
              dest: chromeExtDevPath + '/generic'
            }
          ],
          localDestPath: 'chrome/extension'
        }),
        chrome_extension_additional: {
          files: [
            {  // Copy chrome extension panel components from the background
              expand: true,
              cwd: chromeExtDevPath,
              src: ['polymer/*', 'scripts/*', 'icons/*', 'fonts/*', '*.html'],
              dest: chromeExtDevPath + '/generic_ui'
            }
          ]
        },
        chrome_app: Rule.copyLibs({
          npmLibNames: ['freedom-for-chrome', 'forge-min'],
          pathsFromDevBuild: [
            'generic_core'
          ].concat(backendFreedomModulePaths),
          pathsFromThirdPartyBuild: backendThirdPartyBuildPaths,
          files: getExtraFilesForCoreBuild(chromeAppDevPath).concat({
            expand: true, cwd: 'src/',
            src: ['icons/128_online.png', 'fonts/*'],
            dest: chromeAppDevPath
          }),
          localDestPath: 'chrome/app/'
        }),

        // Firefox. Assumes the top-level tasks generic_core and generic_ui
        // completed.
        firefox: Rule.copyLibs({
          npmLibNames: [
            'freedom-for-firefox',
            'forge-min'
          ],
          pathsFromDevBuild: [
            'generic_core',
            'generic_ui',
            'interfaces',
            'icons',
            'fonts'
          ].concat(backendFreedomModulePaths),
          pathsFromThirdPartyBuild: backendThirdPartyBuildPaths,
          files: getExtraFilesForCoreBuild(path.join(firefoxDevPath, 'data')).concat({
            expand: true,
            cwd: devBuildPath,
            src: ['interfaces/*.js'],
            dest: firefoxDevPath + '/lib'
          }),
          localDestPath: 'firefox/data'
        }),
        firefox_additional: {
          files: [
            {  // Copy chrome extension panel components from the background.
              expand: true,
              cwd: firefoxDevPath + '/data',
              src: ['polymer/*', 'scripts/*', 'icons/*', 'fonts/*'],
              dest: firefoxDevPath + '/data/generic_ui'
            },
            {  // Copy generic files used by core and UI.
              expand: true,
              cwd: genericPath,
              src: ['*.js'],
              dest: firefoxDevPath + '/data/generic'
            }
          ]
        },
        cca: Rule.copyLibs({
          npmLibNames: ['freedom-for-chrome', 'forge-min'],
          pathsFromDevBuild: [
            'generic_core',
            'generic_ui',
            'interfaces',
            'icons',
            'fonts'
          ].concat(backendFreedomModulePaths),
          pathsFromThirdPartyBuild: backendThirdPartyBuildPaths,
          files: getExtraFilesForCoreBuild(ccaDevPath).concat({
=======
      ccaCreateDist: {
        command: '<%= ccaJsPath %> create <%= androidDistPath %> org.uproxy.uProxy "uProxy" --link-to=<%= ccaDistPath %>'
      },
      ccaPlatformAndroidDev: {
        cwd: '<%= androidDevPath %>',
        command: '<%= ccaPlatformAndroidCmd %>'
      },
      ccaPlatformAndroidDist: {
        cwd: '<%= androidDistPath %>',
        command: '<%= ccaPlatformAndroidCmd %>'
      },
      ccaAddPluginsAndroidDev: {
        cwd: '<%= androidDevPath %>',
        command: '<%= ccaAddPluginsCmd %>'
      },
      ccaAddPluginsAndroidDist: {
        cwd: '<%= androidDistPath %>',
        command: '<%= ccaAddPluginsCmd %>'
      },
      // Note: The fixed crosswalk version here is pinned in order to maintain
      // compatibility with the modified libxwalkcore.so that provides obfuscated WebRTC.
      ccaBuildAndroid: {
        cwd: '<%= androidDevPath %>',
        command: '<%= ccaJsPath %> build android --debug --webview=crosswalk@org.xwalk:xwalk_core_library_beta:20.50.533.6'
      },
      ccaReleaseAndroid: {
        cwd: '<%= androidDistPath %>',
        command: '<%= ccaJsPath %> build android --release --webview=crosswalk@org.xwalk:xwalk_core_library_beta:20.50.533.6'
      },
      ccaEmulateAndroid: {
        cwd: '<%= androidDevPath %>',
        command: '<%= ccaJsPath %> run android --emulator'
      },
      ccaCreateIosDev: {
        command: '<%= ccaJsPath %> create <%= iosDevPath %> org.uproxy.uProxy "uProxy" --link-to=<%= ccaDevPath %>'
      },
      ccaCreateIosDist: {
        command: '<%= ccaJsPath %> create <%= iosDistPath %> org.uproxy.uProxy "uProxy" --link-to=<%= ccaDevPath %>'
      },
      ccaAddPluginsIosBuild: {
        cwd: '<%= iosDevPath %>',
        command: '<%= ccaAddPluginsIosCmd %>'
      },
      addIosrtcHook: {
        cwd: '<%= iosDevPath %>',
        command: '<%= addIosrtcHookCmd %>'
      },
      ccaPrepareIosDev: {
        cwd: '<%= iosDevPath %>',
        command: '<%= ccaJsPath %> prepare'
      },
      ccaPrepareIosDist: {
        cwd: '<%= iosDistPath %>',
        command: '<%= ccaJsPath %> prepare'
      },
      cleanAndroid: {
        command: 'rm -rf <%= androidDevPath %>; rm -rf <%= androidDistPath %>'
      },
      cleanIos: {
        command: 'rm -rf <%= iosDevPath %>; rm -rf <%= iosDistPath %>'
      },
      androidReplaceXwalkDev: {
        command: './replace_xwalk_in_apk.sh debug'
      },
      androidReplaceXwalkDist: {
        command: './replace_xwalk_in_apk.sh release'
      },
      installFreedomForNodeForZork: {
        // This allows our Docker containers, which do not have access to the
        // git repo's "top-level" node_modules/ folder find freedom-for-node.
        command: 'npm install --prefix build/src/lib/samples/zork-node freedom-for-node'
      }
    },
    copy: {
      // Copy releveant non-typescript src files to dev build.
      resources: {
        files: [
          {
            nonull: true,
>>>>>>> 23d299d4
            expand: true,
            cwd: 'src/',
            src: ['**/*', '!**/*.ts', '!generic_core/dist_build/*', '!generic_core/dev_build/*'],
            dest: devBuildPath,
            onlyIf: 'modified'
          }
        ]
      },
      devGenericCore: {
        files: [
          {
            nonull: true,
            src: 'src/generic_core/dev_build/freedom-module.json',
            dest: devBuildPath + '/generic_core/freedom-module.json',
            onlyIf: 'modified'
          }
        ]
      },
      // Copy releveant files for distribution.
      dist: {
        files: [
          {  // Chrome extension
            expand: true,
            cwd: chromeExtDevPath,
            src: [
              'manifest.json',
              '_locales/**',
              'generic_ui/scripts/copypaste.js',
              'scripts/context.static.js',
              'scripts/background.static.js'
            ].concat(uiDistFiles, universalDistFiles),
            dest: 'build/dist/chrome/extension'
          },
          {  // Chrome app
            expand: true,
            cwd: chromeAppDevPath,
            src: [
              'manifest.json',
              'managed_policy_schema.json',
              '_locales/**',
              'polymer/vulcanized.{html,js}',
              'freedom-for-chrome/freedom-for-chrome.js'
            ].concat(coreDistFiles, universalDistFiles),
            dest: 'build/dist/chrome/app'
          },
          {  // Chrome app freedom-module
            expand: true,
            cwd: 'src/generic_core/dist_build/',
            src: ['*'],
            dest: 'build/dist/chrome/app/generic_core'
          },
          {  // Firefox
            expand: true,
            cwd: firefoxDevPath,
            src: [
              'package.json',
              // Addon sdk scripts
              'lib/**/*.js',
              'data/scripts/content-proxy.js',
              'data/freedom-for-firefox/freedom-for-firefox.jsm'
            ].concat(
              getWithBasePath(uiDistFiles, 'data'),
              getWithBasePath(coreDistFiles, 'data'),
              getWithBasePath(universalDistFiles, 'data')),
            dest: 'build/dist/firefox'
          },
          {  // Firefox freedom-module
            expand: true,
            cwd: 'src/generic_core/dist_build/',
            src: ['*'],
            dest: 'build/dist/firefox/data/generic_core/'
          },
          {  // CCA app
            expand: true,
            cwd: ccaDevPath,
            src: [
              'manifest.json',
              'config.xml',
              // This is not browserified so we use .js instead of .static.js.
              'polymer/vulcanized.{html,js}',
              'freedom-for-chrome/freedom-for-chrome.js'
            ].concat(uiDistFiles, coreDistFiles, universalDistFiles),
            dest: ccaDistPath
          },
          {  // CCA dist freedom-module.json
            expand: true,
            cwd: 'src/generic_core/cca_dist_build/',
            src: ['*'],
            dest: path.join(ccaDistPath, 'generic_core')
          }
        ]
      },
      cca_splash_dev: {
        files: [
          {
            expand: true,
            cwd: 'src/cca',
            src: ['splashscreen.png'],
            dest: path.join(androidDevPath, 'platforms/android/res/drawable-port-xhdpi')
          }
        ]
      },
      cca_splash_dist: {
        files: [
          {
            expand: true,
            cwd: 'src/cca',
            src: ['splashscreen.png'],
            dest: path.join(androidDistPath, 'platforms/android/res/drawable-port-xhdpi')
          }
        ]
      },
      chrome_extension: Rule.copyLibs({
        npmLibNames: [],
        pathsFromDevBuild: ['generic_ui', 'interfaces', 'icons', 'fonts'],
        pathsFromThirdPartyBuild: ['bower'],
        files: [
          {
            expand: true, cwd: devBuildPath, flatten: true,
            src: FILES.uproxy_common,
            dest: chromeExtDevPath + '/generic_ui/scripts'
          }, {
            expand: true, cwd: devBuildPath, flatten: true,
            src: FILES.uproxy_common,
            dest: chromeExtDevPath + '/scripts'
          }, {
            expand: true, cwd: devBuildPath, flatten: true,
            src: FILES.uproxy_common,
            dest: chromeExtDevPath + '/generic'
          }
        ],
        localDestPath: 'chrome/extension'
      }),
      chrome_extension_additional: {
        files: [
          {  // Copy chrome extension panel components from the background
            expand: true,
            cwd: chromeExtDevPath,
            src: ['polymer/*', 'scripts/*', 'icons/*', 'fonts/*', '*.html'],
            dest: chromeExtDevPath + '/generic_ui'
          }
        ]
      },
      chrome_app: Rule.copyLibs({
        npmLibNames: ['freedom-for-chrome', 'forge-min'],
        pathsFromDevBuild: [
          'generic_core'
        ].concat(backendFreedomModulePaths),
        pathsFromThirdPartyBuild: backendThirdPartyBuildPaths,
        files: getExtraFilesForCoreBuild(chromeAppDevPath).concat({
          expand: true, cwd: 'src/',
          src: ['icons/128_online.png', 'fonts/*'],
          dest: chromeAppDevPath
        }),
        localDestPath: 'chrome/app/'
      }),

      // Firefox. Assumes the top-level tasks generic_core and generic_ui
      // completed.
      firefox: Rule.copyLibs({
        npmLibNames: [
          'freedom-for-firefox',
          'forge-min'
        ],
        pathsFromDevBuild: [
          'generic_core',
          'generic_ui',
          'interfaces',
          'icons',
          'fonts'
        ].concat(backendFreedomModulePaths),
        pathsFromThirdPartyBuild: backendThirdPartyBuildPaths,
        files: getExtraFilesForCoreBuild(path.join(firefoxDevPath, 'data')).concat({
          expand: true,
          cwd: devBuildPath,
          src: ['interfaces/*.js'],
          dest: firefoxDevPath + '/lib'
        }),
        localDestPath: 'firefox/data'
      }),
      firefox_additional: {
        files: [
          {  // Copy chrome extension panel components from the background.
            expand: true,
            cwd: firefoxDevPath + '/data',
            src: ['polymer/*', 'scripts/*', 'icons/*', 'fonts/*'],
            dest: firefoxDevPath + '/data/generic_ui'
          },
          {  // Copy generic files used by core and UI.
            expand: true,
            cwd: genericPath,
            src: ['*.js'],
            dest: firefoxDevPath + '/data/generic'
          }
        ]
      },
      cca: Rule.copyLibs({
        npmLibNames: ['freedom-for-chrome', 'forge-min'],
        pathsFromDevBuild: [
          'generic_core',
          'generic_ui',
          'interfaces',
          'icons',
          'fonts'
        ].concat(backendFreedomModulePaths),
        pathsFromThirdPartyBuild: backendThirdPartyBuildPaths,
        files: getExtraFilesForCoreBuild(ccaDevPath).concat({
          expand: true,
          cwd: 'src/',
          src: ['icons/128_online.png', 'fonts/*'],
          dest: ccaDevPath
        }),
        localDestPath: 'cca/app/'
      }),
      cca_additional: {
        files: [
          {  // Copy chrome extension panel components from the background
            expand: true,
            cwd: ccaDevPath,
            src: ['polymer/*', 'scripts/*', 'icons/*', 'fonts/*', '*.html'],
            dest: ccaDevPath + '/generic_ui'
          },
          {  // Copy generic files used by core and UI.
            expand: true,
            cwd: genericPath,
            src: ['*.js'],
            dest: ccaDevPath + '/generic'
          }
        ]
      },
      integration: {
        files: [{
          // Copy compiled Chrome App code, required for integration tests.
          expand: true,
          cwd: chromeAppDevPath,
          src: ['**', '!**/spec', '!**/*.md', '!**/*.ts'],
          dest: devBuildPath + '/integration'
        }]
      },

      // uproxy-lib sample apps.
      libsForDeployerChromeApp: Rule.copyLibs({
        npmLibNames: ['freedom-for-chrome', 'forge-min'],
        pathsFromDevBuild: ['lib/loggingprovider', 'lib/cloud/deployer', 'lib/cloud/digitalocean', 'lib/cloud/install'],
        localDestPath: 'lib/samples/deployer-chromeapp/'
      }),
      libsForDeployerFirefoxApp: Rule.copyLibs({
        npmLibNames: ['freedom-for-firefox', 'forge-min'],
        pathsFromDevBuild: ['lib/loggingprovider', 'lib/cloud/deployer', 'lib/cloud/digitalocean', 'lib/cloud/install'],
        localDestPath: 'lib/samples/deployer-firefoxapp/data'
      }),

      libsForZorkChromeApp: Rule.copyLibs({
        npmLibNames: ['freedom-for-chrome'],
        pathsFromDevBuild: ['lib/churn-pipe', 'lib/loggingprovider', 'lib/zork'],
        pathsFromThirdPartyBuild: ['freedom-port-control'],
        localDestPath: 'lib/samples/zork-chromeapp/'
      }),
      libsForZorkFirefoxApp: Rule.copyLibs({
        npmLibNames: ['freedom-for-firefox'],
        pathsFromDevBuild: ['lib/churn-pipe', 'lib/loggingprovider', 'lib/zork'],
        pathsFromThirdPartyBuild: ['freedom-port-control'],
        localDestPath: 'lib/samples/zork-firefoxapp/data/'
      }),
      libsForZorkNode: Rule.copyLibs({
        pathsFromDevBuild: ['lib/churn-pipe', 'lib/loggingprovider', 'lib/zork'],
        pathsFromThirdPartyBuild: ['freedom-port-control'],
        localDestPath: 'lib/samples/zork-node/'
      }),

      libsForEchoServerChromeApp: Rule.copyLibs({
        npmLibNames: ['freedom-for-chrome'],
        pathsFromDevBuild: ['lib/echo', 'lib/loggingprovider'],
        localDestPath: 'lib/samples/echo-server-chromeapp/'
      }),
      libsForEchoServerFirefoxApp: Rule.copyLibs({
        npmLibNames: ['freedom-for-firefox'],
        pathsFromDevBuild: ['lib/echo', 'lib/loggingprovider'],
        localDestPath: 'lib/samples/echo-server-firefoxapp/data/'
      }),
      libsForEchoServerNode: Rule.copyLibs({
        npmLibNames: ['freedom-for-node'],
        pathsFromDevBuild: ['lib/echo', 'lib/loggingprovider'],
        localDestPath: 'lib/samples/echo-server-node/'
      }),

      libsForCopypasteChatChromeApp: Rule.copyLibs({
        npmLibNames: ['freedom-for-chrome'],
        pathsFromDevBuild: ['lib/copypaste-chat', 'lib/churn-pipe', 'lib/loggingprovider'],
        pathsFromThirdPartyBuild: ['freedom-port-control'],
        localDestPath: 'lib/samples/copypaste-chat-chromeapp/'
      }),
      libsForCopypasteChatFirefoxApp: Rule.copyLibs({
        npmLibNames: ['freedom-for-firefox'],
        pathsFromDevBuild: ['lib/copypaste-chat', 'lib/churn-pipe', 'lib/loggingprovider'],
        pathsFromThirdPartyBuild: ['freedom-port-control'],
        localDestPath: 'lib/samples/copypaste-chat-firefoxapp/data'
      }),
      libsForCopypasteChatWebApp: Rule.copyLibs({
        npmLibNames: ['freedom'],
        pathsFromDevBuild: ['lib/copypaste-chat', 'lib/churn-pipe', 'lib/loggingprovider'],
        pathsFromThirdPartyBuild: ['freedom-port-control'],
        localDestPath: 'lib/samples/copypaste-chat-webapp/'
      }),

      libsForCopyPasteSocksChromeApp: Rule.copyLibs({
        npmLibNames: ['freedom-for-chrome'],
        pathsFromDevBuild: ['lib/copypaste-socks', 'lib/churn-pipe', 'lib/loggingprovider'],
        pathsFromThirdPartyBuild: ['i18n', 'bower/polymer', 'freedom-pgp-e2e', 'freedom-port-control'],
        localDestPath: 'lib/samples/copypaste-socks-chromeapp/'
      }),
      libsForCopyPasteSocksFirefoxApp: Rule.copyLibs({
        npmLibNames: ['freedom-for-firefox'],
        pathsFromDevBuild: ['lib/copypaste-socks', 'lib/churn-pipe', 'lib/loggingprovider'],
        pathsFromThirdPartyBuild: ['i18n', 'bower', 'freedom-pgp-e2e', 'freedom-port-control'],
        localDestPath: 'lib/samples/copypaste-socks-firefoxapp/data'
      }),

      libsForSimpleSocksChromeApp: Rule.copyLibs({
        npmLibNames: ['freedom-for-chrome'],
        pathsFromDevBuild: ['lib/simple-socks', 'lib/churn-pipe', 'lib/loggingprovider'],
        pathsFromThirdPartyBuild: ['freedom-port-control'],
        localDestPath: 'lib/samples/simple-socks-chromeapp/'
      }),
      libsForSimpleSocksFirefoxApp: Rule.copyLibs({
        npmLibNames: ['freedom-for-firefox'],
        pathsFromDevBuild: ['lib/simple-socks', 'lib/churn-pipe', 'lib/loggingprovider'],
        pathsFromThirdPartyBuild: ['freedom-port-control'],
        localDestPath: 'lib/samples/simple-socks-firefoxapp/data/'
      }),
      libsForSimpleSocksNode: Rule.copyLibs({
        npmLibNames: ['freedom-for-node'],
        pathsFromDevBuild: ['lib/simple-socks', 'lib/churn-pipe', 'lib/loggingprovider'],
        pathsFromThirdPartyBuild: ['uproxy-obfuscators', 'freedom-port-control'],
        localDestPath: 'lib/samples/simple-socks-node/'
      }),

      libsForSimpleChatChromeApp: Rule.copyLibs({
        npmLibNames: ['freedom-for-chrome'],
        pathsFromDevBuild: ['lib/simple-chat', 'lib/churn-pipe', 'lib/loggingprovider'],
        pathsFromThirdPartyBuild: ['freedom-port-control'],
        localDestPath: 'lib/samples/simple-chat-chromeapp/'
      }),
      libsForSimpleChatFirefoxApp: Rule.copyLibs({
        npmLibNames: ['freedom-for-firefox'],
        pathsFromDevBuild: ['lib/simple-chat', 'lib/churn-pipe', 'lib/loggingprovider'],
        pathsFromThirdPartyBuild: ['freedom-port-control'],
        localDestPath: 'lib/samples/simple-chat-firefoxapp/data'
      }),
      // While neither churn-pipe nor freedom-port-control can be used in a
      // regular web page environment, they are included so that obfuscation
      // may be easily enabled in the Chrome and Firefox samples.
      libsForSimpleChatWebApp: Rule.copyLibs({
        npmLibNames: ['freedom'],
        pathsFromDevBuild: ['lib/simple-chat', 'lib/churn-pipe', 'lib/loggingprovider'],
        pathsFromThirdPartyBuild: ['freedom-port-control'],
        localDestPath: 'lib/samples/simple-chat-webapp/'
      }),

      libsForUprobeChromeApp: Rule.copyLibs({
        npmLibNames: ['freedom-for-chrome'],
        pathsFromDevBuild: ['lib/uprobe', 'lib/loggingprovider'],
        localDestPath: 'lib/samples/uprobe-chromeapp/'
      }),
      libsForUprobeFirefoxApp: Rule.copyLibs({
        npmLibNames: ['freedom-for-firefox'],
        pathsFromDevBuild: ['lib/uprobe', 'lib/loggingprovider'],
        localDestPath: 'lib/samples/uprobe-firefoxapp/data/'
      }),

      // uproxy-lib integration tests.
      libsForIntegrationTcp: Rule.copyLibs({
        npmLibNames: ['freedom-for-chrome'],
        pathsFromDevBuild: ['lib/loggingprovider'],
        localDestPath: 'lib/integration-tests/tcp'
      }),
      libsForIntegrationSocksEcho: Rule.copyLibs({
        npmLibNames: ['freedom-for-chrome'],
        pathsFromDevBuild: ['lib/churn-pipe', 'lib/loggingprovider'],
        pathsFromThirdPartyBuild: ['freedom-port-control'],
        localDestPath: 'lib/integration-tests/socks-echo'
      })
    },

    symlink: {
      cca_keys: {
        files: [
          {
            expand: true,
            cwd: 'keys',
            src: [
              'android-release-keys.properties',
              'play_store_keys.p12'
            ],
            dest: androidDistPath
          }
        ]
      }
    },

    //-------------------------------------------------------------------------
    'string-replace': {
      version: {
        files: [{
          src: path.join(devBuildPath, 'generic/version.js'),
          dest: path.join(devBuildPath, 'generic/version.js')
        }],
        options: {
          replacements: [{
            pattern: /\"___VERSION_TEMPLATE___\"/g,
            replacement: JSON.stringify({
              version: '<%= pkg.version %>',
              gitcommit: '<%= gitinfo.local.branch.current.SHA %>',
              freedom: '<%= pkgs.freedom.version %>',
              'freedom-for-chrome': '<%= pkgs.freedomchrome.version %>',
              'freedom-for-firefox': '<%= pkgs.freedomfirefox.version %>',
              'freedom-social-firebase': '<%= pkgs.freedomfirebase.version %>',
              'freedom-social-github': '<%= pkgs.freedomGitHub.version %>',
              'freedom-social-wechat': '<%= pkgs.freedomwechat.version %>',
              'freedom-social-quiver': '<%= pkgs.freedomquiver.version %>'
            })
          }]
        }
      }
    },

    // One pass for code running inside freedom.js modules and another
    // for code running outside, due to the differences in the meaning
    // of the (global) freedom object between the two environments.
    ts: {
      options: {
        target: 'es5',
        comments: true,
        noImplicitAny: true,
        sourceMap: false,
        module: 'commonjs',
        fast: 'always',
        rootDir: '.'
      },
      moduleEnv: {
        src: [
          'src/**/*.ts',
          '!src/**/*.d.ts',
          '!src/lib/build-tools/**/*',
          '!src/integration/**/*',
          '!src/**/*.core-env.ts',
          '!src/**/*.core-env.spec.ts'
        ],
        outDir: 'build'
      },
      coreEnv: {
        src: [
          'src/**/*.core-env.ts',
          'src/**/*.core-env.spec.ts',
          '!src/lib/build-tools/**/*.ts',
          '!src/integration/**/*.ts'
        ],
        outDir: 'build'
      }
    },
    browserify: {
      chromeAppMain: Rule.browserify('chrome/app/scripts/main.core-env'),
      chromeExtMain: Rule.browserify('chrome/extension/scripts/background', {
        browserifyOptions: {
          standalone: 'ui_context'
        }
      }),
      chromeContext: Rule.browserify('chrome/extension/scripts/context', {
        browserifyOptions: {
          standalone: 'ui_context'
        }
      }),
      firefoxContext: {
        src: [firefoxDevPath + '/data/scripts/background.js'],
        dest: firefoxDevPath + '/data/scripts/context.static.js',
        options: {
          browserifyOptions: {
            standalone: 'ui_context'
          }
        }
      },
      ccaMain: Rule.browserify('cca/app/scripts/main.core-env', {
        browserifyOptions: {
          standalone: 'ui_context'
        }
      }),
      ccaContext: Rule.browserify('cca/app/scripts/context', {
        browserifyOptions: {
          standalone: 'ui_context'
        }
      }),

      chromeExtensionCoreConnector: Rule.browserify('chrome/extension/scripts/chrome_core_connector'),
      chromeExtensionCoreConnectorSpec: Rule.browserifySpec('chrome/extension/scripts/chrome_core_connector'),
      genericCoreFirewall: Rule.browserify('generic_core/firewall'),
      genericCoreFreedomModule: Rule.browserify('generic_core/freedom-module'),
      integrationSpec: Rule.browserifySpec('integration/core'),
      integrationFreedomModule: Rule.browserify('integration/test_connection'),
      
      // uproxy-lib
      loggingProvider: Rule.browserify('lib/loggingprovider/freedom-module'),
      churnPipeFreedomModule: Rule.browserify('lib/churn-pipe/freedom-module'),
      cloudInstallerFreedomModule: Rule.browserify('lib/cloud/install/freedom-module'),
      cloudSocialProviderFreedomModule: Rule.browserify('lib/cloud/social/freedom-module'),
      digitalOceanFreedomModule: Rule.browserify('lib/cloud/digitalocean/freedom-module'),
      
      // uproxy-lib sample apps.
      copypasteChatFreedomModule: Rule.browserify('lib/copypaste-chat/freedom-module'),
      copypasteSocksFreedomModule: Rule.browserify('lib/copypaste-socks/freedom-module'),
      deployerFreedomModule: Rule.browserify('lib/cloud/deployer/freedom-module'),
      echoServerFreedomModule: Rule.browserify('lib/echo/freedom-module'),
      simpleChatFreedomModule: Rule.browserify('lib/simple-chat/freedom-module'),
      simpleSocksFreedomModule: Rule.browserify('lib/simple-socks/freedom-module'),
      uprobeFreedomModule: Rule.browserify('lib/uprobe/freedom-module'),
      zorkFreedomModule: Rule.browserify('lib/zork/freedom-module'),
      // uproxy-lib sample apps (with UI).
      copypasteChatMain: Rule.browserify('lib/copypaste-chat/main.core-env'),
      copypasteSocksMain: Rule.browserify('lib/copypaste-socks/main.core-env'),
      simpleChatMain: Rule.browserify('lib/simple-chat/main.core-env'),
      
      integrationTcpFreedomModule: Rule.browserify('lib/integration-tests/tcp/freedom-module'),
      integrationTcpSpec: browserifyIntegrationTest('lib/integration-tests/tcp/tcp.core-env'),
      integrationSocksEchoFreedomModule: Rule.browserify('lib/integration-tests/socks-echo/freedom-module'),
      integrationSocksEchoChurnSpec: browserifyIntegrationTest('lib/integration-tests/socks-echo/churn.core-env'),
      integrationSocksEchoNochurnSpec: browserifyIntegrationTest('lib/integration-tests/socks-echo/nochurn.core-env'),
      integrationSocksEchoSlowSpec: browserifyIntegrationTest('lib/integration-tests/socks-echo/slow.core-env')
    },
    tslint: {
      options: {
        configuration: 'src/tslint.json'
      },
      files: {
        src: ['src/**/*.ts']
      }
    },
    jshint: {
      firefox: {
        options: {
          moz: true
        },
        src: ['src/firefox/lib/*.js']
      }
    },
    watch: {
      resources: {
        files: ['src/**/*', '!src/**/*.ts'],
        tasks: ['copy:resources']
      },
      typescript: {
        files: ['src/**/*.ts'],
        tasks: ['ts']
      },
      browserify: {
        files: ['build/**/*.js', '!build/**/*.static.js'],
        tasks: ['browserify:chromeAppMain', 'browserify:chromeExtMain']
      }
    },
    //-------------------------------------------------------------------------
    jasmine: {
      chrome_extension: Rule.jasmineSpec('chrome/extension/scripts/', [path.join('build/src/mocks/chrome_mocks.js')])
    },
    jasmine_chromeapp: {
      all: {
        files: [
          {
            cwd: devBuildPath + '/integration/',
            src: ['**/*'],
            dest: './',
            expand: true
          }
        ],
        scripts: [
          'freedom-for-chrome/freedom-for-chrome.js',
          'core.spec.static.js'
        ],
        options: {
          outdir: 'build/src/integration/'
          // Uncomment this for debugging
          // keepRunner: true,
        }
      },
      tcp: {
        files: [
          {
            cwd: devBuildPath + '/lib/integration-tests/tcp/',
            src: ['**/*', '!jasmine_chromeapp/**/*'],
            dest: './',
            expand: true
          }
        ],
        scripts: [
          'freedom-for-chrome/freedom-for-chrome.js',
          'tcp.core-env.spec.static.js'
        ],
        options: {
          outDir: devBuildPath + '/lib/integration-tests/tcp/jasmine_chromeapp/',
          keepRunner: false
        }
      },
      socksEcho: {
        files: [
          {
            cwd: devBuildPath + '/lib/integration-tests/socks-echo/',
            src: ['**/*', '!jasmine_chromeapp*/**'],
            dest: './',
            expand: true
          }
        ],
        scripts: [
          'freedom-for-chrome/freedom-for-chrome.js', 
          'churn.core-env.spec.static.js', 
          'nochurn.core-env.spec.static.js'
        ],
        options: {
          outDir: devBuildPath + '/lib/integration-tests/socks-echo/jasmine_chromeapp/',
          keepRunner: false
        }
      },
      socksEchoSlow: {
        files: [
          {
            cwd: devBuildPath + '/lib/integration-tests/socks-echo/',
            src: ['**/*', '!jasmine_chromeapp*/**'],
            dest: './',
            expand: true
          }
        ],
        scripts: [
          'freedom-for-chrome/freedom-for-chrome.js', 
          'slow.core-env.spec.static.js'
        ],
        options: {
          outDir: devBuildPath + '/lib/integration-tests/socks-echo/jasmine_chromeapp_slow/',
          keepRunner: true
        }
      }
    },
    'jpm': {
      options: {
        src: 'build/dist/firefox/',
        xpi: 'build/dist/',
        debug: true
      }
    },
    vulcanize: {
      copypasteSocks: {
        options: {
          inline: true,
          csp: true
        },
        files: [
          {
            src: path.join(devBuildPath, 'lib/copypaste-socks/polymer-components/root.html'),
            dest: path.join(devBuildPath, 'lib/copypaste-socks/polymer-components/vulcanized.html')
          }
        ]
      }
    }
  });

  //-------------------------------------------------------------------------
  // Helper functions for different components

  function fullyVulcanize(basePath, srcFilename, destFilename, browserify) {
    browserify = !!browserify;
    let tasks = [];

    // this adds the rule to the task to the grunt object as well as
    // adding the text needed to run it in a rule to the list of rules that will be
    // returned
    function addTask(component, task, rule) {
      grunt.config.set(component + '.' + task, rule);
      return tasks.push(component + ':' + task);
    }

    const realBasePath = path.join(devBuildPath, basePath);
    const srcFile = path.join(realBasePath, srcFilename + '.html');
    const intermediateFile = path.join(realBasePath, destFilename + '-inline.html');
    const destFile = path.join(realBasePath, destFilename + '.html');
    const taskName = path.join(realBasePath, destFilename);

    // The basic vulcanize tasks, we do both steps in order to get all the
    // javascript into a separate file
    addTask('vulcanize', taskName + 'Inline', doVulcanize(srcFile, intermediateFile, true, false));
    addTask('vulcanize', taskName + 'Csp', doVulcanize(intermediateFile, destFile, false, true));

    if (browserify) {
      // If we need to brewserify the file, there also needs to be a step to replace
      // some of the strings in the vulcanized html file to refer to the static version
      const browserifyPath = path.join(basePath, destFilename);
      addTask('string-replace', taskName + 'Vulcanized', finishVulcanized(realBasePath, destFilename));
      addTask('browserify', browserifyPath, Rule.browserify(browserifyPath, {}));
    }
    return tasks;
  }

<<<<<<< HEAD
    function registerTask(grunt, taskName, subTasks) {
      let dedupedSubTasks = subTasks.map((task) => 'run-once:' + task);
      return grunt.registerTask(taskName, dedupedSubTasks);
    }

    registerTask(grunt, 'base', [
      'copy:resources', 
      'copy:devGenericCore', 
      'ts', 
      'version_file', 
      'concurrent:base'
    ]);
    registerTask(grunt, 'echoServer', [
      'base', 
      'browserify:echoServerFreedomModule', 
      'copy:libsForEchoServerChromeApp', 
      'copy:libsForEchoServerFirefoxApp', 
      'copy:libsForEchoServerNode'
    ]);
    registerTask(grunt, 'copypasteChat', [
      'base', 
      'browserify:copypasteChatFreedomModule', 
      'browserify:copypasteChatMain', 
      'copy:libsForCopypasteChatChromeApp', 
      'copy:libsForCopypasteChatFirefoxApp', 
      'copy:libsForCopypasteChatWebApp'
    ]);
    registerTask(grunt, 'copypasteSocks', [
      'base', 
      'browserify:copypasteSocksFreedomModule', 
      'browserify:copypasteSocksMain', 
      'vulcanize:copypasteSocks', 
      'copy:libsForCopyPasteSocksChromeApp', 
      'copy:libsForCopyPasteSocksFirefoxApp'
    ]);
    registerTask(grunt, 'deployer', [
      'base', 
      'browserify:deployerFreedomModule', 
      'copy:libsForDeployerChromeApp', 
      'copy:libsForDeployerFirefoxApp'
    ]);
    registerTask(grunt, 'simpleChat', [
      'base',
      'browserify:simpleChatFreedomModule',
      'browserify:simpleChatMain',
      'copy:libsForSimpleChatChromeApp',
      'copy:libsForSimpleChatFirefoxApp',
      'copy:libsForSimpleChatWebApp'
    ]);
    registerTask(grunt, 'simpleSocks', [
      'base',
      'browserify:simpleSocksFreedomModule',
      'copy:libsForSimpleSocksChromeApp',
      'copy:libsForSimpleSocksFirefoxApp',
      'copy:libsForSimpleSocksNode'
    ]);
    registerTask(grunt, 'uprobe', [
      'base', 
      'browserify:uprobeFreedomModule', 
      'copy:libsForUprobeChromeApp', 
      'copy:libsForUprobeFirefoxApp'
    ]);
    registerTask(grunt, 'zork', [
      'base', 
      'browserify:zorkFreedomModule', 
      'copy:libsForZorkChromeApp', 
      'copy:libsForZorkFirefoxApp', 
      'copy:libsForZorkNode', 
      'exec:installFreedomForNodeForZork'
    ]);
    registerTask(grunt, 'version_file', [
      'gitinfo',
      'string-replace:version'
    ]);
    registerTask(grunt, 'build_chrome_app', [
      'base',
      'copy:chrome_app'
    ].concat(fullyVulcanize('chrome/app/polymer', 'ext-missing', 'vulcanized')));
    registerTask(grunt, 'build_chrome_ext', [
      'base',
      'copy:chrome_extension',
      'copy:chrome_extension_additional',
      'browserify:chromeExtMain',
      'browserify:chromeContext'
    ].concat(fullyVulcanize('chrome/extension/generic_ui/polymer', 'root', 'vulcanized', true)));
  
    registerTask(grunt, 'build_chrome', [
      'build_chrome_app',
      'build_chrome_ext'
    ]);

    // Firefox build tasks.
    registerTask(grunt, 'build_firefox', [
      'base',
      'copy:firefox', 
      'copy:firefox_additional', 
      'browserify:firefoxContext'
    ].concat(fullyVulcanize('firefox/data/generic_ui/polymer', 'root', 'vulcanized', true)));
    
    // CCA build tasks
    registerTask(grunt, 'build_cca', [
      'base', 
      'copy:cca', 
      'copy:cca_additional', 
      'browserify:ccaMain', 
      'browserify:ccaContext'
    ].concat(fullyVulcanize('cca/app/generic_ui/polymer', 'root', 'vulcanized', true)));
    
    // Mobile OS build tasks
    registerTask(grunt, 'build_android', [
      'exec:cleanAndroid',
      'build_cca', 
      'exec:ccaCreateDev', 
      'exec:ccaPlatformAndroidDev',
      'exec:ccaAddPluginsAndroidDev', 
      'copy:cca_splash_dev', 
      'exec:ccaBuildAndroid', 
      'exec:androidReplaceXwalkDev'
    ]);
    registerTask(grunt, 'release_android', [
      'build_cca', 
      'copy:dist', 
      'exec:ccaCreateDist', 
      'exec:ccaPlatformAndroidDist', 
      'exec:ccaAddPluginsAndroidDist', 
      'copy:cca_splash_dist', 
      'symlink:cca_keys', 
      'exec:ccaReleaseAndroid', 
      'exec:androidReplaceXwalkDist'
    ]);

    // Emulate the mobile client for android
    registerTask(grunt, 'emulate_android', [
      'build_android', 
      'exec:ccaEmulateAndroid'
    ]);

    registerTask(grunt, 'build_ios', [
      'exec:cleanIos', 
      'build_cca', 
      'exec:ccaCreateIosDev', 
      'exec:ccaAddPluginsIosBuild',
      'exec:addIosrtcHook',
      'exec:ccaPrepareIosDev'
    ]);
    registerTask(grunt, 'test_chrome', [
      'build_chrome',
      'browserify:chromeExtensionCoreConnectorSpec',
      'jasmine:chrome_extension'
    ]);
    registerTask(grunt, 'tcpIntegrationTestModule', [
      'base',
      'copy:libsForIntegrationTcp',
      'browserify:integrationTcpFreedomModule',
      'browserify:integrationTcpSpec'
    ]);
    registerTask(grunt, 'tcpIntegrationTest', [
      'tcpIntegrationTestModule',
      'jasmine_chromeapp:tcp'
    ]);
    registerTask(grunt, 'socksEchoIntegrationTestModule', [
      'base',
      'copy:libsForIntegrationSocksEcho',
      'browserify:integrationSocksEchoFreedomModule', 
      'browserify:integrationSocksEchoChurnSpec', 
      'browserify:integrationSocksEchoNochurnSpec', 
      'browserify:integrationSocksEchoSlowSpec'
    ]);
    registerTask(grunt, 'socksEchoIntegrationTest', [
      'socksEchoIntegrationTestModule', 
      'jasmine_chromeapp:socksEcho'
    ]);
    registerTask(grunt, 'unit_test_nobuild', _.flatten([].concat(
      Rule.getTests('src', 'lib', ['build-tools', 'integration-tests']),
      Rule.getTests('src', 'generic_core'),
      Rule.getTests('src', 'generic_ui/scripts')
    ).map((test) => {
        // TODO: Fix and re-enable these tests (Issue #2727).
        if (test === 'generic_core/remote-connection' ||
            test === 'generic_core/remote-instance') {
          return [];
        }
        return Rule.buildAndRunTest(test, grunt);
      })
    ));

    registerTask(grunt, 'unit_test', [
      'base',
      'unit_test_nobuild'
    ]);
    // TODO: add test_chrome once it passes reliably
    registerTask(grunt, 'integration_test', [
      'tcpIntegrationTest',
      'socksEchoIntegrationTest'
    ]);
    registerTask(grunt, 'test', [
      'unit_test',
      'integration_test'
    ]);
    // Builds all code, including the "dist" build, but skips
    // iOS and Android as well as
    // ts-linting and testing which can be annoying and slow.
    // We added jshint here because catches hard syntax errors, etc.
    registerTask(grunt, 'build', [
      'build_chrome', 
      'build_firefox', 
      'build_cca', 
      'jshint', 
      'copy:dist', 
      'jpm:xpi'
    ]);
    registerTask(grunt, 'lint', ['tslint']);
    // This is run prior to releasing uProxy and, in addition to
    // building, tests and lints all code.
    registerTask(grunt, 'dist', [
      'build',
      'lint',
      'test'
    ]);
    registerTask(grunt, 'default', ['build']);

    //-------------------------------------------------------------------------
    grunt.loadNpmTasks('grunt-browserify');
    grunt.loadNpmTasks('grunt-concurrent');
    grunt.loadNpmTasks('grunt-contrib-clean');
    grunt.loadNpmTasks('grunt-contrib-copy');
    grunt.loadNpmTasks('grunt-contrib-jasmine');
    grunt.loadNpmTasks('grunt-contrib-jshint');
    grunt.loadNpmTasks('grunt-contrib-symlink');
    grunt.loadNpmTasks('grunt-contrib-watch');
    grunt.loadNpmTasks('grunt-exec');
    grunt.loadNpmTasks('grunt-gitinfo');
    grunt.loadNpmTasks('grunt-jasmine-chromeapp');
    grunt.loadNpmTasks('grunt-jpm');
    grunt.loadNpmTasks('grunt-run-once');
    grunt.loadNpmTasks('grunt-string-replace');
    grunt.loadNpmTasks('grunt-ts');
    grunt.loadNpmTasks('grunt-tslint');
    grunt.loadNpmTasks('grunt-vulcanize');
  };
}).call(this);
=======
  grunt.registerTask('base', [
    'copy:resources', 
    'copy:devGenericCore', 
    'ts', 
    'version_file', 
    'browserify:chromeAppMain', 
    'browserify:genericCoreFreedomModule', 
    'browserify:ccaMain', 
    'browserify:loggingProvider', 
    'browserify:churnPipeFreedomModule', 
    'browserify:cloudInstallerFreedomModule', 
    'browserify:cloudSocialProviderFreedomModule', 
    'browserify:digitalOceanFreedomModule'
  ]);
  grunt.registerTask('echoServer', [
    'base', 
    'browserify:echoServerFreedomModule', 
    'copy:libsForEchoServerChromeApp', 
    'copy:libsForEchoServerFirefoxApp', 
    'copy:libsForEchoServerNode'
  ]);
  grunt.registerTask('copypasteChat', [
    'base', 
    'browserify:copypasteChatFreedomModule', 
    'browserify:copypasteChatMain', 
    'copy:libsForCopypasteChatChromeApp', 
    'copy:libsForCopypasteChatFirefoxApp', 
    'copy:libsForCopypasteChatWebApp'
  ]);
  grunt.registerTask('copypasteSocks', [
    'base', 
    'browserify:copypasteSocksFreedomModule', 
    'browserify:copypasteSocksMain', 
    'vulcanize:copypasteSocks', 
    'copy:libsForCopyPasteSocksChromeApp', 
    'copy:libsForCopyPasteSocksFirefoxApp'
  ]);
  grunt.registerTask('deployer', [
    'base', 
    'browserify:deployerFreedomModule', 
    'copy:libsForDeployerChromeApp', 
    'copy:libsForDeployerFirefoxApp'
  ]);
  grunt.registerTask('simpleChat', [
    'base',
    'browserify:simpleChatFreedomModule',
    'browserify:simpleChatMain',
    'copy:libsForSimpleChatChromeApp',
    'copy:libsForSimpleChatFirefoxApp',
    'copy:libsForSimpleChatWebApp'
  ]);
  grunt.registerTask('simpleSocks', [
    'base',
    'browserify:simpleSocksFreedomModule',
    'copy:libsForSimpleSocksChromeApp',
    'copy:libsForSimpleSocksFirefoxApp',
    'copy:libsForSimpleSocksNode'
  ]);
  grunt.registerTask('uprobe', [
    'base', 
    'browserify:uprobeFreedomModule', 
    'copy:libsForUprobeChromeApp', 
    'copy:libsForUprobeFirefoxApp'
  ]);
  grunt.registerTask('zork', [
    'base', 
    'browserify:zorkFreedomModule', 
    'copy:libsForZorkChromeApp', 
    'copy:libsForZorkFirefoxApp', 
    'copy:libsForZorkNode', 
    'exec:installFreedomForNodeForZork'
  ]);
  grunt.registerTask('version_file', [
    'gitinfo',
    'string-replace:version'
  ]);
  grunt.registerTask('build_chrome_app', [
    'base',
    'copy:chrome_app'
  ].concat(fullyVulcanize('chrome/app/polymer', 'ext-missing', 'vulcanized')));
  grunt.registerTask('build_chrome_ext', [
    'base',
    'copy:chrome_extension',
    'copy:chrome_extension_additional',
    'browserify:chromeExtMain',
    'browserify:chromeContext'
  ].concat(fullyVulcanize('chrome/extension/generic_ui/polymer', 'root', 'vulcanized', true)));

  grunt.registerTask('build_chrome', [
    'build_chrome_app',
    'build_chrome_ext'
  ]);

  // Firefox build tasks.
  grunt.registerTask('build_firefox', [
    'base',
    'copy:firefox', 
    'copy:firefox_additional', 
    'browserify:firefoxContext'
  ].concat(fullyVulcanize('firefox/data/generic_ui/polymer', 'root', 'vulcanized', true)));
  
  // CCA build tasks
  grunt.registerTask('build_cca', [
    'base', 
    'copy:cca', 
    'copy:cca_additional', 
    'browserify:ccaMain', 
    'browserify:ccaContext'
  ].concat(fullyVulcanize('cca/app/generic_ui/polymer', 'root', 'vulcanized', true)));
  
  // Mobile OS build tasks
  grunt.registerTask('build_android', [
    'exec:cleanAndroid',
    'build_cca', 
    'exec:ccaCreateDev', 
    'exec:ccaPlatformAndroidDev',
    'exec:ccaAddPluginsAndroidDev', 
    'copy:cca_splash_dev', 
    'exec:ccaBuildAndroid', 
    'exec:androidReplaceXwalkDev'
  ]);
  grunt.registerTask('release_android', [
    'build_cca', 
    'copy:dist', 
    'exec:ccaCreateDist', 
    'exec:ccaPlatformAndroidDist', 
    'exec:ccaAddPluginsAndroidDist', 
    'copy:cca_splash_dist', 
    'symlink:cca_keys', 
    'exec:ccaReleaseAndroid', 
    'exec:androidReplaceXwalkDist'
  ]);

  // Emulate the mobile client for android
  grunt.registerTask('emulate_android', [
    'build_android', 
    'exec:ccaEmulateAndroid'
  ]);

  grunt.registerTask('build_ios', [
    'exec:cleanIos', 
    'build_cca', 
    'exec:ccaCreateIosDev', 
    'exec:ccaAddPluginsIosBuild',
    'exec:addIosrtcHook',
    'exec:ccaPrepareIosDev'
  ]);
  grunt.registerTask('test_chrome', [
    'build_chrome',
    'browserify:chromeExtensionCoreConnectorSpec',
    'jasmine:chrome_extension'
  ]);
  grunt.registerTask('tcpIntegrationTestModule', [
    'base',
    'copy:libsForIntegrationTcp',
    'browserify:integrationTcpFreedomModule',
    'browserify:integrationTcpSpec'
  ]);
  grunt.registerTask('tcpIntegrationTest', [
    'tcpIntegrationTestModule',
    'jasmine_chromeapp:tcp'
  ]);
  grunt.registerTask('socksEchoIntegrationTestModule', [
    'base',
    'copy:libsForIntegrationSocksEcho',
    'browserify:integrationSocksEchoFreedomModule', 
    'browserify:integrationSocksEchoChurnSpec', 
    'browserify:integrationSocksEchoNochurnSpec', 
    'browserify:integrationSocksEchoSlowSpec'
  ]);
  grunt.registerTask('socksEchoIntegrationTest', [
    'socksEchoIntegrationTestModule', 
    'jasmine_chromeapp:socksEcho'
  ]);
  grunt.registerTask('unit_test_nobuild', _.flatten([].concat(
    Rule.getTests('src', 'lib', ['build-tools', 'integration-tests']),
    Rule.getTests('src', 'generic_core'),
    Rule.getTests('src', 'generic_ui/scripts')
  ).map((test) => {
      // TODO: Fix and re-enable these tests (Issue #2727).
      if (test === 'generic_core/remote-connection' ||
          test === 'generic_core/remote-instance') {
        return [];
      }
      return Rule.buildAndRunTest(test, grunt);
    })
  ));

  grunt.registerTask('unit_test', [
    'base',
    'unit_test_nobuild'
  ]);
  // TODO: add test_chrome once it passes reliably
  grunt.registerTask('integration_test', [
    'tcpIntegrationTest',
    'socksEchoIntegrationTest'
  ]);
  grunt.registerTask('test', [
    'unit_test',
    'integration_test'
  ]);
  // Builds all code, including the "dist" build, but skips
  // iOS and Android as well as
  // ts-linting and testing which can be annoying and slow.
  // We added jshint here because catches hard syntax errors, etc.
  grunt.registerTask('build', [
    'build_chrome', 
    'build_firefox', 
    'build_cca', 
    'jshint', 
    'copy:dist', 
    'jpm:xpi'
  ]);
  grunt.registerTask('lint', ['tslint']);
  // This is run prior to releasing uProxy and, in addition to
  // building, tests and lints all code.
  grunt.registerTask('dist', [
    'build',
    'lint',
    'test'
  ]);
  grunt.registerTask('default', ['build']);

  //-------------------------------------------------------------------------
  grunt.loadNpmTasks('grunt-browserify');
  grunt.loadNpmTasks('grunt-contrib-clean');
  grunt.loadNpmTasks('grunt-contrib-copy');
  grunt.loadNpmTasks('grunt-contrib-jasmine');
  grunt.loadNpmTasks('grunt-contrib-jshint');
  grunt.loadNpmTasks('grunt-contrib-symlink');
  grunt.loadNpmTasks('grunt-contrib-watch');
  grunt.loadNpmTasks('grunt-exec');
  grunt.loadNpmTasks('grunt-gitinfo');
  grunt.loadNpmTasks('grunt-jasmine-chromeapp');
  grunt.loadNpmTasks('grunt-jpm');
  grunt.loadNpmTasks('grunt-string-replace');
  grunt.loadNpmTasks('grunt-ts');
  grunt.loadNpmTasks('grunt-tslint');
  grunt.loadNpmTasks('grunt-vulcanize');
};
>>>>>>> 23d299d4
<|MERGE_RESOLUTION|>--- conflicted
+++ resolved
@@ -247,230 +247,28 @@
     // Hook needed to use 'cca run ios' command. Can only run after cordova-plugin-iosrtc has been added.
     addIosrtcHookCmd: 'cp plugins/cordova-plugin-iosrtc/extra/hooks/iosrtc-swift-support.js hooks/iosrtc-swift-support.js',
 
+    concurrent: {
+      base: [
+        'browserify:chromeAppMain', 
+        'browserify:genericCoreFreedomModule', 
+        'browserify:ccaMain', 
+        'browserify:loggingProvider', 
+        'browserify:churnPipeFreedomModule', 
+        'browserify:cloudInstallerFreedomModule', 
+        'browserify:cloudSocialProviderFreedomModule', 
+        'browserify:digitalOceanFreedomModule'
+      ],
+      build_chrome: [
+        'build_chrome_app',
+        'build_chrome_ext'
+      ]
+    },
+
     exec: {
       ccaCreateDev: {
         // Pipe 'no' for the first time cca.js asks whether to send usage stats.
         command: 'echo no | <%= ccaJsPath %> create <%= androidDevPath %> org.uproxy.uProxy "uProxy" --link-to=<%= ccaDevPath %>'
       },
-<<<<<<< HEAD
-      concurrent: {
-        base: [
-          'browserify:chromeAppMain', 
-          'browserify:genericCoreFreedomModule', 
-          'browserify:ccaMain', 
-          'browserify:loggingProvider', 
-          'browserify:churnPipeFreedomModule', 
-          'browserify:cloudInstallerFreedomModule', 
-          'browserify:cloudSocialProviderFreedomModule', 
-          'browserify:digitalOceanFreedomModule'
-        ],
-        build_chrome: [
-          'build_chrome_app',
-          'build_chrome_ext'
-        ]
-      },
-      copy: {
-        // Copy releveant non-typescript src files to dev build.
-        resources: {
-          files: [
-            {
-              nonull: true,
-              expand: true,
-              cwd: 'src/',
-              src: ['**/*', '!**/*.ts', '!generic_core/dist_build/*', '!generic_core/dev_build/*'],
-              dest: devBuildPath,
-              onlyIf: 'modified'
-            }
-          ]
-        },
-        devGenericCore: {
-          files: [
-            {
-              nonull: true,
-              src: 'src/generic_core/dev_build/freedom-module.json',
-              dest: devBuildPath + '/generic_core/freedom-module.json',
-              onlyIf: 'modified'
-            }
-          ]
-        },
-        // Copy releveant files for distribution.
-        dist: {
-          files: [
-            {  // Chrome extension
-              expand: true,
-              cwd: chromeExtDevPath,
-              src: ['manifest.json', '_locales/**', 'generic_ui/scripts/copypaste.js', 'scripts/context.static.js', 'scripts/background.static.js'].concat(uiDistFiles, universalDistFiles),
-              dest: 'build/dist/chrome/extension'
-            },
-            {  // Chrome app
-              expand: true,
-              cwd: chromeAppDevPath,
-              src: ['manifest.json', 'managed_policy_schema.json', '_locales/**', 'polymer/vulcanized.{html,js}', 'freedom-for-chrome/freedom-for-chrome.js'].concat(coreDistFiles, universalDistFiles),
-              dest: 'build/dist/chrome/app'
-            },
-            {  // Chrome app freedom-module
-              expand: true,
-              cwd: 'src/generic_core/dist_build/',
-              src: ['*'],
-              dest: 'build/dist/chrome/app/generic_core'
-            },
-            {  // Firefox
-              expand: true,
-              cwd: firefoxDevPath,
-              src: [
-                'package.json',
-                // Addon sdk scripts
-                'lib/**/*.js',
-                'data/scripts/content-proxy.js',
-                'data/freedom-for-firefox/freedom-for-firefox.jsm'
-              ].concat(
-                getWithBasePath(uiDistFiles, 'data'),
-                getWithBasePath(coreDistFiles, 'data'),
-                getWithBasePath(universalDistFiles, 'data')),
-              dest: 'build/dist/firefox'
-            },
-            {  // Firefox freedom-module
-              expand: true,
-              cwd: 'src/generic_core/dist_build/',
-              src: ['*'],
-              dest: 'build/dist/firefox/data/generic_core/'
-            },
-            {  // CCA app
-              expand: true,
-              cwd: ccaDevPath,
-              src: [
-                'manifest.json',
-                'config.xml',
-                // This is not browserified so we use .js instead of .static.js.
-                'polymer/vulcanized.{html,js}',
-                'freedom-for-chrome/freedom-for-chrome.js'
-              ].concat(uiDistFiles, coreDistFiles, universalDistFiles),
-              dest: ccaDistPath
-            },
-            {  // CCA dist freedom-module.json
-              expand: true,
-              cwd: 'src/generic_core/cca_dist_build/',
-              src: ['*'],
-              dest: path.join(ccaDistPath, 'generic_core')
-            }
-          ]
-        },
-        cca_splash_dev: {
-          files: [
-            {
-              expand: true,
-              cwd: 'src/cca',
-              src: ['splashscreen.png'],
-              dest: path.join(androidDevPath, 'platforms/android/res/drawable-port-xhdpi')
-            }
-          ]
-        },
-        cca_splash_dist: {
-          files: [
-            {
-              expand: true,
-              cwd: 'src/cca',
-              src: ['splashscreen.png'],
-              dest: path.join(androidDistPath, 'platforms/android/res/drawable-port-xhdpi')
-            }
-          ]
-        },
-        chrome_extension: Rule.copyLibs({
-          npmLibNames: [],
-          pathsFromDevBuild: ['generic_ui', 'interfaces', 'icons', 'fonts'],
-          pathsFromThirdPartyBuild: ['bower'],
-          files: [
-            {
-              expand: true, cwd: devBuildPath, flatten: true,
-              src: FILES.uproxy_common,
-              dest: chromeExtDevPath + '/generic_ui/scripts'
-            }, {
-              expand: true, cwd: devBuildPath, flatten: true,
-              src: FILES.uproxy_common,
-              dest: chromeExtDevPath + '/scripts'
-            }, {
-              expand: true, cwd: devBuildPath, flatten: true,
-              src: FILES.uproxy_common,
-              dest: chromeExtDevPath + '/generic'
-            }
-          ],
-          localDestPath: 'chrome/extension'
-        }),
-        chrome_extension_additional: {
-          files: [
-            {  // Copy chrome extension panel components from the background
-              expand: true,
-              cwd: chromeExtDevPath,
-              src: ['polymer/*', 'scripts/*', 'icons/*', 'fonts/*', '*.html'],
-              dest: chromeExtDevPath + '/generic_ui'
-            }
-          ]
-        },
-        chrome_app: Rule.copyLibs({
-          npmLibNames: ['freedom-for-chrome', 'forge-min'],
-          pathsFromDevBuild: [
-            'generic_core'
-          ].concat(backendFreedomModulePaths),
-          pathsFromThirdPartyBuild: backendThirdPartyBuildPaths,
-          files: getExtraFilesForCoreBuild(chromeAppDevPath).concat({
-            expand: true, cwd: 'src/',
-            src: ['icons/128_online.png', 'fonts/*'],
-            dest: chromeAppDevPath
-          }),
-          localDestPath: 'chrome/app/'
-        }),
-
-        // Firefox. Assumes the top-level tasks generic_core and generic_ui
-        // completed.
-        firefox: Rule.copyLibs({
-          npmLibNames: [
-            'freedom-for-firefox',
-            'forge-min'
-          ],
-          pathsFromDevBuild: [
-            'generic_core',
-            'generic_ui',
-            'interfaces',
-            'icons',
-            'fonts'
-          ].concat(backendFreedomModulePaths),
-          pathsFromThirdPartyBuild: backendThirdPartyBuildPaths,
-          files: getExtraFilesForCoreBuild(path.join(firefoxDevPath, 'data')).concat({
-            expand: true,
-            cwd: devBuildPath,
-            src: ['interfaces/*.js'],
-            dest: firefoxDevPath + '/lib'
-          }),
-          localDestPath: 'firefox/data'
-        }),
-        firefox_additional: {
-          files: [
-            {  // Copy chrome extension panel components from the background.
-              expand: true,
-              cwd: firefoxDevPath + '/data',
-              src: ['polymer/*', 'scripts/*', 'icons/*', 'fonts/*'],
-              dest: firefoxDevPath + '/data/generic_ui'
-            },
-            {  // Copy generic files used by core and UI.
-              expand: true,
-              cwd: genericPath,
-              src: ['*.js'],
-              dest: firefoxDevPath + '/data/generic'
-            }
-          ]
-        },
-        cca: Rule.copyLibs({
-          npmLibNames: ['freedom-for-chrome', 'forge-min'],
-          pathsFromDevBuild: [
-            'generic_core',
-            'generic_ui',
-            'interfaces',
-            'icons',
-            'fonts'
-          ].concat(backendFreedomModulePaths),
-          pathsFromThirdPartyBuild: backendThirdPartyBuildPaths,
-          files: getExtraFilesForCoreBuild(ccaDevPath).concat({
-=======
       ccaCreateDist: {
         command: '<%= ccaJsPath %> create <%= androidDistPath %> org.uproxy.uProxy "uProxy" --link-to=<%= ccaDistPath %>'
       },
@@ -550,7 +348,6 @@
         files: [
           {
             nonull: true,
->>>>>>> 23d299d4
             expand: true,
             cwd: 'src/',
             src: ['**/*', '!**/*.ts', '!generic_core/dist_build/*', '!generic_core/dev_build/*'],
@@ -1247,271 +1044,59 @@
     return tasks;
   }
 
-<<<<<<< HEAD
-    function registerTask(grunt, taskName, subTasks) {
-      let dedupedSubTasks = subTasks.map((task) => 'run-once:' + task);
-      return grunt.registerTask(taskName, dedupedSubTasks);
+  function makeRunOnce(task) {
+    return 'run-once:' + task;
+  }
+
+  function registerTaskSteps(grunt, taskName, steps) {
+    return registerTask(grunt, taskName, {
+      steps: steps
+    });
+  }
+
+  function registerTask(grunt, taskName, config) {
+    let allSubTasks = [];
+    let deps = config.deps || [];
+    if (deps.length > 0) {
+      let dependenciesTask = taskName + '-deps';
+      grunt.config.merge({
+        concurrent: {
+          [dependenciesTask]: deps.map(makeRunOnce)
+        }
+      });
+      allSubTasks.push('concurrent:' + dependenciesTask);
     }
 
-    registerTask(grunt, 'base', [
+    let steps = config.steps || [];
+    allSubTasks = allSubTasks.concat(steps).map(makeRunOnce);
+
+    return grunt.registerTask(taskName, allSubTasks);
+  }
+
+  registerTask(grunt, 'base', {
+    steps: [
       'copy:resources', 
       'copy:devGenericCore', 
       'ts', 
       'version_file', 
-      'concurrent:base'
-    ]);
-    registerTask(grunt, 'echoServer', [
-      'base', 
-      'browserify:echoServerFreedomModule', 
-      'copy:libsForEchoServerChromeApp', 
-      'copy:libsForEchoServerFirefoxApp', 
-      'copy:libsForEchoServerNode'
-    ]);
-    registerTask(grunt, 'copypasteChat', [
-      'base', 
-      'browserify:copypasteChatFreedomModule', 
-      'browserify:copypasteChatMain', 
-      'copy:libsForCopypasteChatChromeApp', 
-      'copy:libsForCopypasteChatFirefoxApp', 
-      'copy:libsForCopypasteChatWebApp'
-    ]);
-    registerTask(grunt, 'copypasteSocks', [
-      'base', 
-      'browserify:copypasteSocksFreedomModule', 
-      'browserify:copypasteSocksMain', 
-      'vulcanize:copypasteSocks', 
-      'copy:libsForCopyPasteSocksChromeApp', 
-      'copy:libsForCopyPasteSocksFirefoxApp'
-    ]);
-    registerTask(grunt, 'deployer', [
-      'base', 
-      'browserify:deployerFreedomModule', 
-      'copy:libsForDeployerChromeApp', 
-      'copy:libsForDeployerFirefoxApp'
-    ]);
-    registerTask(grunt, 'simpleChat', [
-      'base',
-      'browserify:simpleChatFreedomModule',
-      'browserify:simpleChatMain',
-      'copy:libsForSimpleChatChromeApp',
-      'copy:libsForSimpleChatFirefoxApp',
-      'copy:libsForSimpleChatWebApp'
-    ]);
-    registerTask(grunt, 'simpleSocks', [
-      'base',
-      'browserify:simpleSocksFreedomModule',
-      'copy:libsForSimpleSocksChromeApp',
-      'copy:libsForSimpleSocksFirefoxApp',
-      'copy:libsForSimpleSocksNode'
-    ]);
-    registerTask(grunt, 'uprobe', [
-      'base', 
-      'browserify:uprobeFreedomModule', 
-      'copy:libsForUprobeChromeApp', 
-      'copy:libsForUprobeFirefoxApp'
-    ]);
-    registerTask(grunt, 'zork', [
-      'base', 
-      'browserify:zorkFreedomModule', 
-      'copy:libsForZorkChromeApp', 
-      'copy:libsForZorkFirefoxApp', 
-      'copy:libsForZorkNode', 
-      'exec:installFreedomForNodeForZork'
-    ]);
-    registerTask(grunt, 'version_file', [
-      'gitinfo',
-      'string-replace:version'
-    ]);
-    registerTask(grunt, 'build_chrome_app', [
-      'base',
-      'copy:chrome_app'
-    ].concat(fullyVulcanize('chrome/app/polymer', 'ext-missing', 'vulcanized')));
-    registerTask(grunt, 'build_chrome_ext', [
-      'base',
-      'copy:chrome_extension',
-      'copy:chrome_extension_additional',
-      'browserify:chromeExtMain',
-      'browserify:chromeContext'
-    ].concat(fullyVulcanize('chrome/extension/generic_ui/polymer', 'root', 'vulcanized', true)));
-  
-    registerTask(grunt, 'build_chrome', [
-      'build_chrome_app',
-      'build_chrome_ext'
-    ]);
-
-    // Firefox build tasks.
-    registerTask(grunt, 'build_firefox', [
-      'base',
-      'copy:firefox', 
-      'copy:firefox_additional', 
-      'browserify:firefoxContext'
-    ].concat(fullyVulcanize('firefox/data/generic_ui/polymer', 'root', 'vulcanized', true)));
-    
-    // CCA build tasks
-    registerTask(grunt, 'build_cca', [
-      'base', 
-      'copy:cca', 
-      'copy:cca_additional', 
+      'browserify:chromeAppMain', 
+      'browserify:genericCoreFreedomModule', 
       'browserify:ccaMain', 
-      'browserify:ccaContext'
-    ].concat(fullyVulcanize('cca/app/generic_ui/polymer', 'root', 'vulcanized', true)));
-    
-    // Mobile OS build tasks
-    registerTask(grunt, 'build_android', [
-      'exec:cleanAndroid',
-      'build_cca', 
-      'exec:ccaCreateDev', 
-      'exec:ccaPlatformAndroidDev',
-      'exec:ccaAddPluginsAndroidDev', 
-      'copy:cca_splash_dev', 
-      'exec:ccaBuildAndroid', 
-      'exec:androidReplaceXwalkDev'
-    ]);
-    registerTask(grunt, 'release_android', [
-      'build_cca', 
-      'copy:dist', 
-      'exec:ccaCreateDist', 
-      'exec:ccaPlatformAndroidDist', 
-      'exec:ccaAddPluginsAndroidDist', 
-      'copy:cca_splash_dist', 
-      'symlink:cca_keys', 
-      'exec:ccaReleaseAndroid', 
-      'exec:androidReplaceXwalkDist'
-    ]);
-
-    // Emulate the mobile client for android
-    registerTask(grunt, 'emulate_android', [
-      'build_android', 
-      'exec:ccaEmulateAndroid'
-    ]);
-
-    registerTask(grunt, 'build_ios', [
-      'exec:cleanIos', 
-      'build_cca', 
-      'exec:ccaCreateIosDev', 
-      'exec:ccaAddPluginsIosBuild',
-      'exec:addIosrtcHook',
-      'exec:ccaPrepareIosDev'
-    ]);
-    registerTask(grunt, 'test_chrome', [
-      'build_chrome',
-      'browserify:chromeExtensionCoreConnectorSpec',
-      'jasmine:chrome_extension'
-    ]);
-    registerTask(grunt, 'tcpIntegrationTestModule', [
-      'base',
-      'copy:libsForIntegrationTcp',
-      'browserify:integrationTcpFreedomModule',
-      'browserify:integrationTcpSpec'
-    ]);
-    registerTask(grunt, 'tcpIntegrationTest', [
-      'tcpIntegrationTestModule',
-      'jasmine_chromeapp:tcp'
-    ]);
-    registerTask(grunt, 'socksEchoIntegrationTestModule', [
-      'base',
-      'copy:libsForIntegrationSocksEcho',
-      'browserify:integrationSocksEchoFreedomModule', 
-      'browserify:integrationSocksEchoChurnSpec', 
-      'browserify:integrationSocksEchoNochurnSpec', 
-      'browserify:integrationSocksEchoSlowSpec'
-    ]);
-    registerTask(grunt, 'socksEchoIntegrationTest', [
-      'socksEchoIntegrationTestModule', 
-      'jasmine_chromeapp:socksEcho'
-    ]);
-    registerTask(grunt, 'unit_test_nobuild', _.flatten([].concat(
-      Rule.getTests('src', 'lib', ['build-tools', 'integration-tests']),
-      Rule.getTests('src', 'generic_core'),
-      Rule.getTests('src', 'generic_ui/scripts')
-    ).map((test) => {
-        // TODO: Fix and re-enable these tests (Issue #2727).
-        if (test === 'generic_core/remote-connection' ||
-            test === 'generic_core/remote-instance') {
-          return [];
-        }
-        return Rule.buildAndRunTest(test, grunt);
-      })
-    ));
-
-    registerTask(grunt, 'unit_test', [
-      'base',
-      'unit_test_nobuild'
-    ]);
-    // TODO: add test_chrome once it passes reliably
-    registerTask(grunt, 'integration_test', [
-      'tcpIntegrationTest',
-      'socksEchoIntegrationTest'
-    ]);
-    registerTask(grunt, 'test', [
-      'unit_test',
-      'integration_test'
-    ]);
-    // Builds all code, including the "dist" build, but skips
-    // iOS and Android as well as
-    // ts-linting and testing which can be annoying and slow.
-    // We added jshint here because catches hard syntax errors, etc.
-    registerTask(grunt, 'build', [
-      'build_chrome', 
-      'build_firefox', 
-      'build_cca', 
-      'jshint', 
-      'copy:dist', 
-      'jpm:xpi'
-    ]);
-    registerTask(grunt, 'lint', ['tslint']);
-    // This is run prior to releasing uProxy and, in addition to
-    // building, tests and lints all code.
-    registerTask(grunt, 'dist', [
-      'build',
-      'lint',
-      'test'
-    ]);
-    registerTask(grunt, 'default', ['build']);
-
-    //-------------------------------------------------------------------------
-    grunt.loadNpmTasks('grunt-browserify');
-    grunt.loadNpmTasks('grunt-concurrent');
-    grunt.loadNpmTasks('grunt-contrib-clean');
-    grunt.loadNpmTasks('grunt-contrib-copy');
-    grunt.loadNpmTasks('grunt-contrib-jasmine');
-    grunt.loadNpmTasks('grunt-contrib-jshint');
-    grunt.loadNpmTasks('grunt-contrib-symlink');
-    grunt.loadNpmTasks('grunt-contrib-watch');
-    grunt.loadNpmTasks('grunt-exec');
-    grunt.loadNpmTasks('grunt-gitinfo');
-    grunt.loadNpmTasks('grunt-jasmine-chromeapp');
-    grunt.loadNpmTasks('grunt-jpm');
-    grunt.loadNpmTasks('grunt-run-once');
-    grunt.loadNpmTasks('grunt-string-replace');
-    grunt.loadNpmTasks('grunt-ts');
-    grunt.loadNpmTasks('grunt-tslint');
-    grunt.loadNpmTasks('grunt-vulcanize');
-  };
-}).call(this);
-=======
-  grunt.registerTask('base', [
-    'copy:resources', 
-    'copy:devGenericCore', 
-    'ts', 
-    'version_file', 
-    'browserify:chromeAppMain', 
-    'browserify:genericCoreFreedomModule', 
-    'browserify:ccaMain', 
-    'browserify:loggingProvider', 
-    'browserify:churnPipeFreedomModule', 
-    'browserify:cloudInstallerFreedomModule', 
-    'browserify:cloudSocialProviderFreedomModule', 
-    'browserify:digitalOceanFreedomModule'
-  ]);
-  grunt.registerTask('echoServer', [
+      'browserify:loggingProvider', 
+      'browserify:churnPipeFreedomModule', 
+      'browserify:cloudInstallerFreedomModule', 
+      'browserify:cloudSocialProviderFreedomModule', 
+      'browserify:digitalOceanFreedomModule'
+    ]
+  });
+  registerTaskSteps(grunt, 'echoServer', [
     'base', 
     'browserify:echoServerFreedomModule', 
     'copy:libsForEchoServerChromeApp', 
     'copy:libsForEchoServerFirefoxApp', 
     'copy:libsForEchoServerNode'
   ]);
-  grunt.registerTask('copypasteChat', [
+  registerTaskSteps(grunt, 'copypasteChat', [
     'base', 
     'browserify:copypasteChatFreedomModule', 
     'browserify:copypasteChatMain', 
@@ -1519,7 +1104,7 @@
     'copy:libsForCopypasteChatFirefoxApp', 
     'copy:libsForCopypasteChatWebApp'
   ]);
-  grunt.registerTask('copypasteSocks', [
+  registerTaskSteps(grunt, 'copypasteSocks', [
     'base', 
     'browserify:copypasteSocksFreedomModule', 
     'browserify:copypasteSocksMain', 
@@ -1527,13 +1112,13 @@
     'copy:libsForCopyPasteSocksChromeApp', 
     'copy:libsForCopyPasteSocksFirefoxApp'
   ]);
-  grunt.registerTask('deployer', [
+  registerTaskSteps(grunt, 'deployer', [
     'base', 
     'browserify:deployerFreedomModule', 
     'copy:libsForDeployerChromeApp', 
     'copy:libsForDeployerFirefoxApp'
   ]);
-  grunt.registerTask('simpleChat', [
+  registerTaskSteps(grunt, 'simpleChat', [
     'base',
     'browserify:simpleChatFreedomModule',
     'browserify:simpleChatMain',
@@ -1541,20 +1126,20 @@
     'copy:libsForSimpleChatFirefoxApp',
     'copy:libsForSimpleChatWebApp'
   ]);
-  grunt.registerTask('simpleSocks', [
+  registerTaskSteps(grunt, 'simpleSocks', [
     'base',
     'browserify:simpleSocksFreedomModule',
     'copy:libsForSimpleSocksChromeApp',
     'copy:libsForSimpleSocksFirefoxApp',
     'copy:libsForSimpleSocksNode'
   ]);
-  grunt.registerTask('uprobe', [
+  registerTaskSteps(grunt, 'uprobe', [
     'base', 
     'browserify:uprobeFreedomModule', 
     'copy:libsForUprobeChromeApp', 
     'copy:libsForUprobeFirefoxApp'
   ]);
-  grunt.registerTask('zork', [
+  registerTaskSteps(grunt, 'zork', [
     'base', 
     'browserify:zorkFreedomModule', 
     'copy:libsForZorkChromeApp', 
@@ -1562,15 +1147,15 @@
     'copy:libsForZorkNode', 
     'exec:installFreedomForNodeForZork'
   ]);
-  grunt.registerTask('version_file', [
+  registerTaskSteps(grunt, 'version_file', [
     'gitinfo',
     'string-replace:version'
   ]);
-  grunt.registerTask('build_chrome_app', [
+  registerTaskSteps(grunt, 'build_chrome_app', [
     'base',
     'copy:chrome_app'
   ].concat(fullyVulcanize('chrome/app/polymer', 'ext-missing', 'vulcanized')));
-  grunt.registerTask('build_chrome_ext', [
+  registerTaskSteps(grunt, 'build_chrome_ext', [
     'base',
     'copy:chrome_extension',
     'copy:chrome_extension_additional',
@@ -1578,13 +1163,15 @@
     'browserify:chromeContext'
   ].concat(fullyVulcanize('chrome/extension/generic_ui/polymer', 'root', 'vulcanized', true)));
 
-  grunt.registerTask('build_chrome', [
-    'build_chrome_app',
-    'build_chrome_ext'
-  ]);
+  registerTask(grunt, 'build_chrome', {
+    deps: [
+      'build_chrome_app',
+      'build_chrome_ext'
+    ]
+  });
 
   // Firefox build tasks.
-  grunt.registerTask('build_firefox', [
+  registerTaskSteps(grunt, 'build_firefox', [
     'base',
     'copy:firefox', 
     'copy:firefox_additional', 
@@ -1592,7 +1179,7 @@
   ].concat(fullyVulcanize('firefox/data/generic_ui/polymer', 'root', 'vulcanized', true)));
   
   // CCA build tasks
-  grunt.registerTask('build_cca', [
+  registerTaskSteps(grunt, 'build_cca', [
     'base', 
     'copy:cca', 
     'copy:cca_additional', 
@@ -1601,7 +1188,7 @@
   ].concat(fullyVulcanize('cca/app/generic_ui/polymer', 'root', 'vulcanized', true)));
   
   // Mobile OS build tasks
-  grunt.registerTask('build_android', [
+  registerTaskSteps(grunt, 'build_android', [
     'exec:cleanAndroid',
     'build_cca', 
     'exec:ccaCreateDev', 
@@ -1611,7 +1198,7 @@
     'exec:ccaBuildAndroid', 
     'exec:androidReplaceXwalkDev'
   ]);
-  grunt.registerTask('release_android', [
+  registerTaskSteps(grunt, 'release_android', [
     'build_cca', 
     'copy:dist', 
     'exec:ccaCreateDist', 
@@ -1624,12 +1211,12 @@
   ]);
 
   // Emulate the mobile client for android
-  grunt.registerTask('emulate_android', [
+  registerTaskSteps(grunt, 'emulate_android', [
     'build_android', 
     'exec:ccaEmulateAndroid'
   ]);
 
-  grunt.registerTask('build_ios', [
+  registerTaskSteps(grunt, 'build_ios', [
     'exec:cleanIos', 
     'build_cca', 
     'exec:ccaCreateIosDev', 
@@ -1637,22 +1224,22 @@
     'exec:addIosrtcHook',
     'exec:ccaPrepareIosDev'
   ]);
-  grunt.registerTask('test_chrome', [
+  registerTaskSteps(grunt, 'test_chrome', [
     'build_chrome',
     'browserify:chromeExtensionCoreConnectorSpec',
     'jasmine:chrome_extension'
   ]);
-  grunt.registerTask('tcpIntegrationTestModule', [
+  registerTaskSteps(grunt, 'tcpIntegrationTestModule', [
     'base',
     'copy:libsForIntegrationTcp',
     'browserify:integrationTcpFreedomModule',
     'browserify:integrationTcpSpec'
   ]);
-  grunt.registerTask('tcpIntegrationTest', [
+  registerTaskSteps(grunt, 'tcpIntegrationTest', [
     'tcpIntegrationTestModule',
     'jasmine_chromeapp:tcp'
   ]);
-  grunt.registerTask('socksEchoIntegrationTestModule', [
+  registerTaskSteps(grunt, 'socksEchoIntegrationTestModule', [
     'base',
     'copy:libsForIntegrationSocksEcho',
     'browserify:integrationSocksEchoFreedomModule', 
@@ -1660,11 +1247,11 @@
     'browserify:integrationSocksEchoNochurnSpec', 
     'browserify:integrationSocksEchoSlowSpec'
   ]);
-  grunt.registerTask('socksEchoIntegrationTest', [
+  registerTaskSteps(grunt, 'socksEchoIntegrationTest', [
     'socksEchoIntegrationTestModule', 
     'jasmine_chromeapp:socksEcho'
   ]);
-  grunt.registerTask('unit_test_nobuild', _.flatten([].concat(
+  registerTaskSteps(grunt, 'unit_test_nobuild', _.flatten([].concat(
     Rule.getTests('src', 'lib', ['build-tools', 'integration-tests']),
     Rule.getTests('src', 'generic_core'),
     Rule.getTests('src', 'generic_ui/scripts')
@@ -1678,16 +1265,16 @@
     })
   ));
 
-  grunt.registerTask('unit_test', [
+  registerTaskSteps(grunt, 'unit_test', [
     'base',
     'unit_test_nobuild'
   ]);
   // TODO: add test_chrome once it passes reliably
-  grunt.registerTask('integration_test', [
+  registerTaskSteps(grunt, 'integration_test', [
     'tcpIntegrationTest',
     'socksEchoIntegrationTest'
   ]);
-  grunt.registerTask('test', [
+  registerTaskSteps(grunt, 'test', [
     'unit_test',
     'integration_test'
   ]);
@@ -1695,26 +1282,35 @@
   // iOS and Android as well as
   // ts-linting and testing which can be annoying and slow.
   // We added jshint here because catches hard syntax errors, etc.
-  grunt.registerTask('build', [
-    'build_chrome', 
-    'build_firefox', 
-    'build_cca', 
-    'jshint', 
-    'copy:dist', 
-    'jpm:xpi'
-  ]);
-  grunt.registerTask('lint', ['tslint']);
+  registerTask(grunt, 'build', {
+    steps: [
+      'jshint', 
+      'copy:dist', 
+      'jpm:xpi'
+    ],
+    deps: [
+      'build_chrome', 
+      'build_firefox', 
+      'build_cca', 
+    ]
+  });
+  registerTaskSteps(grunt, 'lint', [
+    'tslint'
+  ]);
   // This is run prior to releasing uProxy and, in addition to
   // building, tests and lints all code.
-  grunt.registerTask('dist', [
-    'build',
-    'lint',
-    'test'
-  ]);
-  grunt.registerTask('default', ['build']);
+  registerTask(grunt, 'dist', {
+    deps: [
+      'build',
+      'lint',
+      'test'
+    ]
+  });
+  registerTaskSteps(grunt, 'default', ['build']);
 
   //-------------------------------------------------------------------------
   grunt.loadNpmTasks('grunt-browserify');
+  grunt.loadNpmTasks('grunt-concurrent');
   grunt.loadNpmTasks('grunt-contrib-clean');
   grunt.loadNpmTasks('grunt-contrib-copy');
   grunt.loadNpmTasks('grunt-contrib-jasmine');
@@ -1725,9 +1321,9 @@
   grunt.loadNpmTasks('grunt-gitinfo');
   grunt.loadNpmTasks('grunt-jasmine-chromeapp');
   grunt.loadNpmTasks('grunt-jpm');
+  grunt.loadNpmTasks('grunt-run-once');
   grunt.loadNpmTasks('grunt-string-replace');
   grunt.loadNpmTasks('grunt-ts');
   grunt.loadNpmTasks('grunt-tslint');
   grunt.loadNpmTasks('grunt-vulcanize');
-};
->>>>>>> 23d299d4
+};