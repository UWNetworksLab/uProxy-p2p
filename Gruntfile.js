--- conflicted
+++ resolved
@@ -8,13 +8,8 @@
   '!common/backend/identity/xmpp/node-xmpp/**'
 ];
 var chrome_ext_files = [
-<<<<<<< HEAD
-  {src:'common/ui/**', dest:'chrome/extension/src/'},
-  {src:'common/bower_components/**', dest:'chrome/extension/src/'}
-=======
   'common/ui/**',
   'common/bower_components/**'
->>>>>>> 8eb9c358
 ];
 var firefox_files = [];
 var sources = ['common/backend/util.js']; //TODO fix
