--- conflicted
+++ resolved
@@ -935,13 +935,7 @@
   registerTask(grunt, 'base', [
     'copy:resources', 
     'copy:devGenericCore', 
-<<<<<<< HEAD
-    'ts', 
-    'version_file',
-=======
     'compileTypescript', 
-    'browserify:genericCoreFreedomModule', 
->>>>>>> dc895031
     'browserify:loggingProvider', 
   ]);
   registerTask(grunt, 'echoServer', [
