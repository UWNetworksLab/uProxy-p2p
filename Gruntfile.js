/* jshint node: true */
/* jshint esversion: 6 */

module.exports = function(grunt) {
  'use strict';

  require('time-grunt')(grunt);
  const _ = require('lodash');
  const fs = require('fs');
  const rules = require('./build/tools/common-grunt-rules');
  const path = require('path');

//-------------------------------------------------------------------------

  // Location of where src is copied into and compiled
  const devBuildPath = 'build/src';
  const distBuildPath = 'build/dist';
  // Location of where to copy/build third_party source/libs.
  const thirdPartyBuildPath = 'build/third_party';

  // Setup our build rules/tools
  const Rule = new rules.Rule({
    // The path where code in this repository should be built in.
    devBuildPath: devBuildPath,
    // The path from where third party libraries should be copied. e.g. as used by
    // sample apps.
    thirdPartyBuildPath: thirdPartyBuildPath
  });

//-------------------------------------------------------------------------
  const chromeExtDevPath = path.join(devBuildPath, 'chrome/extension/');
  const chromeAppDevPath = path.join(devBuildPath, 'chrome/app/');
  const firefoxDevPath = path.join(devBuildPath, 'firefox/');
  const ccaDevPath = path.join(devBuildPath, 'cca/');
  const androidDevPath = path.join(devBuildPath, 'android/');
  const genericPath = path.join(devBuildPath, 'generic/');

//-------------------------------------------------------------------------
  function browserifyIntegrationTest(path) {
    return Rule.browserifySpec(path, {
      browserifyOptions: {
        standalone: 'browserified_exports'
      }
    });
  }

//-------------------------------------------------------------------------
  const basePath = process.cwd();
  const ccaPath = path.join(basePath, 'node_modules/cca/');
  const freedomForChromePath = path.dirname(require.resolve('freedom-for-chrome/package.json'));

//-------------------------------------------------------------------------
// TODO: Move more file lists here.
  const FILES = {
    jasmine_helpers: [
      // Help Jasmine's PhantomJS understand promises.
      'node_modules/es6-promise/dist/promise-*.js',
      '!node_modules/es6-promise/dist/promise-*amd.js',
      '!node_modules/es6-promise/dist/promise-*.min.js'
    ],
    // Files which are required at run-time everywhere
    uproxy_common: [
      'generic/network-options.js',
      'generic/version.js'
    ],
    thirdPartyUi: [
      'platform/platform.js',
      'polymer/polymer.html',
      'polymer/polymer.js',
      'webcomponentsjs/**.min.js'
    ]
  };

//-------------------------------------------------------------------------
  function finishVulcanized(basePath, baseFilename) {
    return {
      files: [{
        src: path.join(basePath, baseFilename + '.html'),
        dest: path.join(basePath, baseFilename + '.html')
      }],
      options: {
        replacements: [
          {
            pattern: baseFilename + '.js',
            replacement: baseFilename + '.static.js'
          }, {
            pattern: /<script src=\"[a-zA-Z_.\/]+third_party\/bower\/([^"]+)"><\/script>/,
            replacement: '<script src="../lib/$1"></script>'
          }
        ]
      }
    };
  }

  function readJSONFile(file) {
    return JSON.parse(fs.readFileSync(file, 'utf8'));
  }

  function getWithBasePath(files, base) {
    base = base || '';
    return files.map((file) => {
      if (file[0] === '!') {
        return '!' + path.join(base, file.slice(1));
      } else {
        return path.join(base, file);
      }
    });
  }

  const backendThirdPartyBuildPaths = ['bower', 'sha1'];

  const backendFreedomModulePaths = [
    'lib/loggingprovider',
    'lib/churn-pipe',
    'lib/cloud/social'
  ];

  const uiDistFiles = [
    'generic_ui/*.html',
    'generic_ui/style/*.css',
    'generic_ui/polymer/vulcanized*.{html,js}',
    'generic_ui/fonts/*',
    'generic_ui/icons/*',
    'generic_ui/scripts/get_logs.js',
    'generic_ui/scripts/content_digitalocean.js'
  ];

  const coreDistFiles = [
    'fonts/*',
    '*.html',  // technically does not exist in Firefox

    'freedomjs-anonymized-metrics/anonmetrics.json',
    'freedomjs-anonymized-metrics/metric.js',
    'freedom-social-github/social.github.json',
    'freedom-social-github/github-social-provider.js',
    'freedom-social-firebase/social.firebase-facebook.json',
    'freedom-social-firebase/social.firebase-google.json',
    'freedom-social-firebase/firebase-shims.js',
    'freedom-social-firebase/firebase.js',
    'freedom-social-firebase/firebase-social-provider.js',
    'freedom-social-firebase/facebook-social-provider.js',
    'freedom-social-firebase/google-social-provider.js',
    'freedom-social-firebase/google-auth.js',
    'freedom-social-quiver/socketio.quiver.json',
    'freedom-social-quiver/socketio.quiver.js',
    'freedom-port-control/port-control.js',
    'freedom-port-control/port-control.json',
    'freedom-pgp-e2e/end-to-end.compiled.js',
    'freedom-pgp-e2e/googstorage.js',
    'freedom-pgp-e2e/hex2words.js',
    'freedom-pgp-e2e/e2e.js',
    'freedom-pgp-e2e/pgpapi.json',

    'forge-min/forge.min.js',  // For cloud social provider

    '**/freedom-module.json',
    '**/*.static.js'
  ];

  // This should always be added to arrays of files to copy last
  const universalDistFiles = [
    'icons/**/*',
    'bower/webcomponentsjs/webcomponents.min.js',
    'bower/polymer/polymer.js',
    '!generic_core/freedom-module.json',
    '!generic_ui/polymer/vulcanized*inline.html',
    '!generic_ui/polymer/vulcanized.js',
    '!**/*spec*'
  ];

  const extraFilesForCoreBuilds = [
    'freedomjs-anonymized-metrics',
    'freedom-social-firebase',
    'freedom-social-github',
    'freedom-social-wechat',
    'freedom-social-quiver',
    'freedom-pgp-e2e',
    'freedom-port-control'
  ];

  function getExtraFilesForCoreBuild(basePath) {
    return extraFilesForCoreBuilds.map((spec) => {
      return {
        expand: true,
        cwd: path.join('node_modules', spec, 'dist'),
        src: ['**'],
        dest: path.join(basePath, spec)
      };
    });
  }


  grunt.initConfig({
    pkg: readJSONFile('package.json'),
    pkgs: {
      freedom: readJSONFile('node_modules/freedom/package.json'),
      freedomchrome: readJSONFile('node_modules/freedom-for-chrome/package.json'),
      freedomfirefox: readJSONFile('node_modules/freedom-for-firefox/package.json'),
      freedomfirebase: readJSONFile('node_modules/freedom-social-firebase/package.json'),
      freedomGitHub: readJSONFile('node_modules/freedom-social-github/package.json'),
      freedomwechat: readJSONFile('node_modules/freedom-social-wechat/package.json'),
      freedomquiver: readJSONFile('node_modules/freedom-social-quiver/package.json')
    },

    clean: [devBuildPath, distBuildPath, '.tscache'],

    //-------------------------------------------------------------------------
    // Import global names into config name space.
    ccaJsPath: path.join(ccaPath, 'src/cca.js'),
    androidDevPath: androidDevPath,
    ccaDevPath: ccaDevPath,

    // Create commands to run in different directories.
    ccaPlatformAndroidCmd: '<%= ccaJsPath %> platform add android',
    ccaAddPluginsCmd: '<%= ccaJsPath %> plugin add cordova-plugin-splashscreen cordova-custom-config https://github.com/Initsogar/cordova-webintent.git https://github.com/uProxy/cordova-plugin-tun2socks.git',
    exec: {
      makeChromeWebStoreZips: {
        command: 'tools/makechromezips.sh'
      },
      // Pipe 'no' into any CCA command which asks on first run whether to send usage stats.
      // It's slightly annoying on your workstation, potentially fatal on Docker and Travis.
      ccaCreate: {
        command: 'echo no | <%= ccaJsPath %> create <%= androidDevPath %> org.uproxy.uProxy "uProxy" --link-to=<%= ccaDevPath %>'
      },
      ccaPlatformAndroid: {
        cwd: '<%= androidDevPath %>',
        command: '<%= ccaPlatformAndroidCmd %>'
      },
      ccaAddPluginsAndroid: {
        cwd: '<%= androidDevPath %>',
        command: '<%= ccaAddPluginsCmd %>'
      },
      // Note: The fixed crosswalk version here is pinned in order to maintain
      // compatibility with the modified libxwalkcore.so that provides obfuscated WebRTC.
      ccaBuildAndroidDev: {
        cwd: '<%= androidDevPath %>',
        command: 'echo no | <%= ccaJsPath %> build android --debug --webview=crosswalk@org.xwalk:xwalk_core_library_beta:22.52.561.2'
      },
      ccaBuildAndroidRelease: {
        cwd: '<%= androidDevPath %>',
        command: 'echo no | <%= ccaJsPath %> build android --release --webview=crosswalk@org.xwalk:xwalk_core_library_beta:22.52.561.2'
      },
      ccaEmulateAndroid: {
        cwd: '<%= androidDevPath %>',
        command: '<%= ccaJsPath %> run android --emulator'
      },
      cleanAndroid: {
        command: 'rm -rf <%= androidDevPath %>'
      },
      androidReplaceXwalkDev: {
        command: './replace_xwalk_in_apk.sh debug'
      },
      androidReplaceXwalkRelease: {
        command: './replace_xwalk_in_apk.sh release'
      },
      installFreedomForNodeForZork: {
        // This allows our Docker containers, which do not have access to the
        // git repo's "top-level" node_modules/ folder find freedom-for-node.
        cwd: 'build/src/lib/samples/zork-node',
        command: 'yarn add freedom-for-node'
      },
      xpi: {
        command: 'yarn run jpm -- --addon-dir build/dist/firefox xpi'
      }
    },
    copy: {
      // Copy releveant non-typescript src files to dev build.
      resources: {
        files: [
          {
            nonull: true,
            expand: true,
            cwd: 'src/',
            src: ['**/*', '!**/*.ts', '!generic_core/dist_build/*', '!generic_core/dev_build/*'],
            dest: devBuildPath,
            onlyIf: 'modified'
          }
        ]
      },
      i18nMessages: {
        files: [{
          nonull: false, expand: true,
          cwd: 'src',
          src: ['generic_ui/locales/**/*.json'],
          dest: devBuildPath
        }]
      },
      devGenericCore: {
        files: [
          {
            nonull: true,
            src: 'src/generic_core/dev_build/freedom-module.json',
            dest: devBuildPath + '/generic_core/freedom-module.json',
            onlyIf: 'modified'
          }
        ]
      },
      // Copy releveant files for distribution.
      dist: {
        files: [
          {  // Chrome extension
            expand: true,
            cwd: chromeExtDevPath,
            src: [
              'manifest.json',
              '_locales/**',
              'generic_ui/scripts/copypaste.js',
              'scripts/context.static.js',
              'scripts/background.static.js'
            ].concat(uiDistFiles, universalDistFiles),
            dest: 'build/dist/chrome/extension'
          },
          {  // Chrome app
            expand: true,
            cwd: chromeAppDevPath,
            src: [
              'manifest.json',
              'managed_policy_schema.json',
              '_locales/**',
              'polymer/vulcanized.{html,js}',
              'freedom-for-chrome/freedom-for-chrome.js'
            ].concat(coreDistFiles, universalDistFiles),
            dest: 'build/dist/chrome/app'
          },
          {  // Chrome app freedom-module
            expand: true,
            cwd: 'src/generic_core/dist_build/',
            src: ['*'],
            dest: 'build/dist/chrome/app/generic_core'
          },
          {  // Firefox
            expand: true,
            cwd: firefoxDevPath,
            src: [
              'package.json',
              // Addon sdk scripts
              'lib/**/*.js',
              'data/scripts/content-proxy.js',
              'data/freedom-for-firefox/freedom-for-firefox.jsm'
            ].concat(
              getWithBasePath(uiDistFiles, 'data'),
              getWithBasePath(coreDistFiles, 'data'),
              getWithBasePath(universalDistFiles, 'data')),
            dest: 'build/dist/firefox'
          },
          {  // Firefox freedom-module
            expand: true,
            cwd: 'src/generic_core/dist_build/',
            src: ['*'],
            dest: 'build/dist/firefox/data/generic_core/'
          }
        ]
      },
      cca_splash: {
        files: [
          {
            expand: true,
            cwd: 'src/cca',
            src: ['splashscreen.png'],
            dest: path.join(androidDevPath, 'platforms/android/res/drawable-port-xhdpi')
          }
        ]
      },
      // uproxy-lib sample apps.
      libsForZorkChromeApp: Rule.copyLibs({
        npmLibNames: ['freedom-for-chrome'],
        pathsFromDevBuild: ['lib/churn-pipe', 'lib/loggingprovider', 'lib/zork'],
        pathsFromThirdPartyBuild: ['freedom-port-control'],
        localDestPath: 'lib/samples/zork-chromeapp/'
      }),
      libsForZorkFirefoxApp: Rule.copyLibs({
        npmLibNames: ['freedom-for-firefox'],
        pathsFromDevBuild: ['lib/churn-pipe', 'lib/loggingprovider', 'lib/zork'],
        pathsFromThirdPartyBuild: ['freedom-port-control'],
        localDestPath: 'lib/samples/zork-firefoxapp/data/'
      }),
      libsForZorkNode: Rule.copyLibs({
        pathsFromDevBuild: ['lib/churn-pipe', 'lib/loggingprovider', 'lib/zork'],
        pathsFromThirdPartyBuild: ['freedom-port-control'],
        localDestPath: 'lib/samples/zork-node/'
      }),

      libsForEchoServerChromeApp: Rule.copyLibs({
        npmLibNames: ['freedom-for-chrome'],
        pathsFromDevBuild: ['lib/echo', 'lib/loggingprovider'],
        localDestPath: 'lib/samples/echo-server-chromeapp/'
      }),
      libsForEchoServerFirefoxApp: Rule.copyLibs({
        npmLibNames: ['freedom-for-firefox'],
        pathsFromDevBuild: ['lib/echo', 'lib/loggingprovider'],
        localDestPath: 'lib/samples/echo-server-firefoxapp/data/'
      }),
      libsForEchoServerNode: Rule.copyLibs({
        npmLibNames: ['freedom-for-node'],
        pathsFromDevBuild: ['lib/echo', 'lib/loggingprovider'],
        localDestPath: 'lib/samples/echo-server-node/'
      }),

      libsForCopypasteChatChromeApp: Rule.copyLibs({
        npmLibNames: ['freedom-for-chrome'],
        pathsFromDevBuild: ['lib/copypaste-chat', 'lib/churn-pipe', 'lib/loggingprovider'],
        pathsFromThirdPartyBuild: ['freedom-port-control'],
        localDestPath: 'lib/samples/copypaste-chat-chromeapp/'
      }),
      libsForCopypasteChatFirefoxApp: Rule.copyLibs({
        npmLibNames: ['freedom-for-firefox'],
        pathsFromDevBuild: ['lib/copypaste-chat', 'lib/churn-pipe', 'lib/loggingprovider'],
        pathsFromThirdPartyBuild: ['freedom-port-control'],
        localDestPath: 'lib/samples/copypaste-chat-firefoxapp/data'
      }),
      libsForCopypasteChatWebApp: Rule.copyLibs({
        npmLibNames: ['freedom'],
        pathsFromDevBuild: ['lib/copypaste-chat', 'lib/churn-pipe', 'lib/loggingprovider'],
        pathsFromThirdPartyBuild: ['freedom-port-control'],
        localDestPath: 'lib/samples/copypaste-chat-webapp/'
      }),

      libsForSimpleSocksChromeApp: Rule.copyLibs({
        npmLibNames: ['freedom-for-chrome'],
        pathsFromDevBuild: ['lib/simple-socks', 'lib/churn-pipe', 'lib/loggingprovider'],
        pathsFromThirdPartyBuild: ['freedom-port-control'],
        localDestPath: 'lib/samples/simple-socks-chromeapp/'
      }),
      libsForSimpleSocksFirefoxApp: Rule.copyLibs({
        npmLibNames: ['freedom-for-firefox'],
        pathsFromDevBuild: ['lib/simple-socks', 'lib/churn-pipe', 'lib/loggingprovider'],
        pathsFromThirdPartyBuild: ['freedom-port-control'],
        localDestPath: 'lib/samples/simple-socks-firefoxapp/data/'
      }),
      libsForSimpleSocksNode: Rule.copyLibs({
        npmLibNames: ['freedom-for-node'],
        pathsFromDevBuild: ['lib/simple-socks', 'lib/churn-pipe', 'lib/loggingprovider'],
        pathsFromThirdPartyBuild: ['uproxy-obfuscators', 'freedom-port-control'],
        localDestPath: 'lib/samples/simple-socks-node/'
      }),

      libsForSimpleChatChromeApp: Rule.copyLibs({
        npmLibNames: ['freedom-for-chrome'],
        pathsFromDevBuild: ['lib/simple-chat', 'lib/churn-pipe', 'lib/loggingprovider'],
        pathsFromThirdPartyBuild: ['freedom-port-control'],
        localDestPath: 'lib/samples/simple-chat-chromeapp/'
      }),
      libsForSimpleChatFirefoxApp: Rule.copyLibs({
        npmLibNames: ['freedom-for-firefox'],
        pathsFromDevBuild: ['lib/simple-chat', 'lib/churn-pipe', 'lib/loggingprovider'],
        pathsFromThirdPartyBuild: ['freedom-port-control'],
        localDestPath: 'lib/samples/simple-chat-firefoxapp/data'
      }),
      // While neither churn-pipe nor freedom-port-control can be used in a
      // regular web page environment, they are included so that obfuscation
      // may be easily enabled in the Chrome and Firefox samples.
      libsForSimpleChatWebApp: Rule.copyLibs({
        npmLibNames: ['freedom'],
        pathsFromDevBuild: ['lib/simple-chat', 'lib/churn-pipe', 'lib/loggingprovider'],
        pathsFromThirdPartyBuild: ['freedom-port-control'],
        localDestPath: 'lib/samples/simple-chat-webapp/'
      }),

      libsForUprobeChromeApp: Rule.copyLibs({
        npmLibNames: ['freedom-for-chrome'],
        pathsFromDevBuild: ['lib/uprobe', 'lib/loggingprovider'],
        localDestPath: 'lib/samples/uprobe-chromeapp/'
      }),
      libsForUprobeFirefoxApp: Rule.copyLibs({
        npmLibNames: ['freedom-for-firefox'],
        pathsFromDevBuild: ['lib/uprobe', 'lib/loggingprovider'],
        localDestPath: 'lib/samples/uprobe-firefoxapp/data/'
      }),

      // uproxy-lib integration tests.
      libsForIntegrationTcp: Rule.copyLibs({
        npmLibNames: ['freedom-for-chrome'],
        pathsFromDevBuild: ['lib/loggingprovider'],
        localDestPath: 'lib/integration-tests/tcp'
      }),
      libsForIntegrationSocksEcho: Rule.copyLibs({
        npmLibNames: ['freedom-for-chrome'],
        pathsFromDevBuild: ['lib/churn-pipe', 'lib/loggingprovider'],
        pathsFromThirdPartyBuild: ['freedom-port-control'],
        localDestPath: 'lib/integration-tests/socks-echo'
      })
    },

    symlink: {
      cca_keys: {
        files: [
          {
            expand: true,
            cwd: 'keys',
            src: [
              'android-release-keys.properties',
              'play_store_keys.p12'
            ],
            dest: androidDevPath
          }
        ]
      }
    },

    //-------------------------------------------------------------------------
    'string-replace': {
      version: {
        files: [{
          src: path.join(devBuildPath, 'generic/version.js'),
          dest: path.join(devBuildPath, 'generic/version.js')
        }],
        options: {
          replacements: [{
            pattern: /\"___VERSION_TEMPLATE___\"/g,
            replacement: JSON.stringify({
              version: '<%= pkg.version %>',
              gitcommit: '<%= gitinfo.local.branch.current.SHA %>',
              freedom: '<%= pkgs.freedom.version %>',
              'freedom-for-chrome': '<%= pkgs.freedomchrome.version %>',
              'freedom-for-firefox': '<%= pkgs.freedomfirefox.version %>',
              'freedom-social-firebase': '<%= pkgs.freedomfirebase.version %>',
              'freedom-social-github': '<%= pkgs.freedomGitHub.version %>',
              'freedom-social-wechat': '<%= pkgs.freedomwechat.version %>',
              'freedom-social-quiver': '<%= pkgs.freedomquiver.version %>'
            })
          }]
        }
      }
    },

    ts: {
      default: {
        tsconfig: {
          tsconfig: 'tsconfig.json',
          passThrough: true
        }
      }
    },
    browserify: {
      chromeExtensionCoreConnector: Rule.browserify('chrome/extension/scripts/chrome_core_connector'),
      chromeExtensionCoreConnectorSpec: Rule.browserifySpec('chrome/extension/scripts/chrome_core_connector'),
      genericCoreFirewall: Rule.browserify('generic_core/firewall'),
      genericCoreFreedomModule: Rule.browserify('generic_core/freedom-module'),

      // uproxy-lib
      loggingProvider: Rule.browserify('lib/loggingprovider/freedom-module'),
      churnPipeFreedomModule: Rule.browserify('lib/churn-pipe/freedom-module'),
      cloudSocialProviderFreedomModule: Rule.browserify('lib/cloud/social/freedom-module'),

      // uproxy-lib sample apps.
      copypasteChatFreedomModule: Rule.browserify('lib/copypaste-chat/freedom-module'),
      echoServerFreedomModule: Rule.browserify('lib/echo/freedom-module'),
      simpleChatFreedomModule: Rule.browserify('lib/simple-chat/freedom-module'),
      simpleSocksFreedomModule: Rule.browserify('lib/simple-socks/freedom-module'),
      uprobeFreedomModule: Rule.browserify('lib/uprobe/freedom-module'),
      zorkFreedomModule: Rule.browserify('lib/zork/freedom-module'),
      // uproxy-lib sample apps (with UI).
      copypasteChatMain: Rule.browserify('lib/copypaste-chat/main.core-env'),
      simpleChatMain: Rule.browserify('lib/simple-chat/main.core-env'),

      integrationTcpFreedomModule: Rule.browserify('lib/integration-tests/tcp/freedom-module'),
      integrationTcpSpec: browserifyIntegrationTest('lib/integration-tests/tcp/tcp.core-env'),
      integrationSocksEchoFreedomModule: Rule.browserify('lib/integration-tests/socks-echo/freedom-module'),
      integrationSocksEchoChurnSpec: browserifyIntegrationTest('lib/integration-tests/socks-echo/churn.core-env'),
      integrationSocksEchoNochurnSpec: browserifyIntegrationTest('lib/integration-tests/socks-echo/nochurn.core-env'),
      integrationSocksEchoSlowSpec: browserifyIntegrationTest('lib/integration-tests/socks-echo/slow.core-env')
    },
    tslint: {
      options: {
        configuration: 'src/tslint.json'
      },
      files: {
        src: ['src/**/*.ts']
      }
    },
    jshint: {
      firefox: {
        options: {
          moz: true
        },
        src: ['src/firefox/lib/*.js']
      }
    },
    watch: {
      resources: {
        files: ['src/**/*', '!src/**/*.ts'],
        tasks: ['copy:resources']
      },
      typescript: {
        files: ['src/**/*.ts'],
        tasks: ['compileTypescript']
      },
      browserify: {
        files: ['build/**/*.js', '!build/**/*.static.js'],
        tasks: ['browserify:chromeAppMainCoreEnv', 'browserify:chromeExtBackground']
      },
      chromeExt: {
        files: ['src/**/*'],
        tasks: ['chromeExtRoot']
      }
    },
    //-------------------------------------------------------------------------
    jasmine: {
      chrome_core_connector: Rule.jasmineSpec('chrome/extension/scripts/chrome_core_connector', [
        path.join('build/src/mocks/chrome_mocks.js')
      ])
    },
    jasmine_chromeapp: {
      tcp: {
        files: [
          {
            cwd: devBuildPath + '/lib/integration-tests/tcp/',
            src: ['**/*', '!jasmine_chromeapp/**/*'],
            dest: './',
            expand: true
          }
        ],
        scripts: [
          'freedom-for-chrome/freedom-for-chrome.js',
          'tcp.core-env.spec.static.js'
        ],
        options: {
          outDir: devBuildPath + '/lib/integration-tests/tcp/jasmine_chromeapp/',
          keepRunner: false
        }
      },
      socksEcho: {
        files: [
          {
            cwd: devBuildPath + '/lib/integration-tests/socks-echo/',
            src: ['**/*', '!jasmine_chromeapp*/**'],
            dest: './',
            expand: true
          }
        ],
        scripts: [
          'freedom-for-chrome/freedom-for-chrome.js',
          'churn.core-env.spec.static.js',
          'nochurn.core-env.spec.static.js'
        ],
        options: {
          outDir: devBuildPath + '/lib/integration-tests/socks-echo/jasmine_chromeapp/',
          keepRunner: false
        }
      },
      socksEchoSlow: {
        files: [
          {
            cwd: devBuildPath + '/lib/integration-tests/socks-echo/',
            src: ['**/*', '!jasmine_chromeapp*/**'],
            dest: './',
            expand: true
          }
        ],
        scripts: [
          'freedom-for-chrome/freedom-for-chrome.js',
          'slow.core-env.spec.static.js'
        ],
        options: {
          outDir: devBuildPath + '/lib/integration-tests/socks-echo/jasmine_chromeapp_slow/',
          keepRunner: true
        }
      }
    }
  });

  //-------------------------------------------------------------------------
  // Helper functions for different components

  function fullyVulcanize(basePath, srcFilename, destFilename, browserify) {
    browserify = !!browserify;
    let tasks = [];

    // this adds the rule to the task to the grunt object as well as
    // adding the text needed to run it in a rule to the list of rules that will be
    // returned
    function addTask(component, task, rule) {
      grunt.config.set(component + '.' + task, rule);
      return tasks.push(component + ':' + task);
    }

    const realBasePath = path.join(devBuildPath, basePath);
    const srcFile = path.join(realBasePath, srcFilename + '.html');
    const destFile = path.join(realBasePath, destFilename + '.html');
    const taskName = path.join(realBasePath, destFilename);

    // The basic vulcanize tasks, we do both steps in order to get all the
    // javascript into a separate file
    addTask('vulcanize', taskName, {
      options: {
        inline: true,
        csp: destFilename + '.js',
        excludes: { scripts: ['polymer.js'] }
      },
      files: [{ src: srcFile, dest: destFile }]
    });

    if (browserify) {
      // If we need to brewserify the file, there also needs to be a step to replace
      // some of the strings in the vulcanized html file to refer to the static version
      const browserifyPath = path.join(basePath, destFilename);
      addTask('string-replace', taskName + 'Vulcanized', finishVulcanized(realBasePath, destFilename));
      addTask('browserify', browserifyPath, Rule.browserify(browserifyPath, {}));
    }
    return tasks;
  }

  // Returns a task name that will run the input task only once if
  // called multiple times.
  function makeRunOnce(taskName) {
    return 'run-once:' + taskName;
  }

  // Register a task, making sure subtasks only run once.
  // Description is optional.
  function registerTask(grunt, taskName, description, subTasks) {
    if (!subTasks) {
      subTasks = description;
      return grunt.registerTask(taskName, subTasks.map(makeRunOnce));
    }
    return grunt.registerTask(taskName, description, subTasks.map(makeRunOnce));
  }

  registerTask(grunt, 'default', ['build']);

  // Builds all code, including the "dist" build, but skips Android as well as
  // ts-linting and testing which can be annoying and slow.
  // We added jshint here because catches hard syntax errors, etc.
  registerTask(grunt, 'build', [
    'build_chrome',
    'build_firefox',
    'build_cca',
    'jshint',
    'copy:dist',
    'exec:xpi',
    'exec:makeChromeWebStoreZips'
  ]);

  // This is run prior to releasing uProxy and, in addition to
  // building, tests and lints all code.
  registerTask(grunt, 'dist', [
    'build',
    'test'
  ]);

  registerTask(grunt, 'compileTypescript', 'Compiles all the Typescript code', [
    'copy:i18nMessages', 'ts', 'version_file'
  ]);
  registerTask(grunt, 'version_file', [
    'gitinfo',
    'string-replace:version'
  ]);

  registerTask(grunt, 'base', [
<<<<<<< HEAD
    'copy:resources', 
    'copy:devGenericCore', 
    'compileTypescript', 
    'browserify:loggingProvider', 
=======
    'copy:resources',
    'copy:devGenericCore',
    'compileTypescript',
    'browserify:genericCoreFreedomModule',
    'browserify:loggingProvider',
    'browserify:churnPipeFreedomModule',
    'browserify:cloudSocialProviderFreedomModule'
>>>>>>> 1f480e45
  ]);
  registerTask(grunt, 'echoServer', [
    'base',
    'browserify:echoServerFreedomModule',
    'copy:libsForEchoServerChromeApp',
    'copy:libsForEchoServerFirefoxApp',
    'copy:libsForEchoServerNode'
  ]);
  registerTask(grunt, 'copypasteChat', [
    'base',
    'browserify:copypasteChatFreedomModule',
    'browserify:copypasteChatMain',
    'copy:libsForCopypasteChatChromeApp',
    'copy:libsForCopypasteChatFirefoxApp',
    'copy:libsForCopypasteChatWebApp'
  ]);
  registerTask(grunt, 'deployer', [
    'base',
    'browserify:deployerFreedomModule',
    'copy:libsForDeployerChromeApp',
    'copy:libsForDeployerFirefoxApp'
  ]);
  registerTask(grunt, 'simpleChat', [
    'base',
    'browserify:simpleChatFreedomModule',
    'browserify:simpleChatMain',
    'copy:libsForSimpleChatChromeApp',
    'copy:libsForSimpleChatFirefoxApp',
    'copy:libsForSimpleChatWebApp'
  ]);
  registerTask(grunt, 'simpleSocks', [
    'base',
    'browserify:simpleSocksFreedomModule',
    'copy:libsForSimpleSocksChromeApp',
    'copy:libsForSimpleSocksFirefoxApp',
    'copy:libsForSimpleSocksNode'
  ]);
  registerTask(grunt, 'uprobe', [
    'base',
    'browserify:uprobeFreedomModule',
    'copy:libsForUprobeChromeApp',
    'copy:libsForUprobeFirefoxApp'
  ]);
  registerTask(grunt, 'zork', [
    'base',
    'browserify:zorkFreedomModule',
    'copy:libsForZorkChromeApp',
    'copy:libsForZorkFirefoxApp',
    'copy:libsForZorkNode',
    'exec:installFreedomForNodeForZork'
  ]);

  // Chrome
  registerTask(grunt, 'build_chrome', [
    'build_chrome_app',
    'build_chrome_ext'
  ]);

  // =========================================================================
  // Chrome App
  // =========================================================================

  registerTask(grunt, 'build_chrome_app', [
    'base',
    'chromeAppMainCoreEnv',
    'chromeAppExtMissing',
    'copy:chromeApp',
  ]);
  registerTask(grunt, 'chromeAppMainCoreEnv',
      'Builds build/dist/chrome/app/scripts/main.core-env.static.js', [
    'compileTypescript',
    'browserify:chromeAppMainCoreEnv'
  ]);
  registerTask(grunt, 'chromeAppExtMissing',
      'Builds build/src/chrome/app/polymer/vulcanized.{html,js}', [
    'compileTypescript',
    'copy:resources',
    'copy:chromeAppBower',
  ].concat(fullyVulcanize('chrome/app/polymer', 'ext-missing', 'vulcanized')));

  grunt.config.merge({
    browserify: {
      chromeAppMainCoreEnv: Rule.browserify('chrome/app/scripts/main.core-env'),
    },
    copy: {
      chromeApp: Rule.copyLibs({
        npmLibNames: ['freedom-for-chrome', 'forge-min'],
        pathsFromDevBuild: [
          'generic_core'
        ].concat(backendFreedomModulePaths),
        pathsFromThirdPartyBuild: backendThirdPartyBuildPaths,
        files: getExtraFilesForCoreBuild(chromeAppDevPath).concat({
          expand: true, cwd: 'src/',
          src: ['icons/128_online.png', 'fonts/*'],
          dest: chromeAppDevPath
        }),
        localDestPath: 'chrome/app/'
      }),
      chromeAppBower: {
        expand: true, cwd: 'third_party',
        src: ['bower/**/*'],
        dest: chromeAppDevPath
      },
    }
  });

  // =========================================================================
  // Chrome Extension
  // =========================================================================

  registerTask(grunt, 'build_chrome_ext', [
    'chromeExtBackground',
    'chromeExtContext',
    'chromeExtRoot',
    'copy:chromeExt',
    'copy:chromeExtAdditional',
  ]);
  registerTask(grunt, 'chromeExtBackground',
      'Builds build/src/chrome/extension/scripts/background.static.js', [
    'compileTypescript',
    'browserify:chromeExtBackground'
  ]);
  registerTask(grunt, 'chromeExtContext',
      'Builds build/src/chrome/extension/scripts/context.static.js', [
    'compileTypescript',
    'browserify:chromeExtContext'
  ]);
  registerTask(grunt, 'chromeExtRoot',
      'Builds build/src/chrome/extension/generic_ui/polymer/vulcanized.{html,static.js}', [
    'compileTypescript',
    'copy:resources',
    'copy:chromeExt',
    'copy:chromeExtAdditional',
  ].concat(fullyVulcanize('chrome/extension/generic_ui/polymer', 'root', 'vulcanized', true)));

  grunt.config.merge({
    browserify: {
      chromeExtBackground: Rule.browserify('chrome/extension/scripts/background', {
        browserifyOptions: {
          standalone: 'ui_context'
        }
      }),
      chromeExtContext: Rule.browserify('chrome/extension/scripts/context', {
        browserifyOptions: {
          standalone: 'ui_context'
        }
      }),
    },
    copy: {
      chromeExt: Rule.copyLibs({
        npmLibNames: [],
        pathsFromDevBuild: ['generic_ui', 'interfaces', 'icons', 'fonts'],
        pathsFromThirdPartyBuild: ['bower'],
        files: [
          {
            expand: true, cwd: devBuildPath, flatten: true,
            src: FILES.uproxy_common,
            dest: chromeExtDevPath + '/generic_ui/scripts'
          }, {
            expand: true, cwd: devBuildPath, flatten: true,
            src: FILES.uproxy_common,
            dest: chromeExtDevPath + '/scripts'
          }, {
            expand: true, cwd: devBuildPath, flatten: true,
            src: FILES.uproxy_common,
            dest: chromeExtDevPath + '/generic'
          }
        ],
        localDestPath: 'chrome/extension'
      }),
      chromeExtAdditional: {
        files: [
          {  // Copy chrome extension panel components from the background
            expand: true,
            cwd: chromeExtDevPath,
            src: ['polymer/*', 'scripts/*', 'icons/*', 'fonts/*', '*.html'],
            dest: chromeExtDevPath + '/generic_ui'
          }
        ]
      }
    },
  });

  // =========================================================================
  // Firefox
  // =========================================================================

  registerTask(grunt, 'build_firefox', [
    'base',
    'firefoxContext',
    'firefoxRoot',
    'copy:firefox',
    'copy:firefox_additional',
  ]);
  registerTask(grunt, 'firefoxContext',
      'Builds build/src/firefox/data/scripts/context.static.js', [
    'compileTypescript',
    'browserify:firefoxContext'
  ])
  registerTask(grunt, 'firefoxRoot',
      'Builds build/src/firefox/data/generic_ui/polymer/vulcanized.{html,static.js}', [
    'compileTypescript',
    'copy:resources',
    'copy:firefox',
    'copy:firefox_additional',
  ].concat(fullyVulcanize('firefox/data/generic_ui/polymer', 'root', 'vulcanized', true)));

  grunt.config.merge({
    browserify: {
      firefoxContext: {
        src: [firefoxDevPath + '/data/scripts/background.js'],
        dest: firefoxDevPath + '/data/scripts/context.static.js',
        options: {
          browserifyOptions: {
            standalone: 'ui_context'
          }
        }
      },
    },
    copy: {
      firefox: Rule.copyLibs({
        npmLibNames: [
          'freedom-for-firefox',
          'forge-min'
        ],
        pathsFromDevBuild: [
          'generic_core',
          'generic_ui',
          'interfaces',
          'icons',
          'fonts'
        ].concat(backendFreedomModulePaths),
        pathsFromThirdPartyBuild: backendThirdPartyBuildPaths,
        files: getExtraFilesForCoreBuild(path.join(firefoxDevPath, 'data')).concat({
          expand: true,
          cwd: devBuildPath,
          src: ['interfaces/*.js'],
          dest: firefoxDevPath + '/lib'
        }),
        localDestPath: 'firefox/data'
      }),
      firefox_additional: {
        files: [
          {  // Copy chrome extension panel components from the background.
            expand: true,
            cwd: firefoxDevPath + '/data',
            src: ['polymer/*', 'scripts/*', 'icons/*', 'fonts/*'],
            dest: firefoxDevPath + '/data/generic_ui'
          },
          {  // Copy generic files used by core and UI.
            expand: true,
            cwd: genericPath,
            src: ['*.js'],
            dest: firefoxDevPath + '/data/generic'
          }
        ]
      },
    },
  });

  // =========================================================================
  // CCA
  // =========================================================================

  registerTask(grunt, 'build_cca', [
    'copy:resources',
    'copy:devGenericCore',
    'compileTypescript',
    'browserify:genericCoreFreedomModule',
    'browserify:loggingProvider',
    'browserify:churnPipeFreedomModule',
    'browserify:cloudSocialProviderFreedomModule',
    //'base',
    'ccaBackground',
    'copy:cca',
    'copy:ccaAdditional',
    'vulcanize:ccaIndex',
  ]);
  registerTask(grunt, 'ccaBackground',
      'Builds build/src/cca/scripts/background.static.js', [
    'compileTypescript',
    'browserify:ccaBackground'
  ]);

  grunt.config.merge({
    browserify: {
     ccaBackground: Rule.browserify('cca/scripts/background', {
        browserifyOptions: {
          standalone: 'ui_context'
        }
      }),
    },
    vulcanize: {
      ccaIndex: {
        options: {
          inline: true,
          csp: true
        },
        files: [
          {
            src: path.join(ccaDevPath, 'index.html'),
            dest: path.join(ccaDevPath, 'index_vulcanized.html')
          }
        ]
      }

    },
    copy: {
      cca: Rule.copyLibs({
        npmLibNames: ['freedom-for-chrome', 'forge-min'],
        pathsFromDevBuild: [
          'generic_core',
          'generic_ui',
          'interfaces',
          'icons',
          'fonts'
        ].concat(backendFreedomModulePaths),
        pathsFromThirdPartyBuild: backendThirdPartyBuildPaths,
        files: getExtraFilesForCoreBuild(ccaDevPath).concat({
          expand: true,
          cwd: 'src/',
          src: ['icons/128_online.png', 'fonts/*'],
          dest: ccaDevPath
        }),
        localDestPath: 'cca/'
      }),
      ccaAdditional: {
        files: [
          {  // Copy chrome extension panel components from the background
            expand: true,
            cwd: ccaDevPath,
            src: ['polymer/*', 'scripts/*', 'icons/*', 'fonts/*', '*.html'],
            dest: ccaDevPath + '/generic_ui'
          },
          {  // Copy generic files used by core and UI.
            expand: true,
            cwd: genericPath,
            src: ['*.js'],
            dest: ccaDevPath + '/generic'
          }
        ]
      },
    },
  });

  // =========================================================================
  // Android
  // =========================================================================

  // Recreates the CCA build environment.
  registerTask(grunt, 'recreate_cca_env', [
    'exec:cleanAndroid',
    'build_cca',
    'exec:ccaCreate',
    'exec:ccaPlatformAndroid',
    'exec:ccaAddPluginsAndroid',
    'copy:cca_splash',
  ]);

  // Can be used for building CCA modules and after running recreate_cca_env,
  // without cleaning, initially at least once.
  registerTask(grunt, 'android_debug_lite', [
    'build_cca',
    'exec:ccaBuildAndroidDev',
    'exec:androidReplaceXwalkDev'
  ]);

  registerTask(grunt, 'android_debug', [
    'recreate_cca_env',
    'android_debug_lite'
  ]);

  // Can be used for building CCA modules and after running recreate_cca_env,
  // without cleaning, initially at least once.
  registerTask(grunt, 'android_release_lite', [
    'build_cca',
    'symlink:cca_keys',
    'exec:ccaBuildAndroidRelease',
    'exec:androidReplaceXwalkRelease'
  ]);

  registerTask(grunt, 'android_release', [
    'recreate_cca_env',
    'android_release_lite'
  ]);

  registerTask(grunt, 'android', [
    'android_debug',
    'android_release'
  ]);

  // Emulate the mobile client for android
  registerTask(grunt, 'emulate_android', [
    'android_debug',
    'exec:ccaEmulateAndroid'
  ]);

  // =========================================================================
  // Tests
  // =========================================================================

  registerTask(grunt, 'test_chrome', [
    'build_chrome',
    'browserify:chromeExtensionCoreConnectorSpec',
    'jasmine:chrome_core_connector'
  ]);
  registerTask(grunt, 'tcpIntegrationTestModule', [
    'base',
    'copy:libsForIntegrationTcp',
    'browserify:integrationTcpFreedomModule',
    'browserify:integrationTcpSpec'
  ]);
  registerTask(grunt, 'tcpIntegrationTest', [
    'tcpIntegrationTestModule',
    'jasmine_chromeapp:tcp'
  ]);
  registerTask(grunt, 'socksEchoIntegrationTestModule', [
    'base',
    'copy:libsForIntegrationSocksEcho',
    'browserify:integrationSocksEchoFreedomModule',
    'browserify:integrationSocksEchoChurnSpec',
    'browserify:integrationSocksEchoNochurnSpec',
    'browserify:integrationSocksEchoSlowSpec'
  ]);
  registerTask(grunt, 'socksEchoIntegrationTest', [
    'socksEchoIntegrationTestModule',
    'jasmine_chromeapp:socksEcho'
  ]);
  registerTask(grunt, 'unit_test_nobuild', _.flatten([].concat(
    Rule.getTests('src', 'lib', ['build-tools', 'integration-tests']),
    Rule.getTests('src', 'generic_core'),
    Rule.getTests('src', 'generic_ui/scripts')
  ).map((test) => {
      return Rule.buildAndRunTest(test, grunt);
    })
  ));

  registerTask(grunt, 'unit_test', [
    'base',
    'unit_test_nobuild'
  ]);
  registerTask(grunt, 'integration_test', [
    'tcpIntegrationTest',
    'socksEchoIntegrationTest'
  ]);
  registerTask(grunt, 'test', [
    'lint',
    'unit_test',
    'integration_test'
  ]);
  registerTask(grunt, 'lint', ['jshint', 'tslint']);

  grunt.registerTask('printConfig', function() {
    grunt.log.writeln(JSON.stringify(grunt.config.getRaw(), null, 2));
  });

  //-------------------------------------------------------------------------
  grunt.loadNpmTasks('grunt-browserify');
  grunt.loadNpmTasks('grunt-contrib-clean');
  grunt.loadNpmTasks('grunt-contrib-copy');
  grunt.loadNpmTasks('grunt-contrib-jasmine');
  grunt.loadNpmTasks('grunt-contrib-jshint');
  grunt.loadNpmTasks('grunt-contrib-symlink');
  grunt.loadNpmTasks('grunt-contrib-watch');
  grunt.loadNpmTasks('grunt-exec');
  grunt.loadNpmTasks('grunt-gitinfo');
  grunt.loadNpmTasks('grunt-jasmine-chromeapp');
  grunt.loadNpmTasks('grunt-run-once');
  grunt.loadNpmTasks('grunt-string-replace');
  grunt.loadNpmTasks('grunt-ts');
  grunt.loadNpmTasks('grunt-tslint');
  grunt.loadNpmTasks('grunt-vulcanize');
};<|MERGE_RESOLUTION|>--- conflicted
+++ resolved
@@ -747,20 +747,10 @@
   ]);
 
   registerTask(grunt, 'base', [
-<<<<<<< HEAD
-    'copy:resources', 
-    'copy:devGenericCore', 
-    'compileTypescript', 
-    'browserify:loggingProvider', 
-=======
     'copy:resources',
     'copy:devGenericCore',
     'compileTypescript',
-    'browserify:genericCoreFreedomModule',
     'browserify:loggingProvider',
-    'browserify:churnPipeFreedomModule',
-    'browserify:cloudSocialProviderFreedomModule'
->>>>>>> 1f480e45
   ]);
   registerTask(grunt, 'echoServer', [
     'base',
