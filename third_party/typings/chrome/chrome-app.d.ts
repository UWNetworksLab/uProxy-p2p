// Type definitions for Chrome packaged application development
// Project: http://developer.chrome.com/apps/
// Definitions by: Adam Lay <https://github.com/AdamLay>, MIZUNE Pine <https://github.com/pine613>
// Definitions: https://github.com/borisyankov/DefinitelyTyped

////////////////////
// App Runtime
////////////////////
declare module chrome.app.runtime {
    interface LaunchData {
        id?: string;
        items?: LaunchDataItem[];
        url?: string;
        referrerUrl?: string;
        isKioskSession?: boolean;
    }

    interface LaunchDataItem {
        entry: File;
        type: string;
    }

    interface LaunchedEvent {
        addListener(callback: (launchData: LaunchData) => void);
<<<<<<< HEAD
        removeListener(callback: () => void);
=======
        removeListener(callback: (launchData: LaunchData) => void)
>>>>>>> 61a5d69a
    }

    interface RestartedEvent {
        addListener(callback: () => void);
    }

    var onLaunched: LaunchedEvent;
    var onRestarted: RestartedEvent;
}

////////////////////
// App Window
////////////////////
declare module chrome.app.window {
    interface Bounds {
        left?: number;
        top?: number;
        width?: number;
        height?: number;
    }

    interface AppWindow {
        focus: () => void;
        fullscreen: () => void;
        isFullscreen: () => boolean;
        minimize: () => void;
        isMinimized: () => boolean;
        maximize: () => void;
        isMaximized: () => boolean;
        restore: () => void;
        moveTo: (left: number, top: number) => void;
        resizeTo: (width: number, height: number) => void;
        drawAttention: () => void;
        clearAttention: () => void;
        close: () => void;
        show: () => void;
        hide: () => void;
        getBounds: () => Bounds;
        setBounds: (bounds: Bounds) => void;
        contentWindow: Window;
    }

    interface CreateOptions {
        id?: string;
        minWidth?: number;
        minHeight?: number;
        maxWidth?: number;
        maxHeight?: number;
        frame?: string; // "none", "chrome"
        bounds?: Bounds;
        transparentBackground?: boolean;
        state?: string; // "normal", "fullscreen", "maximized", "minimized"
        hidden?: boolean;
        resizable?: boolean;
        singleton?: boolean;
    }

    export function create(url: string, options?: CreateOptions, callback?: (created_window: AppWindow) => void): void;
    export function current(): AppWindow;
<<<<<<< HEAD
    export function get(id: string): AppWindow;
=======
    export function get(name: string): AppWindow;
>>>>>>> 61a5d69a

    interface WindowEvent {
        addListener(callback: () => void): void;
    }

    var onBoundsChanged: WindowEvent;
    var onClosed: WindowEvent;
    var onFullscreened: WindowEvent;
    var onMaximized: WindowEvent;
    var onMinimized: WindowEvent;
    var onRestored: WindowEvent;
}


////////////////////
// Sockets
////////////////////
declare module chrome.sockets.tcp {
    interface CreateInfo {
        socketId: number;
    }

    interface SendInfo {
        resultCode: number;
        bytesSent?: number;
    }

    interface Event<T> {
        addListener(callback: (info: T) => void): void;
    }

    interface ReceiveEventArgs {
        socketId: number;
        data: ArrayBuffer;
    }

    interface ReceiveErrorEventArgs {
        socketId: number;
        resultCode: number;
    }

    interface SocketProperties {
        persistent?: boolean;
        name?: string;
        bufferSize?: number;
    }

    interface SocketInfo {
        socketId: number;
        persistent: boolean;
        name?: string;
        bufferSize?: number;
        paused: boolean;
        connected: boolean;
        localAddress?: string;
        localPort?: number;
        peerAddress?: string;
        peerPort?: number;
    }

    export function create(callback: (createInfo: CreateInfo) => void): void;
    export function create(properties: SocketProperties, callback: (createInfo: CreateInfo) => void): void;

    export function update(socketId: number, properties: SocketProperties, callback?: () => void): void;
    export function setPaused(socketId: number, paused: boolean, callback?: () => void): void;

    export function setKeepAlive(socketId: number,
        enable: boolean, callback: (result: number) => void): void;
    export function setKeepAlive(socketId: number,
        enable: boolean, delay: number, callback: (result: number) => void): void;

    export function setNoDelay(socketId: number, noDelay: boolean, callback: (result: number) => void): void;
    export function connect(socketId: number,
        peerAddress: string, peerPort: number, callback: (result: number) => void): void;
    export function disconnect(socketId: number, callback?: () => void): void;
    export function send(socketId: number, data: ArrayBuffer, callback: (sendInfo: SendInfo) => void): void;
    export function close(socketId: number, callback?: () => void): void;
    export function getInfo(socketId: number, callback: (socketInfo: SocketInfo) => void): void;
    export function getSockets(socketId: number, callback: (socketInfos: SocketInfo[]) => void): void;

    var onReceive: Event<ReceiveEventArgs>;
    var onReceiveError: Event<ReceiveErrorEventArgs>;
}

declare module chrome.sockets.udp {
    interface CreateInfo {
        socketId: number;
    }

    interface SendInfo {
        resultCode: number;
        bytesSent?: number;
    }

    interface Event<T> {
        addListener(callback: (info: T) => void): void;
    }

    interface ReceiveEventArgs {
        socketId: number;
        data: ArrayBuffer;
        remoteAddress: string;
        remotePort: number;
    }

    interface ReceiveErrorEventArgs {
        socketId: number;
        resultCode: number;
    }

    interface SocketProperties {
        persistent?: boolean;
        name?: string;
        bufferSize?: number;
    }

    interface SocketInfo {
        socketId: number;
        persistent: boolean;
        name?: string;
        bufferSize?: number;
        paused: boolean;
        localAddress?: string;
        localPort?: number;
    }

    export function create(callback: (createInfo: CreateInfo) => void): void;
    export function create(properties: SocketProperties,
        callback: (createInfo: CreateInfo) => void): void;

    export function update(socketId: number, properties: SocketProperties, callback?: () => void): void;
    export function setPaused(socketId: number, paused: boolean, callback?: () => void): void;
    export function bind(socketId: number, address: string, port: number, callback: (result: number) => void): void;
    export function send(socketId: number, data: ArrayBuffer, address: string, port: number, callback: (sendInfo: SendInfo) => void): void;
    export function close(socketId: number, callback?: () => void): void;
    export function getInfo(socketId: number, callback: (socketInfo: SocketInfo) => void): void;
    export function getSockets(callback: (socketInfos: SocketInfo[]) => void): void;
    export function joinGroup(socketId: number, address: string, callback: (result: number) => void): void;
    export function leaveGroup(socketId: number, address: string, callback: (result: number) => void): void;
    export function setMulticastTimeToLive(socketId: number, ttl: number, callback: (result: number) => void): void;
    export function setMulticastLoopbackMode(socketId: number, enabled: boolean, callback: (result: number) => void): void;
    export function getJoinedGroups(socketId: number, callback: (groups: string[]) => void): void;

    var onReceive: Event<ReceiveEventArgs>;
    var onReceiveError: Event<ReceiveErrorEventArgs>;
}

declare module chrome.sockets.tcpServer {
    interface CreateInfo {
        socketId: number;
    }

    interface Event<T> {
        addListener(callback: (info: T) => void): void;
    }

    interface AcceptEventArgs {
        socketId: number;
        clientSocketId: number;
    }

    interface AcceptErrorEventArgs {
        socketId: number;
        resultCode: number;
    }

    interface SocketProperties {
        persistent?: boolean;
        name?: string;
    }

    interface SocketInfo {
        socketId: number;
        persistent: boolean;
        name?: string;
        paused: boolean;
        localAddress?: string;
        localPort?: number;
    }

    export function create(callback: (createInfo: CreateInfo) => void): void;
    export function create(properties: SocketProperties, callback: (createInfo: CreateInfo) => void): void;

    export function update(socketId: number, properties: SocketProperties, callback?: () => void): void;
    export function setPaused(socketId: number, paused: boolean, callback?: () => void): void;

    export function listen(socketId: number, address: string,
        port: number, backlog: number, callback: (result: number) => void): void;
    export function listen(socketId: number, address: string,
        port: number, callback: (result: number) => void): void;

    export function disconnect(socketId: number, callback?: () => void): void;
    export function close(socketId: number, callback?: () => void): void;
    export function getInfo(socketId: number, callback: (socketInfos: SocketInfo[]) => void): void;

    var onAccept: Event<AcceptEventArgs>;
    var onAcceptError: Event<AcceptErrorEventArgs>;
}<|MERGE_RESOLUTION|>--- conflicted
+++ resolved
@@ -22,11 +22,7 @@
 
     interface LaunchedEvent {
         addListener(callback: (launchData: LaunchData) => void);
-<<<<<<< HEAD
-        removeListener(callback: () => void);
-=======
         removeListener(callback: (launchData: LaunchData) => void)
->>>>>>> 61a5d69a
     }
 
     interface RestartedEvent {
@@ -86,11 +82,7 @@
 
     export function create(url: string, options?: CreateOptions, callback?: (created_window: AppWindow) => void): void;
     export function current(): AppWindow;
-<<<<<<< HEAD
-    export function get(id: string): AppWindow;
-=======
     export function get(name: string): AppWindow;
->>>>>>> 61a5d69a
 
     interface WindowEvent {
         addListener(callback: () => void): void;
