--- conflicted
+++ resolved
@@ -34,11 +34,6 @@
   uProxyAppChannel = freedom;
   uProxyAppChannel.on('ready', function() {
     console.log("uproxy.js is ready!");
-<<<<<<< HEAD
-    //uProxyAppChannel.emit('start-proxy-localhost-test');
-=======
-    // uProxyAppChannel.emit('start-proxy-localhost-test');
->>>>>>> 913b60d2
   });
 
   //var test_script = document.createElement('script');
