--- conflicted
+++ resolved
@@ -16,8 +16,8 @@
       Used for testing/debugging. TODO: add a version of the UI here too; tell the user to install the extension if needed.
     </div>
 
-<<<<<<< HEAD
-<!-- <script type="text/javascript" src="sctp-peerconnection-test.js"></script>
+<!--
+  <script type="text/javascript" src="sctp-peerconnection-test.js"></script>
 -->
 
 <!--
@@ -32,10 +32,11 @@
   <script type="text/javascript" src="../common/backend/server/server.js"></script>
   <script type="text/javascript" src="../common/backend/server/webclient.js"></script>
 -->
-=======
+
+<!--
   <script type="text/javascript" src="../common/backend/util.js"></script>
   <script type="text/javascript" src="../common/backend/uproxy.js"></script>
->>>>>>> 6f53beba
+-->
 
   <!--
     <script type="text/javascript" src="tcp-server2.js"></script>
